--- conflicted
+++ resolved
@@ -730,10 +730,6 @@
 									<SelectItem value="gpt-5">GPT-5</SelectItem>
 									<SelectItem value="gpt-5-mini">GPT-5 mini</SelectItem>
 									<SelectItem value="gpt-5-nano">GPT-5 nano</SelectItem>
-<<<<<<< HEAD
-									<SelectItem value="claude-sonnet-4-5">Claude Sonnet 4-5</SelectItem>
-									<SelectItem value="claude-3-5-haiku-20241022">Claude 3.5 Haiku</SelectItem>
-=======
 									<SelectItem value="claude-sonnet-4-5">
 										Claude Sonnet 4-5
 									</SelectItem>
@@ -743,7 +739,6 @@
 									<SelectItem value="claude-3-5-haiku-20241022">
 										Claude 3.5 Haiku
 									</SelectItem>
->>>>>>> 5864f909
 								</SelectContent>
 							</Select>
 						</div>
