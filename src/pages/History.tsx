import { useChatStore } from "@/store/chatStore";
import { useState, useEffect } from "react";
import { Tabs, TabsList, TabsTrigger } from "@/components/ui/tabs";
import {
	CodeXml,
	FileText,
	Globe,
	List,
	Table,
	Image,
	Bird,
	Bot,
	CirclePause,
	Ellipsis,
	Trash2,
	Share,
	SquarePlay,
	Plus,
	CirclePlay,
} from "lucide-react";
import folderIcon from "@/assets/Folder-1.svg";
import { Progress } from "@/components/ui/progress";
import { useNavigate } from "react-router-dom";
import { Button } from "@/components/ui/button";
import { useGlobalStore } from "@/store/globalStore";
import {
	Tooltip,
	TooltipContent,
	TooltipTrigger,
} from "@/components/ui/tooltip";
import {
	Popover,
	PopoverContent,
	PopoverTrigger,
	PopoverClose,
} from "@/components/ui/popover";
import { fetchPut, proxyFetchDelete, proxyFetchGet } from "@/api/http";
import AlertDialog from "@/components/ui/alertDialog";
import { generateUniqueId } from "@/lib";
import { SearchHistoryDialog } from "@/components/SearchHistoryDialog";
import { Tag } from "@/components/ui/tag";
import { share } from "@/lib/share";
import { replayProject } from "@/lib";
import { useTranslation } from "react-i18next";
import useChatStoreAdapter from "@/hooks/useChatStoreAdapter";
import {getAuthStore} from "@/store/authStore";

export default function Home() {
	const { t } = useTranslation();
	const navigate = useNavigate();
	//Get Chatstore for the active project's task
	const { chatStore, projectStore } = useChatStoreAdapter();
	if (!chatStore) {
		return <div>Loading...</div>;
	}
	
	const { history_type, setHistoryType } = useGlobalStore();
	const [historyTasks, setHistoryTasks] = useState<any[]>([]);
	const [deleteModalOpen, setDeleteModalOpen] = useState(false);
	const [curHistoryId, setCurHistoryId] = useState("");
	const agentMap = {
		developer_agent: {
			name: "Developer Agent",
			textColor: "text-text-developer",
			bgColor: "bg-bg-fill-coding-active",
			shapeColor: "bg-bg-fill-coding-default",
			borderColor: "border-bg-fill-coding-active",
			bgColorLight: "bg-emerald-200",
		},
		search_agent: {
			name: "Search Agent",

			textColor: "text-blue-700",
			bgColor: "bg-bg-fill-browser-active",
			shapeColor: "bg-bg-fill-browser-default",
			borderColor: "border-bg-fill-browser-active",
			bgColorLight: "bg-blue-200",
		},
		document_agent: {
			name: "Document Agent",

			textColor: "text-yellow-700",
			bgColor: "bg-bg-fill-writing-active",
			shapeColor: "bg-bg-fill-writing-default",
			borderColor: "border-bg-fill-writing-active",
			bgColorLight: "bg-yellow-200",
		},
		multi_modal_agent: {
			name: "Multi Modal Agent",

			textColor: "text-fuchsia-700",
			bgColor: "bg-bg-fill-multimodal-active",
			shapeColor: "bg-bg-fill-multimodal-default",
			borderColor: "border-bg-fill-multimodal-active",
			bgColorLight: "bg-fuchsia-200",
		},
		social_medium_agent: {
			name: "Social Media Agent",

			textColor: "text-purple-700",
			bgColor: "bg-violet-700",
			shapeColor: "bg-violet-300",
			borderColor: "border-violet-700",
			bgColorLight: "bg-purple-50",
		},
	};

	const agentIconMap = {
		developer_agent: (
			<CodeXml
				className={`!h-[10px] !w-[10px] ${agentMap.developer_agent.textColor}`}
			/>
		),
		search_agent: (
			<Globe
				className={`!h-[10px] !w-[10px] ${agentMap.search_agent.textColor}`}
			/>
		),
		document_agent: (
			<FileText
				className={`!h-[10px] !w-[10px] ${agentMap.document_agent.textColor}`}
			/>
		),
		multi_modal_agent: (
			<Image
				className={`!h-[10px] !w-[10px] ${agentMap.multi_modal_agent.textColor}`}
			/>
		),
		social_medium_agent: (
			<Bird
				className={`!h-[10px] !w-[10px] ${agentMap.social_medium_agent.textColor}`}
			/>
		),
	};

	const handleClickAgent = (taskId: string, agent_id: string) => {
		chatStore.setActiveTaskId(taskId);
		chatStore.setActiveWorkSpace(taskId, "workflow");
		chatStore.setActiveAgent(taskId, agent_id);
		navigate(`/`);
	};

	const handleDelete = (id: string) => {
		console.log("Delete task:", id);
		setCurHistoryId(id);
		setDeleteModalOpen(true);
	};

	const confirmDelete = async () => {
		if (historyTasks.find((item) => item.id === curHistoryId)) {
			await deleteHistoryTask();
			setHistoryTasks((list) =>
				list.filter((item) => item.id !== curHistoryId)
			);
			setCurHistoryId("");
			setDeleteModalOpen(false);
		}
		if (chatStore.tasks[curHistoryId]) {
			chatStore.removeTask(curHistoryId);
		}
	};

	const deleteHistoryTask = async () => {
		try {
			const res = await proxyFetchDelete(`/api/chat/history/${curHistoryId}`);
			console.log(res);
			// also delete local files for this task if available (via Electron IPC)
			const { email } = getAuthStore();
			const history = historyTasks.find((item) => item.id === curHistoryId);
			if (history?.task_id && (window as any).ipcRenderer) {
				try {
					//TODO(file): rename endpoint to use project_id
					//TODO(history): make sure to sync to projectId when updating endpoint
					await (window as any).ipcRenderer.invoke(
						"delete-task-files",
						email,
						history.task_id
					);
				} catch (error) {
					console.warn("Local file cleanup failed:", error);
				}
			}
		} catch (error) {
			console.error("Failed to delete history task:", error);
		}
	};

	const handleShare = async (taskId: string) => {
		share(taskId);
	};

	const handleReplay = async (projectId: string, question: string, historyId: string) => {
		await replayProject(projectStore, navigate, projectId, question, historyId);
	};

	const handleSetActive = (projectId: string, question: string, historyId: string) => {
		const project = projectStore.getProjectById(projectId);
		//If project exists
		if (project) {
			// if there is record, show result
			projectStore.setHistoryId(projectId, historyId);
			projectStore.setActiveProject(projectId)
			navigate(`/`);
			close();
		} else {
			// if there is no record, execute replay
			handleReplay(projectId, question, historyId);
		}
	};

	const handleTakeControl = (type: "pause" | "resume", taskId: string) => {
		if (type === "pause") {
			let { taskTime, elapsed } = chatStore.tasks[taskId];

			const now = Date.now();
			elapsed += now - taskTime;
			chatStore.setElapsed(taskId, elapsed);
			chatStore.setTaskTime(taskId, 0);
		} else {
			chatStore.setTaskTime(taskId, Date.now());
		}
		fetchPut(`/task/${projectStore.activeProjectId}/take-control`, {
			action: type,
		});
		if (type === "pause") {
			chatStore.setStatus(taskId, "pause");
		} else {
			chatStore.setStatus(taskId, "running");
		}
	};

	// create task
	const createChat = () => {
		//Handles refocusing id & non duplicate logic internally
		projectStore.createProject("new project");
		navigate("/");
	};

	useEffect(() => {
		const fetchHistoryTasks = async () => {
			try {
				const res = await proxyFetchGet(`/api/chat/histories`);
				setHistoryTasks(res.items);
			} catch (error) {
				console.error("Failed to fetch history tasks:", error);
			}
		};

		fetchHistoryTasks();
	}, []);

	return (
		<div className="h-full overflow-y-auto scrollbar-hide">
			{/* alert dialog */}
			<AlertDialog
				isOpen={deleteModalOpen}
				onClose={() => setDeleteModalOpen(false)}
				onConfirm={confirmDelete}
				title="Delete Task"
				message="Are you sure you want to delete this task? This action cannot be undone."
				confirmText="Delete"
				cancelText="Cancel"
			/>
			<div>
				<div className="px-6 py-4 flex justify-between items-center">
					<div className="text-2xl font-bold leading-4">
						{t("task-hub.ongoing-tasks")}
					</div>

					<div className="flex items-center gap-md">
						<SearchHistoryDialog />
						<Button
							variant="ghost"
							className="h-[32px] bg-menutabs-bg-default border border-solid border-menutabs-border-default"
							size="sm"
							onClick={createChat}
						>
							<Plus size={16} />
							<span>{t("task-hub.new-project")}</span>
						</Button>
						<Tabs
							value={history_type}
							onValueChange={(value) =>
								setHistoryType(value as "table" | "list")
							}
						>
							<TabsList className="p-1 h-[28px] ">
								<TabsTrigger value="table">
									<Table size={16} />
									<div>{t("task-hub.table")}</div>
								</TabsTrigger>
								<TabsTrigger value="list">
									<List size={16} />
									<div>{t("task-hub.list")}</div>
								</TabsTrigger>
							</TabsList>
						</Tabs>
					</div>
				</div>
				{history_type === "table" ? (
					// Table
					<div className="p-6 flex justify-start items-center flex-wrap gap-6">
						{Object.keys(chatStore.tasks).map((taskId) => {
							const task = chatStore.tasks[taskId];
							return task.status != "finished" && !task.type ? (
								<div
									key={taskId}
									onClick={() => {
										chatStore.setActiveTaskId(taskId);
										navigate(`/`);
									}}
									className={`${
										chatStore.activeTaskId === taskId ? "!bg-white-100%" : ""
									}  relative cursor-pointer transition-all duration-300 bg-white-30% hover:bg-white-100% rounded-3xl flex justify-between items-center gap-md flex-initial w-[calc(33%-48px)] min-w-[300px] max-w-[500px] h-[180px] px-6 shadow-history-item`}
								>
									<div className="w-[133px] py-md h-full flex flex-col gap-1">
										<div className="flex-1 flex justify-start items-end">
											<img
												className="w-[60px] h-[60px]"
												src={folderIcon}
												alt="folder-icon"
											/>
										</div>
										<div className="text-[14px] text-text-primary font-bold leading-9 overflow-hidden text-ellipsis whitespace-nowrap">
											{task.summaryTask || t("task-hub.new-project")}
										</div>
										<div className="w-full">
											<Progress
												value={task.progressValue}
												className="h-[2px] w-full"
											/>
										</div>
									</div>
									<div className="w-[133px] pt-md h-full flex flex-col gap-sm">
										<div className="flex justify-between items-center ">
											<div className="text-xs leading-17 font-medium text-text-secondary">
												TASKS
											</div>
											<div className="text-xs leading-17 font-medium text-text-tertiary">
												{task.taskRunning?.filter(
													(taskItem) =>
														taskItem.status === "completed" ||
														taskItem.status === "failed"
												).length || 0}
												/{task.taskRunning?.length || 0}
											</div>
										</div>
										<div className="w-[133px] h-full overflow-y-auto scrollbar-hide  flex flex-col gap-sm">
											{task.taskAssigning.map(
												(taskAssigning) =>
													taskAssigning.status === "running" && (
														<div
															key={taskAssigning.agent_id}
															onClick={() =>
																handleClickAgent(
																	taskId,
																	taskAssigning.agent_id as AgentNameType
																)
															}
															className={`transition-all duration-300 flex justify-start items-center gap-1 px-sm py-xs bg-menutabs-bg-default rounded-lg border border-solid border-white-100% ${
																agentMap[
																	taskAssigning.type as keyof typeof agentMap
																]?.borderColor
															}`}
														>
															<Bot
																className={`w-3 h-3 ${
																	agentMap[
																		taskAssigning.type as keyof typeof agentMap
																	]?.textColor
																}`}
															/>
															<div
																className={`${
																	agentMap[
																		taskAssigning.type as keyof typeof agentMap
																	]?.textColor
																} text-xs leading-17 font-medium`}
															>
																{taskAssigning.name}
															</div>
														</div>
													)
											)}
										</div>
									</div>
								</div>
							) : (
								""
							);
						})}
					</div>
				) : (
					// List
					<div className="p-6 flex flex-col justify-start items-center gap-4 ">
						{Object.keys(chatStore.tasks).map((taskId) => {
							const task = chatStore.tasks[taskId];
							return task.status != "finished" && !task.type ? (
								<div
									key={taskId}
									onClick={() => {
										chatStore.setActiveTaskId(taskId);
										navigate(`/`);
									}}
									className={`${
										chatStore.activeTaskId === taskId ? "!bg-white-100%" : ""
									} max-w-full relative cursor-pointer transition-all duration-300 bg-white-30% hover:bg-white-100% rounded-2xl flex justify-between items-center gap-md w-full p-3 h-14 shadow-history-item`}
								>
									<div className="absolute h-[calc(100%+2px)] w-14 border border-solid border-[rgba(154,154,162,0.3)] border-t-transparent border-b-transparent rounded-2xl pointer-events-none top-[-1px] left-[-1px] border-r-transparent"></div>
									<div className="absolute h-[calc(100%+2px)] w-14 border border-solid border-[rgba(154,154,162,0.3)] border-t-transparent border-b-transparent rounded-2xl pointer-events-none top-[-1px] right-[-1px] border-l-transparent"></div>
									<img className="w-8 h-8" src={folderIcon} alt="folder-icon" />
									<div className=" flex-1 text-[14px] text-text-primary font-bold leading-9 overflow-hidden text-ellipsis whitespace-nowrap">
										<Tooltip>
											<TooltipTrigger asChild>
												<span>
													{" "}
													{task.summaryTask || t("task-hub.new-project")}
												</span>
											</TooltipTrigger>
											<TooltipContent>
												<p> {task.summaryTask || t("task-hub.new-project")}</p>
											</TooltipContent>
										</Tooltip>
									</div>
									<div
										className={`px-3 h-full flex gap-sm border-[0px] border-solid ${
											task.taskAssigning.length > 0 &&
											"border-x border-white-100%"
										}`}
									>
										{task.taskAssigning.map((taskAssigning) => (
											<div
												key={taskAssigning.agent_id}
												aria-label="Toggle bold"
												className="relative !w-10 !h-10 !p-2 rounded-sm hover:bg-white-100% transition-all duration-300"
												onClick={() =>
													handleClickAgent(
														taskId,
														taskAssigning.agent_id as AgentNameType
													)
												}
											>
												<Bot className="!h-6 !w-6" />
												<div className="absolute top-[-2px] right-1">
													{
														agentIconMap[
															taskAssigning.type as keyof typeof agentIconMap
														]
													}
												</div>
											</div>
										))}
									</div>
									<div className="text-[12px] leading-13 font-medium text-text-primary">
										{task.taskRunning?.filter(
											(taskItem) =>
												taskItem.status === "completed" ||
												taskItem.status === "failed"
										).length || 0}
										/{task.taskRunning?.length || 0}
									</div>
									{(chatStore.tasks[taskId].status === "running" ||
										chatStore.tasks[taskId].status === "pause") && (
										<Button
											variant={
												chatStore.tasks[taskId].status === "pause"
													? "information"
													: "cuation"
											}
											size="sm"
											onClick={(e) => {
												e.stopPropagation();
												handleTakeControl(
													chatStore.tasks[taskId].status === "running"
														? "pause"
														: "resume",
													taskId
												);
											}}
											className={`rounded-full `}
										>
											{chatStore.tasks[taskId].status === "pause" ? (
												<CirclePlay />
											) : (
												<CirclePause />
											)}

											<span className="text-text-inverse-primary text-xs font-semibold leading-17">
												{chatStore.tasks[taskId].status === "pause"
													? "Continue"
													: "Pause"}
											</span>
										</Button>
									)}
									{(chatStore.tasks[taskId].status === "pause" ||
										chatStore.tasks[taskId].status === "pending") && (
										<Popover>
											<PopoverTrigger asChild>
												<Button
													size="icon"
													onClick={(e) => e.stopPropagation()}
													variant="ghost"
												>
													<Ellipsis size={16} className="text-text-primary" />
												</Button>
											</PopoverTrigger>
											<PopoverContent className=" w-[98px] p-sm rounded-[12px] bg-dropdown-bg border border-solid border-dropdown-border">
												<div className="space-y-1">
													<PopoverClose asChild>
														<Button
															variant="ghost"
															size="sm"
															className="w-full"
															onClick={(e) => {
																e.stopPropagation();
																handleDelete(taskId);
															}}
														>
															<Trash2
																size={16}
																className="text-icon-primary group-hover:text-icon-cuation"
															/>
															Delete
														</Button>
													</PopoverClose>
												</div>
											</PopoverContent>
										</Popover>
									)}
								</div>
							) : (
								""
							);
						})}
					</div>
				)}
			</div>
			<div>
				<div className="px-6 py-4 flex items-center justify-between">
					<div className="text-2xl font-bold leading-4">Project Archives</div>
					<div>
						{historyTasks.length === 0 && (
							<Tabs
								value={history_type}
								onValueChange={(value) =>
									setHistoryType(value as "table" | "list")
								}
								defaultValue="table"
								className=""
							>
								<TabsList>
									<TabsTrigger value="table">
										<Table size={16} />
										<div>{t("task-hub.table")}</div>
									</TabsTrigger>
									<TabsTrigger value="list">
										<List size={16} />
										<div>{t("task-hub.list")}</div>
									</TabsTrigger>
								</TabsList>
							</Tabs>
						)}
					</div>
				</div>
				{history_type === "table" ? (
					// Table
					<div className="p-6 flex justify-start items-center flex-wrap gap-6">
						{historyTasks.map((task) => {
							return (
								<div
<<<<<<< HEAD
									/**
									 * TODO(history): Update to use project_id field 
									 * after update instead.
									 */
									onClick={() => handleSetActive(task.task_id, task.question, task.id)}
=======
									onClick={() => handleSetActive(task?.task_id, task?.question)}
>>>>>>> aa3809bf
									key={task.task_id}
									className={`${
										chatStore.activeTaskId === task?.task_id
											? "!bg-white-100%"
											: ""
									} relative cursor-pointer transition-all duration-300 bg-white-30% hover:bg-white-100% rounded-3xl flex justify-between items-center flex-wrap gap-md flex-initial w-[calc(33%-48px)] min-w-[300px] max-w-[500px] h-[180px] p-6 shadow-history-item border border-solid border-border-disabled`}
								>
									<div
										className="flex justify-between items-end gap-1 w-full"
										style={{ marginBottom: "0.25rem" }}
									>
										<img
											className="w-[60px] h-[60px] mt-6"
											src={folderIcon}
											alt="folder-icon"
										/>
										<div className="flex justify-between items-end gap-1">
											<Tag
												variant="primary"
												className="text-xs leading-17 font-medium text-nowrap"
											>
												# Token {task?.tokens || 0}
											</Tag>
										</div>
									</div>
									<div className="flex-1 flex flex-col gap-1 w-full">
										<div className="text-[14px] text-text-primary font-bold leading-9 overflow-hidden text-ellipsis whitespace-nowrap">
											{task?.question || t("task-hub.new-project")}
										</div>
									</div>
								</div>
							);
						})}
					</div>
				) : (
					// List
					<div className="p-6 flex flex-col justify-start items-center gap-4 ">
						{historyTasks.map((task) => {
							return (
								<div
									onClick={() => {
<<<<<<< HEAD
										/**
										 * TODO(history): Update to use project_id field 
										 * after update instead.
										 */
										handleSetActive(task.task_id, task.question, task.id);
=======
										handleSetActive(task?.task_id, task?.question);
>>>>>>> aa3809bf
									}}
									key={task.task_id}
									className={`${
										chatStore.activeTaskId === task?.task_id
											? "!bg-white-100%"
											: ""
									} max-w-full relative cursor-pointer transition-all duration-300 bg-white-30% hover:bg-white-100% rounded-2xl flex justify-between items-center gap-md w-full p-3 h-14 shadow-history-item border border-solid border-border-disabled`}
								>
									<div className="absolute h-[calc(100%+2px)] w-14 border border-solid border-[rgba(154,154,162,0.3)] border-t-transparent border-b-transparent rounded-2xl pointer-events-none top-[-1px] left-[-1px] border-r-transparent"></div>
									<div className="absolute h-[calc(100%+2px)] w-14 border border-solid border-[rgba(154,154,162,0.3)] border-t-transparent border-b-transparent rounded-2xl pointer-events-none top-[-1px] right-[-1px] border-l-transparent"></div>
									<img className="w-8 h-8" src={folderIcon} alt="folder-icon" />

									<div className="w-full text-[14px] text-text-primary font-bold leading-9 overflow-hidden text-ellipsis whitespace-nowrap">
										<Tooltip>
											<TooltipTrigger asChild>
												<span>
													{" "}
													{task?.question?.split("|")?.[0] ||
														t("task-hub.new-project")}
												</span>
											</TooltipTrigger>
											<TooltipContent
												align="start"
												className="w-[800px] bg-white-100% p-2 text-wrap break-words text-xs select-text pointer-events-auto"
											>
												<div>
													{" "}
													{task?.question?.split("|")?.[0] ||
														t("task-hub.new-project")}
												</div>
											</TooltipContent>
										</Tooltip>
									</div>
									<Tag
										variant="primary"
										className="text-xs leading-17 font-medium text-nowrap"
									>
										# Token {task?.tokens || 0}
									</Tag>

									<Popover>
										<PopoverTrigger asChild>
											<Button
												size="icon"
												onClick={(e) => e.stopPropagation()}
												variant="ghost"
											>
												<Ellipsis size={16} className="text-text-primary" />
											</Button>
										</PopoverTrigger>
										<PopoverContent className=" w-[98px] p-sm rounded-[12px] bg-dropdown-bg border border-solid border-dropdown-border">
											<div className="space-y-1">
												<PopoverClose asChild>
													<Button
														variant="ghost"
														size="sm"
														className="w-full"
														onClick={(e) => {
															e.stopPropagation();
															handleShare(task?.task_id);
														}}
													>
														<Share size={16} />
														{t("task-hub.share")}
													</Button>
												</PopoverClose>

												<PopoverClose asChild>
													<Button
														variant="ghost"
														size="sm"
														className="w-full"
														onClick={(e) => {
															e.stopPropagation();
															handleDelete(task?.id);
														}}
													>
														<Trash2
															size={16}
															className="text-icon-primary group-hover:text-icon-cuation"
														/>
														{t("task-hub.delete")}
													</Button>
												</PopoverClose>
											</div>
										</PopoverContent>
									</Popover>
								</div>
							);
						})}
					</div>
				)}
			</div>
		</div>
	);
}<|MERGE_RESOLUTION|>--- conflicted
+++ resolved
@@ -568,15 +568,8 @@
 						{historyTasks.map((task) => {
 							return (
 								<div
-<<<<<<< HEAD
-									/**
-									 * TODO(history): Update to use project_id field 
-									 * after update instead.
-									 */
 									onClick={() => handleSetActive(task.task_id, task.question, task.id)}
-=======
-									onClick={() => handleSetActive(task?.task_id, task?.question)}
->>>>>>> aa3809bf
+
 									key={task.task_id}
 									className={`${
 										chatStore.activeTaskId === task?.task_id
@@ -618,15 +611,7 @@
 							return (
 								<div
 									onClick={() => {
-<<<<<<< HEAD
-										/**
-										 * TODO(history): Update to use project_id field 
-										 * after update instead.
-										 */
 										handleSetActive(task.task_id, task.question, task.id);
-=======
-										handleSetActive(task?.task_id, task?.question);
->>>>>>> aa3809bf
 									}}
 									key={task.task_id}
 									className={`${
