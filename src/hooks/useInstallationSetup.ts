--- conflicted
+++ resolved
@@ -36,11 +36,6 @@
         // Once user is in 'done' state (main app), don't check again
         // This prevents unexpected navigation away from the main app
         if (initState !== 'done') {
-<<<<<<< HEAD
-          // If tools ARE installed and we're in carousel state, go to done
-          if (result.success && initState === "carousel" && result.isInstalled) {
-            setInitState("done");
-=======
           if (result.success) {
             if (result.isInstalled && initState === "carousel") {
               // If tools ARE installed and we're in carousel state, go to done
@@ -51,7 +46,6 @@
               console.log('[useInstallationSetup] Tools not installed and initState is permissions, setting to carousel');
               setInitState("carousel");
             }
->>>>>>> aa3809bf
           }
         }
       } catch (error) {
