import { Button } from "@/components/ui/button";
import {
	Dialog,
	DialogContent,
	DialogContentSection,
	DialogFooter,
	DialogHeader,
	DialogTrigger,
} from "@/components/ui/dialog";
import { Input } from "@/components/ui/input";
import {
	Bot,
	Plus,
	Edit,
	Eye,
	EyeOff,
} from "lucide-react";
import ToolSelect from "./ToolSelect";
import { Textarea } from "@/components/ui/textarea";
import { useState, useRef } from "react";
import githubIcon from "@/assets/github.svg";
import { fetchPost } from "@/api/http";
import { useAuthStore, useWorkerList } from "@/store/authStore";
import { useTranslation } from "react-i18next";
import useChatStoreAdapter from "@/hooks/useChatStoreAdapter";

interface EnvValue {
	value: string;
	required: boolean;
	tip: string;
	error?: string;
}

interface McpItem {
	id: number;
	name: string;
	key: string;
	description: string;
	category?: { name: string };
	home_page?: string;
	install_command?: {
		env?: { [key: string]: string };
	};
	toolkit?: string;
	isLocal?: boolean;
	mcp_name?: string;
}

export function AddWorker({
	edit = false,
	workerInfo = null,
}: {
	edit?: boolean;
	workerInfo?: Agent | null;
}) {
	const { t } = useTranslation();
	const [dialogOpen, setDialogOpen] = useState(false);
	const { chatStore, projectStore } = useChatStoreAdapter();
	if (!chatStore) {
		return <div>Loading...</div>;
	}
	const activeProjectId = projectStore.activeProjectId;
	const activeTaskId = chatStore.activeTaskId;
	const tasks = chatStore.tasks;
	const [showEnvConfig, setShowEnvConfig] = useState(false);
	const [activeMcp, setActiveMcp] = useState<McpItem | null>(null);
	const [envValues, setEnvValues] = useState<{ [key: string]: EnvValue }>({});
	const [isValidating, setIsValidating] = useState(false);
	const [secretVisible, setSecretVisible] = useState<{ [key: string]: boolean }>({});
	const toolSelectRef = useRef<{
		installMcp: (id: number, env?: any, activeMcp?: any) => Promise<void>;
	} | null>(null);
	const { email, setWorkerList } = useAuthStore();
	const workerList = useWorkerList();
	// save AddWorker form data
	const [workerName, setWorkerName] = useState("");
	const [workerDescription, setWorkerDescription] = useState("");
	const [selectedTools, setSelectedTools] = useState<McpItem[]>([]);
	
	// error status management
	const [nameError, setNameError] = useState<string>("");

	// environment variable management
	const initializeEnvValues = (mcp: McpItem) => {
		console.log(mcp);
		if (mcp?.install_command?.env) {
			const initialValues: { [key: string]: EnvValue } = {};
			const initialVisibility: { [key: string]: boolean } = {};
			for (const key of Object.keys(mcp.install_command.env)) {
				initialValues[key] = {
					value: "",
					required: true,
					tip:
						mcp.install_command?.env?.[key]
							?.replace(/{{/g, "")
							?.replace(/}}/g, "") || "",
				};
				// GOOGLE_REFRESH_TOKEN is obtained via OAuth and does not require manual input
				if (key === "GOOGLE_REFRESH_TOKEN") {
					initialValues[key].required = false;
				}
				initialVisibility[key] = false;
			}
			setEnvValues(initialValues);
			setSecretVisible(initialVisibility);
		}
	};

	const updateEnvValue = (key: string, value: string) => {
		setEnvValues((prev) => ({
			...prev,
			[key]: {
				value,
				required: prev[key]?.required || true,
				tip: prev[key]?.tip || "",
				error: "", // Clear error when user types
			},
		}));
	};

	const validateRequiredFields = () => {
		let hasErrors = false;
		const updatedEnvValues = { ...envValues };

		Object.keys(envValues).forEach((key) => {
			const field = envValues[key];
			if (field?.required && (!field.value || field.value.trim() === "")) {
				updatedEnvValues[key] = {
					...field,
					error: `${key} is required`,
				};
				hasErrors = true;
			}
		});

		if (hasErrors) {
			setEnvValues(updatedEnvValues);
		}

		return !hasErrors;
	};

	const handleConfigureMcpEnvSetting = async () => {
		if (!activeMcp) return;
		if (isValidating) return;

		// Validate required fields first
		if (!validateRequiredFields()) {
			return;
		}

		setIsValidating(true);

		// For Google Calendar, keep dialog open during authorization
		// For other tools, close dialog immediately
		if (activeMcp.key !== "Google Calendar") {
			// switch back to tool selection interface, ensure ToolSelect component is visible
			setShowEnvConfig(false);

			// wait for component re-rendering
			await new Promise((resolve) => setTimeout(resolve, 100));
		}

		// call ToolSelect's install method
		if (toolSelectRef.current) {
<<<<<<< HEAD
			if (activeMcp.key === "EXA Search" || activeMcp.key === "Google Calendar" || activeMcp.key === "Google Gmail") {
				await toolSelectRef.current.installMcp(
					activeMcp.id,
					{ ...envValues },
					activeMcp
				);
			} else {
				await toolSelectRef.current.installMcp(activeMcp.id, { ...envValues });
=======
			try {
				if (activeMcp.key === "EXA Search" || activeMcp.key === "Google Calendar") {
					await toolSelectRef.current.installMcp(
						activeMcp.id,
						{ ...envValues },
						activeMcp
					);
				} else {
					await toolSelectRef.current.installMcp(activeMcp.id, { ...envValues });
				}
			} finally {
				setIsValidating(false);
>>>>>>> 9e6168e9
			}
		}

		// For Google Calendar, close dialog after installMcp completes
		if (activeMcp.key === "Google Calendar") {
			setShowEnvConfig(false);
		}

		// clean status
		setActiveMcp(null);
		setEnvValues({});
		setSecretVisible({});
	};

	const handleCloseMcpEnvSetting = () => {
		setShowEnvConfig(false);
		setActiveMcp(null);
		setEnvValues({});
		setSecretVisible({});
	};

	const handleShowEnvConfig = (mcp: McpItem) => {
		setActiveMcp(mcp);
		initializeEnvValues(mcp);
		setShowEnvConfig(true);
	};

	const isSensitiveKey = (key: string) => /token|key|secret|password|id/i.test(key);
	const toggleSecretVisibility = (key: string) => {
		setSecretVisible((prev) => ({ ...prev, [key]: !prev[key] }));
	};

	const handleSelectedToolsChange = (tools: McpItem[]) => {
		setSelectedTools(tools);
	};

	const resetForm = () => {
		setWorkerName("");
		setWorkerDescription("");
		setSelectedTools([]);
		setShowEnvConfig(false);
		setActiveMcp(null);
		setEnvValues({});
		setSecretVisible({});
		setNameError("");
	};

	// tool function
	const getCategoryIcon = (categoryName?: string) => {
		if (!categoryName) return <Bot className="w-10 h-10 text-icon-primary" />;
		return <Bot className="w-10 h-10 text-icon-primary" />;
	};

	const getGithubRepoName = (homePage?: string) => {
		if (!homePage || !homePage.startsWith("https://github.com/")) return null;
		const parts = homePage.split("/");
		return parts.length > 4 ? parts[4] : homePage;
	};

	// create Worker node
	const handleAddWorker = async () => {
		// clear previous errors
		setNameError("");
		
		if (!workerName) {
			setNameError(t("workforce.worker-name-cannot-be-empty"));
			return;
		}

		if (!edit && workerList.find((worker: any) => worker.name === workerName)) {
			setNameError(t("workforce.worker-name-already-exists"));
			return;
		}
		let mcpLocal: any = {};
		if (window.ipcRenderer) {
			mcpLocal = await window.ipcRenderer.invoke("mcp-list");
		}
		const localTool: string[] = [];
		const mcpList: string[] = [];
		selectedTools.forEach((tool: any) => {
			if (tool.isLocal) {
				localTool.push(tool.toolkit as string);
			} else {
				mcpList.push(tool?.key || tool?.mcp_name);
			}
		});
		console.log("mcpLocal.mcpServers", mcpLocal.mcpServers);
		if (mcpLocal.mcpServers && typeof mcpLocal.mcpServers === 'object') {
			for(const key of Object.keys(mcpLocal.mcpServers)) {
				if (!mcpList.includes(key)) {
					delete mcpLocal.mcpServers[key];
				}
			}
		}
		if (edit) {
			const newWorkerList = workerList.map((worker) => {
				if (worker.type === workerInfo?.type) {
					const newWorker: Agent = {
						tasks: [],
						agent_id: workerName,
						name: workerName,
						type: workerName as AgentNameType,
						log: [],
						tools: [...selectedTools.map((tool) => tool.name)],
						activeWebviewIds: [],
						workerInfo: {
							name: workerName,
							description: workerDescription,
							tools: localTool,
							mcp_tools: mcpLocal,
							selectedTools: JSON.parse(JSON.stringify(selectedTools)),
						},
					};
					return {
						...newWorker,
					};
				} else {
					return worker;
				}
			});
			setWorkerList(newWorkerList);
		} else if (
			activeTaskId && tasks[activeTaskId].messages.length === 0
		) {
			const worker: Agent = {
				tasks: [],
				agent_id: workerName,
				name: workerName,
				type: workerName as AgentNameType,
				log: [],
				tools: [
					...selectedTools.map((tool) => tool?.key || tool?.mcp_name || ""),
				],
				activeWebviewIds: [],
				workerInfo: {
					name: workerName,
					description: workerDescription,
					tools: localTool,
					mcp_tools: mcpLocal,
					selectedTools: JSON.parse(JSON.stringify(selectedTools)),
				},
			};
			setWorkerList([...workerList, worker]);
		} else {
			fetchPost(`/task/${activeProjectId}/add-agent`, {
				name: workerName,
				description: workerDescription,
				tools: localTool,
				mcp_tools: mcpLocal,
				email: email,
			});
			const worker: Agent = {
				tasks: [],
				agent_id: workerName,
				name: workerName,
				type: workerName as AgentNameType,
				log: [],
				activeWebviewIds: [],
				workerInfo: {
					name: workerName,
					description: workerDescription,
					tools: localTool,
					mcp_tools: mcpLocal,
					selectedTools: JSON.parse(JSON.stringify(selectedTools)),
				},
			};
			setWorkerList([...workerList, worker]);
		}

		setDialogOpen(false);

		// reset form
		resetForm();
	};

	return (
		<Dialog open={dialogOpen} onOpenChange={setDialogOpen}>
			<form>
				<DialogTrigger asChild>
					{edit ? (
						<Button
							variant="ghost"
							size="sm"
							className="w-full"
							onClick={(e) => {
								e.stopPropagation();
								setDialogOpen(true);
								setWorkerName(workerInfo?.workerInfo?.name || "");
								setWorkerDescription(workerInfo?.workerInfo?.description || "");
								setSelectedTools(workerInfo?.workerInfo?.selectedTools || []);
							}}
						>
							<Edit size={16} />
							{t("workforce.edit")}
						</Button>
					) : (
						<Button onClick={() => setDialogOpen(true)} variant="ghost">
							<Plus className="w-6 h-6 text-icon-primary" />
							<span className="text-text-body text-[13px] leading-13 font-bold">
								{t("workforce.new-worker")}
							</span>
						</Button>
					)}
				</DialogTrigger>
				<DialogContent
					size="sm"
					className="p-0 gap-0"
					onInteractOutside={(e: any) => {
						if (isValidating) e.preventDefault();
					}}
					onEscapeKeyDown={(e: any) => {
						if (isValidating) e.preventDefault();
					}}
					onPointerDownOutside={(e: any) => {
						if (isValidating) e.preventDefault();
					}}
				>
					<DialogHeader
						title={showEnvConfig ? t("workforce.configure-mcp-server") : t("workforce.add-your-agent")}
						tooltip={t("layout.configure-your-mcp-worker-node-here")}
						showTooltip={true}
						showBackButton={showEnvConfig}
						onBackClick={handleCloseMcpEnvSetting}
					/>

					{showEnvConfig ? (
						// environment configuration interface
						<>
							<DialogContentSection className="flex flex-col gap-3 bg-white-100% p-md">
								<div className="flex gap-md items-center">
									{getCategoryIcon(activeMcp?.category?.name)}
									<div>
										<div className="text-text-action text-base font-bold leading-9">
											{activeMcp?.name}
										</div>
										<div className="text-text-body text-sm leading-normal font-bold">
											{getGithubRepoName(activeMcp?.home_page) && (
												<div className="flex items-center">
													<img
														src={githubIcon}
														alt="github"
														style={{
															width: 14.7,
															height: 14.7,
															marginRight: 4,
															display: "inline-block",
															verticalAlign: "middle",
														}}
													/>
													<span className="self-stretch items-center justify-center text-xs font-medium leading-normal overflow-hidden text-ellipsis break-words line-clamp-1">
														{getGithubRepoName(activeMcp?.home_page)}
													</span>
												</div>
											)}
										</div>
									</div>
								</div>
								<div className="flex flex-col gap-sm">
									{Object.keys(activeMcp?.install_command?.env || {}).map((key) => (
										<div key={key}>
											<Input
												size="default"
												title={key}
												required={envValues[key]?.required ?? true}
												placeholder={envValues[key]?.tip || `Enter ${key}`}
												type={isSensitiveKey(key) && !secretVisible[key] ? "password" : "text"}
												value={envValues[key]?.value || ""}
												onChange={(e) => updateEnvValue(key, e.target.value)}
												state={envValues[key]?.error ? "error" : "default"}
												note={envValues[key]?.error || envValues[key]?.tip}
												backIcon={isSensitiveKey(key)
													? secretVisible[key]
														? <EyeOff size={16} className="text-button-transparent-icon-disabled" />
														: <Eye size={16} className="text-button-transparent-icon-disabled" />
													: undefined}
												onBackIconClick={isSensitiveKey(key) ? () => toggleSecretVisibility(key) : undefined}
											/>
										</div>
									))}
								</div>
							</DialogContentSection>
							<DialogFooter 
								className="bg-white-100% !rounded-b-xl p-md"
								showCancelButton={true}
								showConfirmButton={true}
								cancelButtonText={t("workforce.cancel")}
								confirmButtonText={isValidating ? "Validating..." : t("layout.connect")}
								onCancel={handleCloseMcpEnvSetting}
								onConfirm={handleConfigureMcpEnvSetting}
								cancelButtonVariant="ghost"
								confirmButtonVariant="primary"
							>
							</DialogFooter>
							{/* hidden but keep rendering ToolSelect component */}
							<div style={{ display: "none" }}>
								<ToolSelect
									onShowEnvConfig={handleShowEnvConfig}
									onSelectedToolsChange={handleSelectedToolsChange}
									initialSelectedTools={selectedTools}
									ref={toolSelectRef}
								/>
							</div>
						</>
					) : (
						// default add interface
						<>
							<DialogContentSection className="flex flex-col gap-3 bg-white-100% p-md">
								<div className="flex flex-col gap-4">
									<div className="flex items-center gap-sm">
										<div className="flex w-16 h-16 items-center justify-center">
										<Bot size={32} className="text-icon-primary" />
										</div>
										<Input
											size="sm"
											title={t("layout.name-your-agent")}
											placeholder={t("layout.add-an-agent-name")}
											value={workerName}
											onChange={(e) => {
												setWorkerName(e.target.value);
												// when user starts input, clear error
												if (nameError) setNameError("");
											}}
											state={nameError ? "error" : "default"}
											note={nameError || ""}
											required
										/>
									</div>
								</div>

								<Textarea
									  variant="enhanced"
										size="sm"
										title={t("workforce.description-optional")}
										placeholder={t("layout.im-an-agent-specially-designed-for")}
										value={workerDescription}
										onChange={(e) => setWorkerDescription(e.target.value)}
								/>

								<ToolSelect
									onShowEnvConfig={handleShowEnvConfig}
									onSelectedToolsChange={handleSelectedToolsChange}
									initialSelectedTools={selectedTools}
									ref={toolSelectRef}
								/>
							</DialogContentSection>
							<DialogFooter 
								className="bg-white-100% !rounded-b-xl p-md"
								showCancelButton={true}
								showConfirmButton={true}
								cancelButtonText={t("workforce.cancel")}
								confirmButtonText={t("workforce.save-changes")}
								onCancel={() => {
									resetForm();
									setDialogOpen(false);
								}}
								onConfirm={handleAddWorker}
								cancelButtonVariant="ghost"
								confirmButtonVariant="primary"
							/>
						</>
					)}
				</DialogContent>
			</form>
		</Dialog>
	);
}<|MERGE_RESOLUTION|>--- conflicted
+++ resolved
@@ -163,18 +163,8 @@
 
 		// call ToolSelect's install method
 		if (toolSelectRef.current) {
-<<<<<<< HEAD
-			if (activeMcp.key === "EXA Search" || activeMcp.key === "Google Calendar" || activeMcp.key === "Google Gmail") {
-				await toolSelectRef.current.installMcp(
-					activeMcp.id,
-					{ ...envValues },
-					activeMcp
-				);
-			} else {
-				await toolSelectRef.current.installMcp(activeMcp.id, { ...envValues });
-=======
 			try {
-				if (activeMcp.key === "EXA Search" || activeMcp.key === "Google Calendar") {
+				if (activeMcp.key === "EXA Search" || activeMcp.key === "Google Calendar" || activeMcp.key === "Google Gmail") {
 					await toolSelectRef.current.installMcp(
 						activeMcp.id,
 						{ ...envValues },
@@ -185,7 +175,6 @@
 				}
 			} finally {
 				setIsValidating(false);
->>>>>>> 9e6168e9
 			}
 		}
 
