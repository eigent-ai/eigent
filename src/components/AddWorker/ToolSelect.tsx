import React, {
	useEffect,
	useRef,
	useState,
	useImperativeHandle,
	forwardRef,
} from "react";
import { Badge } from "@/components/ui/badge";
import { CircleAlert, Store, X } from "lucide-react";
import { proxyFetchGet, proxyFetchPost, proxyFetchPut, fetchPost, fetchGet } from "@/api/http";
import { Input } from "../ui/input";
import { Textarea } from "../ui/textarea";
import { Button } from "../ui/button";
import githubIcon from "@/assets/github.svg";
import { TooltipSimple } from "../ui/tooltip";
import IntegrationList from "./IntegrationList";
import { getProxyBaseURL } from "@/lib";
import { capitalizeFirstLetter } from "@/lib";
import { useAuthStore } from "@/store/authStore";
import { useTranslation } from "react-i18next";
interface McpItem {
	id: number;
	name: string;
	key: string;
	description: string;
	category?: { name: string };
	home_page?: string;
	install_command?: {
		env?: { [key: string]: string };
	};
	isLocal?: boolean;
}

interface ToolSelectProps {
	onShowEnvConfig?: (mcp: McpItem) => void;
	onSelectedToolsChange?: (tools: McpItem[]) => void;
	initialSelectedTools?: McpItem[];
}

const ToolSelect = forwardRef<
	{ installMcp: (id: number, env?: any, activeMcp?: any) => Promise<void> },
	ToolSelectProps
>(({ onShowEnvConfig, onSelectedToolsChange, initialSelectedTools }, ref) => {
	const { t } = useTranslation();
	// state management - remove internal selected state, use parent passed initialSelectedTools
	const [keyword, setKeyword] = useState<string>("");
	const [mcpList, setMcpList] = useState<McpItem[]>([]);
	const [customMcpList, setCustomMcpList] = useState<any[]>([]);
	const [isOpen, setIsOpen] = useState(false);
	const [installed, setInstalled] = useState<{ [id: number]: boolean }>({});
	const [installing, setInstalling] = useState<{ [id: number]: boolean }>({});
	const [installedIds, setInstalledIds] = useState<number[]>([]);
	const { email } = useAuthStore();
	// add: integration service list
	const [integrations, setIntegrations] = useState<any[]>([]);
	const fetchIntegrationsData = (keyword?: string) => {
		proxyFetchGet("/api/config/info").then((res) => {
			if (res && typeof res === "object") {
				const baseURL = getProxyBaseURL();

				const list = Object.entries(res)
					.filter(([key]) => {
						if (!keyword) return true;
						return key.toLowerCase().includes(keyword.toLowerCase());
					})
					.map(([key, value]: [string, any]) => {
						let onInstall = null;

						// Special handling for Notion MCP
						if (key.toLowerCase() === 'notion') {
							onInstall = async () => {
								try {
									const response = await fetchPost("/install/tool/notion");
									if (response.success) {
										// Check if there's a warning (connection failed but installation marked as complete)
										if (response.warning) {
											console.warn("Notion MCP connection warning:", response.warning);
											// Still proceed but log the warning
										}
										// Save to config to mark as installed
										await proxyFetchPost("/api/configs", {
											config_group: "Notion",
											config_name: "MCP_REMOTE_CONFIG_DIR",
											config_value: response.toolkit_name || "NotionMCPToolkit",
										});
										console.log("Notion MCP installed successfully");
										// After successful installation, add to selected tools
										const notionItem = {
											id: 0, // Use 0 for integration items
											key: key,
											name: key,
											description: "Notion workspace integration for reading and managing Notion pages",
											toolkit: "notion_mcp_toolkit", // Add the toolkit name
											isLocal: true
										};
										addOption(notionItem, true);
									} else {
										console.error("Failed to install Notion MCP:", response.error || "Unknown error");
										throw new Error(response.error || "Failed to install Notion MCP");
									}
								} catch (error: any) {
									console.error("Failed to install Notion MCP:", error.message);
									throw error;
								}
							};
<<<<<<< HEAD
                } else if (key.toLowerCase() === 'google calendar') {
					onInstall = async () => {
						try {
					const response = await fetchPost("/install/tool/google_calendar");
					if (response.success) {
						// Check if config exists first to avoid 400 error
						const existingConfigs = await proxyFetchGet("/api/configs");
						const existing = Array.isArray(existingConfigs)
							? existingConfigs.find((c: any) =>
								c.config_group?.toLowerCase() === "google calendar" &&
								c.config_name === "GOOGLE_REFRESH_TOKEN"
							)
							: null;
						
						const configPayload = {
							config_group: "Google Calendar",
							config_name: "GOOGLE_REFRESH_TOKEN",
							config_value: "exists",
						};
						
						if (existing) {
							await proxyFetchPut(`/api/configs/${existing.id}`, configPayload);
						} else {
							await proxyFetchPost("/api/configs", configPayload);
						}
						
						console.log("Google Calendar installed successfully");
								// After successful installation, add to selected tools
								const calendarItem = {
									id: 0, // Use 0 for integration items
									key: key,
									name: key,
									description: "Google Calendar integration for managing events and schedules",
									toolkit: "google_calendar_toolkit", // Add the toolkit name
									isLocal: true
								};
								addOption(calendarItem, true);
                            } else if (response.status === "authorizing") {
								// Authorization in progress - browser should have opened
								console.log("Google Calendar authorization in progress. Please complete in browser.");
								console.log(response.message);
								// Don't throw error - this is expected behavior
							} else {
								// Real error
								console.error("Failed to install Google Calendar:", response.error || "Unknown error");
								throw new Error(response.error || "Failed to install Google Calendar");
							}
							// Return the response so IntegrationList can check the status
							return response;
						} catch (error: any) {
							// Only throw if it's a real error, not authorization in progress
							if (!error.message?.includes("authorization")) {
								console.error("Failed to install Google Calendar:", error.message);
								throw error;
							}
							return null; // Return null on error
						}
					};
=======
						} else if (key.toLowerCase() === 'google calendar') {
							onInstall = async () => {
								try {
									const response = await fetchPost("/install/tool/google_calendar");
									if (response.success) {
										// Check if there's a warning (connection failed but installation marked as complete)
										if (response.warning) {
											console.warn("Google Calendar connection warning:", response.warning);
											// Still proceed but log the warning
										}
										// Save to config to mark as installed
										await proxyFetchPost("/api/configs", {
											config_group: "Google Calendar",
											config_name: "GOOGLE_CLIENT_ID",
											config_value: response.toolkit_name || "GoogleCalendarToolkit",
										});
										console.log("Google Calendar installed successfully");
										// After successful installation, add to selected tools
										const calendarItem = {
											id: 0, // Use 0 for integration items
											key: key,
											name: key,
											description: "Google Calendar integration for managing events and schedules",
											toolkit: "google_calendar_toolkit", // Add the toolkit name
											isLocal: true
										};
										addOption(calendarItem, true);
									} else {
										console.error("Failed to install Google Calendar:", response.error || "Unknown error");
										throw new Error(response.error || "Failed to install Google Calendar");
									}
								} catch (error: any) {
									console.error("Failed to install Google Calendar:", error.message);
									throw error;
								}
							};
>>>>>>> e235ba32
						} else {
							onInstall = () =>
								(window.location.href = `${baseURL}/api/oauth/${key.toLowerCase()}/login`);
						}

						return {
							key: key,
							name: key,
							env_vars: value.env_vars,
							toolkit: value.toolkit,
							desc:
								value.env_vars && value.env_vars.length > 0
									? `${t("layout.environmental-variables-required")} ${value.env_vars.join(
											", "
									  )}`
									: key.toLowerCase() === 'notion'
									? t("layout.notion-workspace-integration")
									: key.toLowerCase() === 'google calendar'
									? t("layout.google-calendar-integration")
									: "",
							onInstall,
						};
					});
				setIntegrations(list);
			}
		});
	};

	// Refs
	const inputRef = useRef<HTMLTextAreaElement>(null);
	const debounceTimerRef = useRef<NodeJS.Timeout | null>(null);
	const containerRef = useRef<HTMLDivElement>(null);

	// constants
	const categoryIconMap: Record<string, string> = {
		anthropic: "Anthropic",
		community: "Community",
		official: "Official",
		camel: "Camel",
	};

	const svgIcons = import.meta.glob("@/assets/mcp/*.svg", {
		eager: true,
		query: "?url",
		import: "default",
	});

	// data fetching
	const fetchData = (keyword?: string) => {
		proxyFetchGet("/api/mcps", {
			keyword: keyword || "",
			page: 1,
			size: 100,
		}).then((res) => {
			setMcpList(res.items);
		});
	};

	const fetchInstalledMcps = () => {
		proxyFetchGet("/api/mcp/users").then((res) => {
			let dataList = [];
			let ids: number[] = [];
			if (Array.isArray(res)) {
				ids = res.map((item: any) => item.mcp_id);
				dataList = res;
			} else if (Array.isArray(res.items)) {
				ids = res.items.map((item: any) => item.mcp_id);
				dataList = res.items;
			}
			setInstalledIds(ids);

			const customMcpList = dataList.filter((item: any) => item.mcp_id === 0);
			setCustomMcpList(customMcpList);
		});
	};

	// public save env/config logic
	const saveEnvAndConfig = async (
		provider: string,
		envVarKey: string,
		value: string
	) => {
		// First fetch current configs to check for existing ones
		const configsRes = await proxyFetchGet("/api/configs");
		const configs = Array.isArray(configsRes) ? configsRes : [];
		
		const configPayload = {
			config_group: capitalizeFirstLetter(provider),
			config_name: envVarKey,
			config_value: value,
		};
		
		// Check if config already exists
		const existingConfig = configs.find(
			(c: any) => c.config_name === envVarKey && 
			c.config_group?.toLowerCase() === provider.toLowerCase()
		);
		
		if (existingConfig) {
			// Update existing config
			await proxyFetchPut(`/api/configs/${existingConfig.id}`, configPayload);
		} else {
			// Create new config
			await proxyFetchPost("/api/configs", configPayload);
		}
		
		if (window.electronAPI?.envWrite) {
			await window.electronAPI.envWrite(email, { key: envVarKey, value });
		}
	};
	// MCP install related
	const installMcp = async (
		id: number,
		envValue?: { [key: string]: any },
		activeMcp?: any
	) => {
		// is exa search or google calendar
		if (activeMcp && envValue) {
			const env: { [key: string]: string } = {};
			Object.keys(envValue).map((key) => {
				env[key] = envValue[key]?.value;
			});
			activeMcp.install_command.env = env;
			
			// Save all env vars and wait for completion
			console.log("[installMcp] Saving env vars for", activeMcp.key);
			try {
				await Promise.all(
					Object.keys(activeMcp.install_command.env).map(async (key) => {
						console.log("[installMcp] Saving", key, "=", activeMcp.install_command.env[key]);
						return saveEnvAndConfig(
							activeMcp.key,
							key,
							activeMcp.install_command.env[key]
						);
					})
				);
				console.log("[installMcp] All env vars saved successfully");
			} catch (error) {
				console.error("[installMcp] Failed to save env vars:", error);
				// Continue anyway to trigger installation
			}
			
		// Trigger instantiation for Google Calendar
		if (activeMcp.key === "Google Calendar") {
			console.log("[ToolSelect installMcp] Starting Google Calendar installation");
			try {
				const response = await fetchPost("/install/tool/google_calendar");
				
				if (response.success) {
					console.log("[ToolSelect installMcp] Immediate success");
					// Mark as successfully installed by writing refresh token marker
					const existingConfigs = await proxyFetchGet("/api/configs");
					const existing = Array.isArray(existingConfigs)
						? existingConfigs.find((c: any) =>
							c.config_group?.toLowerCase() === "google calendar" &&
							c.config_name === "GOOGLE_REFRESH_TOKEN"
						)
						: null;
					
					const configPayload = {
						config_group: "Google Calendar",
						config_name: "GOOGLE_REFRESH_TOKEN",
						config_value: "exists",
					};
					
					if (existing) {
						await proxyFetchPut(`/api/configs/${existing.id}`, configPayload);
					} else {
						await proxyFetchPost("/api/configs", configPayload);
					}
					
					// Refresh integrations to update install status
					fetchIntegrationsData();
					
					const selectedItem = {
						id: activeMcp.id,
						key: activeMcp.key,
						name: activeMcp.name,
						description: "Google Calendar integration for managing events and schedules",
						toolkit: "google_calendar_toolkit",
						isLocal: true
					};
					addOption(selectedItem, true);
				} else if (response.status === "authorizing") {
					// Authorization in progress - browser should have opened
					console.log("[ToolSelect installMcp] Authorization required, starting polling loop");
					
					// WAIT for OAuth status completion instead of using setInterval
					const start = Date.now();
					const timeoutMs = 5 * 60 * 1000; // 5 minutes
					
					while (Date.now() - start < timeoutMs) {
						try {
							const statusResponse = await fetchGet("/oauth/status/google_calendar");
							console.log("[ToolSelect installMcp] OAuth status:", statusResponse.status);
							
							if (statusResponse.status === "success") {
								console.log("[ToolSelect installMcp] Authorization completed successfully!");
								
								// Try installing again now that authorization is complete
								const retryResponse = await fetchPost("/install/tool/google_calendar");
								if (retryResponse.success) {
									// Mark as successfully installed
									const existingConfigs = await proxyFetchGet("/api/configs");
									const existing = Array.isArray(existingConfigs)
										? existingConfigs.find((c: any) =>
											c.config_group?.toLowerCase() === "google calendar" &&
											c.config_name === "GOOGLE_REFRESH_TOKEN"
										)
										: null;
									
									const configPayload = {
										config_group: "Google Calendar",
										config_name: "GOOGLE_REFRESH_TOKEN",
										config_value: "exists",
									};
									
									if (existing) {
										await proxyFetchPut(`/api/configs/${existing.id}`, configPayload);
									} else {
										await proxyFetchPost("/api/configs", configPayload);
									}
									
									fetchIntegrationsData();
									
									const selectedItem = {
										id: activeMcp.id,
										key: activeMcp.key,
										name: activeMcp.name,
										description: "Google Calendar integration for managing events and schedules",
										toolkit: "google_calendar_toolkit",
										isLocal: true
									};
									addOption(selectedItem, true);
								}
								console.log("[ToolSelect installMcp] Installation complete, returning");
								return;
							} else if (statusResponse.status === "failed") {
								console.error("[ToolSelect installMcp] Authorization failed:", statusResponse.error);
								return;
							} else if (statusResponse.status === "cancelled") {
								console.log("[ToolSelect installMcp] Authorization cancelled");
								return;
							}
						} catch (error) {
							console.error("[ToolSelect installMcp] Error polling OAuth status:", error);
						}
						
						// Wait before next poll
						await new Promise((r) => setTimeout(r, 1500));
					}
					
					console.log("[ToolSelect installMcp] Polling timeout");
					return;
				} else {
					console.error("Failed to install Google Calendar:", response.error || "Unknown error");
				}
			} catch (error: any) {
				console.error("Failed to install Google Calendar:", error.message);
			}
		}
			return;
		}
		setInstalling((prev) => ({ ...prev, [id]: true }));
		try {
			await proxyFetchPost("/api/mcp/install?mcp_id=" + id);
			setInstalled((prev) => ({ ...prev, [id]: true }));
			const installedMcp = mcpList.find((mcp) => mcp.id === id);
			if (window.ipcRenderer && installedMcp) {
				const env: { [key: string]: string } = {};
				if (envValue) {
					Object.keys(envValue).map((key) => {
						env[key] = envValue[key]?.value;
					});
					installedMcp.install_command!.env = env;
				}

				await window.ipcRenderer.invoke(
					"mcp-install",
					installedMcp.key,
					installedMcp.install_command
				);
			}
			// after install successfully, automatically add to selected list
			if (installedMcp) {
				addOption(installedMcp);
			}
		} catch (e) {
			console.error("Failed to install MCP:", e);
		} finally {
			setInstalling((prev) => ({ ...prev, [id]: false }));
		}
	};

	// expose install method to parent component
	useImperativeHandle(ref, () => ({
		installMcp,
	}));

	const checkEnv = (id: number) => {
		const mcp = mcpList.find((mcp) => mcp.id === id);
		if (mcp && Object.keys(mcp?.install_command?.env || {}).length > 0) {
			if (onShowEnvConfig) {
				onShowEnvConfig(mcp);
			}
		} else {
			installMcp(id);
		}
	};

	// select management
	const addOption = (item: McpItem, isLocal?: boolean) => {
		setKeyword("");
		const currentSelected = initialSelectedTools || [];
		console.log(currentSelected.find((i) => i.id === item.id));
		if (isLocal) {
			if (!currentSelected.find((i) => i.key === item.key)) {
				const newSelected = [...currentSelected, { ...item, isLocal }];
				onSelectedToolsChange?.(newSelected);
			}
			return;
		}
		if (!currentSelected.find((i) => i.id === item.id)) {
			if (!isLocal) isLocal = false;
			const newSelected = [...currentSelected, { ...item, isLocal }];
			onSelectedToolsChange?.(newSelected);
		}
		
	};

	const removeOption = (item: McpItem) => {
		const currentSelected = initialSelectedTools || [];
		const newSelected = currentSelected.filter((i) => i.id !== item.id);
		onSelectedToolsChange?.(newSelected);
	};

	// tool functions
	const getCategoryIcon = (categoryName?: string) => {
		if (!categoryName) return <Store className="w-4 h-4 text-icon-primary" />;

		const iconKey = categoryIconMap[categoryName];
		const iconUrl = iconKey
			? (svgIcons[`/src/assets/mcp/${iconKey}.svg`] as string)
			: undefined;

		return iconUrl ? (
			<img src={iconUrl} alt={categoryName} className="w-4 h-4" />
		) : (
			<Store className="w-4 h-4 text-icon-primary" />
		);
	};

	const getGithubRepoName = (homePage?: string) => {
		if (!homePage || !homePage.startsWith("https://github.com/")) return null;
		const parts = homePage.split("/");
		return parts.length > 4 ? parts[4] : homePage;
	};

	const getInstallButtonText = (itemId: number) => {
		if (installedIds.includes(itemId)) return t("layout.installed");
		if (installing[itemId]) return t("layout.installing");
		if (installed[itemId]) return t("layout.installed");
		return t("layout.install");
	};

	// Effects
	useEffect(() => {
		fetchData();
		fetchIntegrationsData();
		fetchInstalledMcps();
	}, []);

	useEffect(() => {
		if (debounceTimerRef.current) {
			clearTimeout(debounceTimerRef.current);
		}

		debounceTimerRef.current = setTimeout(() => {
			fetchData(keyword);
			fetchIntegrationsData(keyword);
		}, 500);

		return () => {
			if (debounceTimerRef.current) {
				clearTimeout(debounceTimerRef.current);
			}
		};
	}, [keyword]);

	useEffect(() => {
		const handleClickOutside = (event: MouseEvent) => {
			if (
				containerRef.current &&
				!containerRef.current.contains(event.target as Node)
			) {
				setIsOpen(false);
			}
		};

		document.addEventListener("mousedown", handleClickOutside);
		return () => {
			document.removeEventListener("mousedown", handleClickOutside);
		};
	}, []);

	// render functions
	const renderSelectedItems = () => (
		<>
			{(initialSelectedTools || []).map((item: any) => (
				<Badge
					key={item.id + item.key + (item.isLocal + "")}
					className="h-5 bg-button-tertiery-fill-default flex items-center gap-1 w-auto flex-shrink-0 px-xs"
				>
					{item.name || item.mcp_name}
					<div className="flex items-center justify-center bg-button-secondary-fill-disabled rounded-sm">
						<X
							className="w-4 h-4 cursor-pointer text-button-secondary-icon-disabled"
							onClick={() => removeOption(item)}
						/>
					</div>
				</Badge>
			))}
		</>
	);

	const renderMcpItem = (item: McpItem) => (
		<div
			key={item.id}
			onClick={() => {
				// check if already installed
				const isAlreadyInstalled =
					installedIds.includes(item.id) || installed[item.id];

				if (isAlreadyInstalled) {
					// if already installed, add to selected list directly
					addOption(item);
					setKeyword("");
				} else {
					// if not installed, first check environment configuration, then install and add to selected list
					checkEnv(item.id);
				}
			}}
			className="cursor-pointer hover:bg-gray-100 px-3 py-2 flex justify-between"
		>
			<div className="flex items-center gap-1">
				{getCategoryIcon(item.category?.name)}
				<div className="text-sm font-bold leading-17 text-text-action overflow-hidden text-ellipsis break-words line-clamp-1">
					{item.name}
				</div>
				<TooltipSimple content={item.description}>
					<CircleAlert
							className="w-4 h-4 text-icon-primary cursor-pointer"
							onClick={(e) => e.stopPropagation()}
						/>
				</TooltipSimple>
			</div>
			<div className="flex items-center gap-1">
				{getGithubRepoName(item.home_page) && (
					<div className="flex items-center">
						<img
							src={githubIcon}
							alt="github"
							style={{
								width: 14.7,
								height: 14.7,
								marginRight: 4,
								display: "inline-block",
								verticalAlign: "middle",
							}}
						/>
						<span className="self-stretch items-center justify-center text-xs font-medium leading-3 overflow-hidden text-ellipsis break-words line-clamp-1">
							{getGithubRepoName(item.home_page)}
						</span>
					</div>
				)}
				<Button
					variant="primary"
					size="sm"
					disabled={
						installed[item.id] ||
						installing[item.id] ||
						installedIds.includes(item.id)
					}
					onClick={(e) => {
						e.stopPropagation();
						checkEnv(item.id);
					}}
				>
					{getInstallButtonText(item.id)}
				</Button>
			</div>
		</div>
	);

	const renderCustomMcpItem = (item: any) => (
		<div
			key={item.id}
			onClick={() => {
				addOption(item);
				setKeyword("");
			}}
			className="cursor-pointer hover:bg-gray-100 px-3 py-2 flex justify-between"
		>
			<div className="flex items-center gap-1">
				{/* {getCategoryIcon(item.category?.name)} */}
				<div className="text-sm font-bold leading-17 text-text-action overflow-hidden text-ellipsis break-words line-clamp-1">
					{item.mcp_name}
				</div>
				<TooltipSimple content={item.mcp_desc}>
					<CircleAlert
						className="w-4 h-4 text-icon-primary cursor-pointer"
						onClick={(e) => e.stopPropagation()}
					/>
				</TooltipSimple>
			</div>
			<div className="flex items-center gap-1">
				<Button
					className="leading-17 text-xs font-bold text-button-secondary-text-default h-6 px-sm py-xs bg-button-secondary-fill-default hover:bg-button-tertiery-text-default rounded-md shadow-sm"
					disabled={true}
				>
					{t("layout.installed")}
				</Button>
			</div>
		</div>
	);
	return (
		<div className="w-full relative" ref={containerRef}>
			<div className="flex flex-wrap gap-1.5 min-h-[40px] border rounded-lg bg-white">
				<div className="text-text-body text-sm leading-normal font-bold flex items-center gap-1">
					{t("workforce.agent-tool")}
					<TooltipSimple content={t("workforce.agent-tool-tooltip")}>
						<CircleAlert size={16} className="text-icon-primary" />
					</TooltipSimple>
				</div>
				<div
					onClick={() => {
						inputRef.current?.focus();
						setIsOpen(true);
					}}
					className="flex flex-wrap gap-1 justify-start px-[6px] py-1 min-h-[60px] max-h-[120px] overflow-y-auto w-full rounded-lg border border-solid border-input-border-default bg-input-bg-default"
				>
					{renderSelectedItems()}
					<Textarea
						variant="none"
						value={keyword}
						onChange={(e) => setKeyword(e.target.value)}
						onFocus={() => setIsOpen(true)}
						ref={inputRef}
						className="bg-transparent border-none !shadow-none text-sm leading-normal !ring-0 !ring-offset-0 w-auto !h-[20px] p-0 resize-none"
					/>
				</div>
			</div>

			{/* floating dropdown */}
			{isOpen && (
				<div className="absolute top-full left-0 right-0 z-50 mt-1 bg-dropdown-bg rounded-lg border border-solid border-input-border-default overflow-y-auto">
					<div className="max-h-[192px] overflow-y-auto">
						<IntegrationList
							onShowEnvConfig={onShowEnvConfig}
							addOption={addOption}
							items={integrations}
						/>
						{mcpList
							.filter(
								(opt) =>
									!(initialSelectedTools || []).find((i) => i.id === opt.id)
							)
							.map(renderMcpItem)}
						{customMcpList
							.filter(
								(opt) =>
									!(initialSelectedTools || []).find((i) => i.id === opt.id)
							)
							.map(renderCustomMcpItem)}
					</div>
				</div>
			)}
		</div>
	);
});

export default ToolSelect;<|MERGE_RESOLUTION|>--- conflicted
+++ resolved
@@ -103,103 +103,65 @@
 									throw error;
 								}
 							};
-<<<<<<< HEAD
-                } else if (key.toLowerCase() === 'google calendar') {
-					onInstall = async () => {
-						try {
-					const response = await fetchPost("/install/tool/google_calendar");
-					if (response.success) {
-						// Check if config exists first to avoid 400 error
-						const existingConfigs = await proxyFetchGet("/api/configs");
-						const existing = Array.isArray(existingConfigs)
-							? existingConfigs.find((c: any) =>
-								c.config_group?.toLowerCase() === "google calendar" &&
-								c.config_name === "GOOGLE_REFRESH_TOKEN"
-							)
-							: null;
-						
-						const configPayload = {
-							config_group: "Google Calendar",
-							config_name: "GOOGLE_REFRESH_TOKEN",
-							config_value: "exists",
-						};
-						
-						if (existing) {
-							await proxyFetchPut(`/api/configs/${existing.id}`, configPayload);
-						} else {
-							await proxyFetchPost("/api/configs", configPayload);
-						}
-						
-						console.log("Google Calendar installed successfully");
-								// After successful installation, add to selected tools
-								const calendarItem = {
-									id: 0, // Use 0 for integration items
-									key: key,
-									name: key,
-									description: "Google Calendar integration for managing events and schedules",
-									toolkit: "google_calendar_toolkit", // Add the toolkit name
-									isLocal: true
-								};
-								addOption(calendarItem, true);
-                            } else if (response.status === "authorizing") {
-								// Authorization in progress - browser should have opened
-								console.log("Google Calendar authorization in progress. Please complete in browser.");
-								console.log(response.message);
-								// Don't throw error - this is expected behavior
-							} else {
-								// Real error
-								console.error("Failed to install Google Calendar:", response.error || "Unknown error");
-								throw new Error(response.error || "Failed to install Google Calendar");
-							}
-							// Return the response so IntegrationList can check the status
-							return response;
-						} catch (error: any) {
-							// Only throw if it's a real error, not authorization in progress
-							if (!error.message?.includes("authorization")) {
-								console.error("Failed to install Google Calendar:", error.message);
-								throw error;
-							}
-							return null; // Return null on error
-						}
-					};
-=======
-						} else if (key.toLowerCase() === 'google calendar') {
-							onInstall = async () => {
-								try {
-									const response = await fetchPost("/install/tool/google_calendar");
-									if (response.success) {
-										// Check if there's a warning (connection failed but installation marked as complete)
-										if (response.warning) {
-											console.warn("Google Calendar connection warning:", response.warning);
-											// Still proceed but log the warning
-										}
-										// Save to config to mark as installed
-										await proxyFetchPost("/api/configs", {
-											config_group: "Google Calendar",
-											config_name: "GOOGLE_CLIENT_ID",
-											config_value: response.toolkit_name || "GoogleCalendarToolkit",
-										});
-										console.log("Google Calendar installed successfully");
-										// After successful installation, add to selected tools
-										const calendarItem = {
-											id: 0, // Use 0 for integration items
-											key: key,
-											name: key,
-											description: "Google Calendar integration for managing events and schedules",
-											toolkit: "google_calendar_toolkit", // Add the toolkit name
-											isLocal: true
-										};
-										addOption(calendarItem, true);
-									} else {
-										console.error("Failed to install Google Calendar:", response.error || "Unknown error");
-										throw new Error(response.error || "Failed to install Google Calendar");
-									}
-								} catch (error: any) {
-									console.error("Failed to install Google Calendar:", error.message);
-									throw error;
-								}
-							};
->>>>>>> e235ba32
+                        } else if (key.toLowerCase() === 'google calendar') {
+                            onInstall = async () => {
+                                try {
+                                    const response = await fetchPost("/install/tool/google_calendar");
+                                    if (response.success) {
+                                        if (response.warning) {
+                                            console.warn("Google Calendar connection warning:", response.warning);
+                                        }
+                                        try {
+                                            const existingConfigs = await proxyFetchGet("/api/configs");
+                                            const existing = Array.isArray(existingConfigs)
+                                                ? existingConfigs.find((c: any) =>
+                                                    c.config_group?.toLowerCase() === "google calendar" &&
+                                                    c.config_name === "GOOGLE_REFRESH_TOKEN"
+                                                )
+                                                : null;
+
+                                            const configPayload = {
+                                                config_group: "Google Calendar",
+                                                config_name: "GOOGLE_REFRESH_TOKEN",
+                                                config_value: "exists",
+                                            };
+
+                                            if (existing) {
+                                                await proxyFetchPut(`/api/configs/${existing.id}`, configPayload);
+                                            } else {
+                                                await proxyFetchPost("/api/configs", configPayload);
+                                            }
+                                        } catch (configError) {
+                                            console.warn("Failed to persist Google Calendar config", configError);
+                                        }
+                                        console.log("Google Calendar installed successfully");
+                                        const calendarItem = {
+                                            id: 0, // Use 0 for integration items
+                                            key: key,
+                                            name: key,
+                                            description: "Google Calendar integration for managing events and schedules",
+                                            toolkit: "google_calendar_toolkit", // Add the toolkit name
+                                            isLocal: true
+                                        };
+                                        addOption(calendarItem, true);
+                                    } else if (response.status === "authorizing") {
+                                        console.log("Google Calendar authorization in progress. Please complete in browser.");
+                                        if (response.message) {
+                                            console.log(response.message);
+                                        }
+                                    } else {
+                                        console.error("Failed to install Google Calendar:", response.error || "Unknown error");
+                                        throw new Error(response.error || "Failed to install Google Calendar");
+                                    }
+                                    return response;
+                                } catch (error: any) {
+                                    if (!error.message?.includes("authorization")) {
+                                        console.error("Failed to install Google Calendar:", error.message);
+                                        throw error;
+                                    }
+                                    return null; // Return null on authorization flow errors
+                                }
+                            };
 						} else {
 							onInstall = () =>
 								(window.location.href = `${baseURL}/api/oauth/${key.toLowerCase()}/login`);
