import React, {
	useEffect,
	useRef,
	useState,
	useImperativeHandle,
	forwardRef,
} from "react";
import { Badge } from "@/components/ui/badge";
import { CircleAlert, Store, X } from "lucide-react";
import { proxyFetchGet, proxyFetchPost, proxyFetchPut, fetchPost, fetchGet } from "@/api/http";
import { Input } from "../ui/input";
import { Textarea } from "../ui/textarea";
import { Button } from "../ui/button";
import githubIcon from "@/assets/github.svg";
import { TooltipSimple } from "../ui/tooltip";
import IntegrationList from "@/components/IntegrationList";
import { getProxyBaseURL } from "@/lib";
import { capitalizeFirstLetter } from "@/lib";
import { useAuthStore } from "@/store/authStore";
import { useTranslation } from "react-i18next";
import { GMAIL_CONFIG } from "@/pages/Setting/MCP";
interface McpItem {
	id: number;
	name: string;
	key: string;
	description: string;
	category?: { name: string };
	home_page?: string;
	install_command?: {
		env?: { [key: string]: string };
	};
	isLocal?: boolean;
}

interface ToolSelectProps {
	onShowEnvConfig?: (mcp: McpItem) => void;
	onSelectedToolsChange?: (tools: McpItem[]) => void;
	initialSelectedTools?: McpItem[];
}

const ToolSelect = forwardRef<
	{ installMcp: (id: number, env?: any, activeMcp?: any) => Promise<void> },
	ToolSelectProps
>(({ onShowEnvConfig, onSelectedToolsChange, initialSelectedTools }, ref) => {
	const { t } = useTranslation();
	// state management - remove internal selected state, use parent passed initialSelectedTools
	const [keyword, setKeyword] = useState<string>("");
	const [mcpList, setMcpList] = useState<McpItem[]>([]);
	const [allMcpList, setAllMcpList] = useState<McpItem[]>([]);
	const [customMcpList, setCustomMcpList] = useState<any[]>([]);
	const [isOpen, setIsOpen] = useState(false);
	const [installed, setInstalled] = useState<{ [id: number]: boolean }>({});
	const [installing, setInstalling] = useState<{ [id: number]: boolean }>({});
	const [installedIds, setInstalledIds] = useState<number[]>([]);
	const { email } = useAuthStore();
	// add: integration service list
	const [integrations, setIntegrations] = useState<any[]>([]);
	const fetchIntegrationsData = (keyword?: string) => {
		proxyFetchGet("/api/config/info").then((res) => {
			if (res && typeof res === "object" && !res.error) {
				const baseURL = getProxyBaseURL();
				if (typeof res === "object" && res !== null) {
					Object.assign(res, GMAIL_CONFIG);
					console.log("Modified config info with Gmail:", res);
				}
				const list = Object.entries(res)
					.filter(([key]) => {
						if (!keyword) return true;
						return key.toLowerCase().includes(keyword.toLowerCase());
					})
					.map(([key, value]: [string, any]) => {
						let onInstall = null;

						// Special handling for Notion MCP
						if (key.toLowerCase() === 'notion') {
							onInstall = async () => {
								try {
									const response = await fetchPost("/install/tool/notion");
									if (response.success) {
										// Check if there's a warning (connection failed but installation marked as complete)
										if (response.warning) {
											console.warn("Notion MCP connection warning:", response.warning);
											// Still proceed but log the warning
										}
										// Save to config to mark as installed
										await proxyFetchPost("/api/configs", {
											config_group: "Notion",
											config_name: "MCP_REMOTE_CONFIG_DIR",
											config_value: response.toolkit_name || "NotionMCPToolkit",
										});
										console.log("Notion MCP installed successfully");
										// After successful installation, add to selected tools
										const notionItem = {
											id: 0, // Use 0 for integration items
											key: key,
											name: key,
											description: "Notion workspace integration for reading and managing Notion pages",
											toolkit: "notion_mcp_toolkit", // Add the toolkit name
											isLocal: true
										};
										addOption(notionItem, true);
									} else {
										console.error("Failed to install Notion MCP:", response.error || "Unknown error");
										throw new Error(response.error || "Failed to install Notion MCP");
									}
								} catch (error: any) {
									console.error("Failed to install Notion MCP:", error.message);
									throw error;
								}
							};
<<<<<<< HEAD
                } else if (key.toLowerCase() === 'google calendar') {
					onInstall = async () => {
						try {
					const response = await fetchPost("/install/tool/google_calendar");
					if (response.success) {
						// Check if config exists first to avoid 400 error
						const existingConfigs = await proxyFetchGet("/api/configs");
						const existing = Array.isArray(existingConfigs)
							? existingConfigs.find((c: any) =>
								c.config_group?.toLowerCase() === "google calendar" &&
								c.config_name === "GOOGLE_REFRESH_TOKEN"
							)
							: null;
						
						const configPayload = {
							config_group: "Google Calendar",
							config_name: "GOOGLE_REFRESH_TOKEN",
							config_value: "exists",
						};
						
						if (existing) {
							await proxyFetchPut(`/api/configs/${existing.id}`, configPayload);
						} else {
							await proxyFetchPost("/api/configs", configPayload);
						}
						
						console.log("Google Calendar installed successfully");
								// After successful installation, add to selected tools
								const calendarItem = {
									id: 0, // Use 0 for integration items
									key: key,
									name: key,
									description: "Google Calendar integration for managing events and schedules",
									toolkit: "google_calendar_toolkit", // Add the toolkit name
									isLocal: true
								};
								addOption(calendarItem, true);
                            } else if (response.status === "authorizing") {
								// Authorization in progress - browser should have opened
								console.log("Google Calendar authorization in progress. Please complete in browser.");
								console.log(response.message);
								// Don't throw error - this is expected behavior
							} else {
								// Real error
								console.error("Failed to install Google Calendar:", response.error || "Unknown error");
								throw new Error(response.error || "Failed to install Google Calendar");
							}
							// Return the response so IntegrationList can check the status
							return response;
						} catch (error: any) {
							// Only throw if it's a real error, not authorization in progress
							if (!error.message?.includes("authorization")) {
								console.error("Failed to install Google Calendar:", error.message);
								throw error;
							}
							return null; // Return null on error
						}
					};
                } else if (key.toLowerCase() === 'google gmail') {
					onInstall = async () => {
						try {
					const response = await fetchPost("/install/tool/google_gmail");
					if (response.success) {
						// Check if config exists first to avoid 400 error
						const existingConfigs = await proxyFetchGet("/api/configs");
						const existing = Array.isArray(existingConfigs)
							? existingConfigs.find((c: any) =>
								c.config_group?.toLowerCase() === "google gmail" &&
								c.config_name === "GOOGLE_REFRESH_TOKEN"
							)
							: null;
						
						const configPayload = {
							config_group: "Google Gmail",
							config_name: "GOOGLE_REFRESH_TOKEN",
							config_value: "exists",
						};
						
						if (existing) {
							await proxyFetchPut(`/api/configs/${existing.id}`, configPayload);
						} else {
							await proxyFetchPost("/api/configs", configPayload);
						}
						
						console.log("Google Gmail installed successfully");
								// After successful installation, add to selected tools
								const gmailItem = {
									id: 0, // Use 0 for integration items
									key: key,
									name: key,
									description: "Google Gmail integration for managing emails and contacts",
									toolkit: "google_gmail_native_toolkit", // Add the toolkit name
									isLocal: true
								};
								addOption(gmailItem, true);
                            } else if (response.status === "authorizing") {
								// Authorization in progress - browser should have opened
								console.log("Google Gmail authorization in progress. Please complete in browser.");
								console.log(response.message);
								// Don't throw error - this is expected behavior
							} else {
								// Real error
								console.error("Failed to install Google Gmail:", response.error || "Unknown error");
								throw new Error(response.error || "Failed to install Google Gmail");
							}
							// Return the response so IntegrationList can check the status
							return response;
						} catch (error: any) {
							// Only throw if it's a real error, not authorization in progress
							if (!error.message?.includes("authorization")) {
								console.error("Failed to install Google Gmail:", error.message);
								throw error;
							}
							return null; // Return null on error
						}
					};
=======
                        } else if (key.toLowerCase() === 'google calendar') {
                            onInstall = async () => {
                                try {
                                    const response = await fetchPost("/install/tool/google_calendar");
                                    if (response.success) {
                                        if (response.warning) {
                                            console.warn("Google Calendar connection warning:", response.warning);
                                        }
                                        try {
                                            const existingConfigs = await proxyFetchGet("/api/configs");
                                            const existing = Array.isArray(existingConfigs)
                                                ? existingConfigs.find((c: any) =>
                                                    c.config_group?.toLowerCase() === "google calendar" &&
                                                    c.config_name === "GOOGLE_REFRESH_TOKEN"
                                                )
                                                : null;

                                            const configPayload = {
                                                config_group: "Google Calendar",
                                                config_name: "GOOGLE_REFRESH_TOKEN",
                                                config_value: "exists",
                                            };

                                            if (existing) {
                                                await proxyFetchPut(`/api/configs/${existing.id}`, configPayload);
                                            } else {
                                                await proxyFetchPost("/api/configs", configPayload);
                                            }
                                        } catch (configError) {
                                            console.warn("Failed to persist Google Calendar config", configError);
                                        }
                                        console.log("Google Calendar installed successfully");
                                        const calendarItem = {
                                            id: 0, // Use 0 for integration items
                                            key: key,
                                            name: key,
                                            description: "Google Calendar integration for managing events and schedules",
                                            toolkit: "google_calendar_toolkit", // Add the toolkit name
                                            isLocal: true
                                        };
                                        addOption(calendarItem, true);
                                    } else if (response.status === "authorizing") {
                                        console.log("Google Calendar authorization in progress. Please complete in browser.");
                                        if (response.message) {
                                            console.log(response.message);
                                        }
                                    } else {
                                        console.error("Failed to install Google Calendar:", response.error || "Unknown error");
                                        throw new Error(response.error || "Failed to install Google Calendar");
                                    }
                                    return response;
                                } catch (error: any) {
                                    if (!error.message?.includes("authorization")) {
                                        console.error("Failed to install Google Calendar:", error.message);
                                        throw error;
                                    }
                                    return null; // Return null on authorization flow errors
                                }
                            };
>>>>>>> 9e6168e9
						} else {
							onInstall = () =>
								(window.location.href = `${baseURL}/api/oauth/${key.toLowerCase()}/login`);
						}

						return {
							key: key,
							name: key,
							env_vars: value.env_vars,
							toolkit: value.toolkit,
							desc:
								value.env_vars && value.env_vars.length > 0
									? `${t("layout.environmental-variables-required")} ${value.env_vars.join(
											", "
									  )}`
									: key.toLowerCase() === 'notion'
									? t("layout.notion-workspace-integration")
									: key.toLowerCase() === 'google calendar'
<<<<<<< HEAD
									? "Google Calendar integration for managing events and schedules"
									: key.toLowerCase() === 'google gmail'
									? "Google Gmail integration for managing emails and contacts"
=======
									? t("layout.google-calendar-integration")
>>>>>>> 9e6168e9
									: "",
							onInstall,
						};
					});
				setIntegrations(list);
			} else {
				console.error("Failed to fetch integrations:", res);
				setIntegrations([]);
			}
		}).catch((error) => {
			console.error("Error fetching integrations:", error);
			setIntegrations([]);
		});
	};

	// Refs
	const inputRef = useRef<HTMLTextAreaElement>(null);
	const debounceTimerRef = useRef<NodeJS.Timeout | null>(null);
	const containerRef = useRef<HTMLDivElement>(null);

	// constants
	const categoryIconMap: Record<string, string> = {
		anthropic: "Anthropic",
		community: "Community",
		official: "Official",
		camel: "Camel",
	};

	const svgIcons = import.meta.glob("@/assets/mcp/*.svg", {
		eager: true,
		query: "?url",
		import: "default",
	});

	// data fetching
	const fetchData = (keyword?: string) => {
		proxyFetchGet("/api/mcps", {
			keyword: keyword || "",
			page: 1,
			size: 100,
		}).then((res) => {
			// Add defensive check for API errors
			if (res && res.items && Array.isArray(res.items)) {
				setAllMcpList(res.items);
			} else {
				console.error("Failed to fetch MCPs:", res);
				setAllMcpList([]);
			}
		}).catch((error) => {
			console.error("Error fetching MCPs:", error);
			setAllMcpList([]);
		});
	};

	const fetchInstalledMcps = () => {
		proxyFetchGet("/api/mcp/users").then((res) => {
			let dataList = [];
			let ids: number[] = [];
			if (Array.isArray(res)) {
				ids = res.map((item: any) => item.mcp_id);
				dataList = res;
			} else if (res && Array.isArray(res.items)) {
				ids = res.items.map((item: any) => item.mcp_id);
				dataList = res.items;
			}
			setInstalledIds(ids);

			const customMcpList = dataList.filter((item: any) => item.mcp_id === 0);
			setCustomMcpList(customMcpList);
		}).catch((error) => {
			console.error("Error fetching installed MCPs:", error);
			setInstalledIds([]);
			setCustomMcpList([]);
		});
	};

	// only surface installed MCPs from the market list
    useEffect(() => {
		// Add defensive check and fix logic: should filter when installedIds has items
		if (Array.isArray(allMcpList) && installedIds.length > 0) {
			const filtered = allMcpList.filter((item) => installedIds.includes(item.id));
			setMcpList(filtered);
		} else if (Array.isArray(allMcpList)) {
			// If no installed IDs, show empty list instead of all
			setMcpList([]);
		}
	}, [allMcpList, installedIds]);

	// public save env/config logic
	const saveEnvAndConfig = async (
		provider: string,
		envVarKey: string,
		value: string
	) => {
		// First fetch current configs to check for existing ones
		const configsRes = await proxyFetchGet("/api/configs");
		const configs = Array.isArray(configsRes) ? configsRes : [];
		
		const configPayload = {
			config_group: capitalizeFirstLetter(provider),
			config_name: envVarKey,
			config_value: value,
		};
		
		// Check if config already exists
		const existingConfig = configs.find(
			(c: any) => c.config_name === envVarKey && 
			c.config_group?.toLowerCase() === provider.toLowerCase()
		);
		
		if (existingConfig) {
			// Update existing config
			await proxyFetchPut(`/api/configs/${existingConfig.id}`, configPayload);
		} else {
			// Create new config
			await proxyFetchPost("/api/configs", configPayload);
		}
		
		if (window.electronAPI?.envWrite) {
			await window.electronAPI.envWrite(email, { key: envVarKey, value });
		}
	};
	// MCP install related
	const installMcp = async (
		id: number,
		envValue?: { [key: string]: any },
		activeMcp?: any
	) => {
		// is exa search or google calendar
		if (activeMcp && envValue) {
			const env: { [key: string]: string } = {};
			Object.keys(envValue).map((key) => {
				env[key] = envValue[key]?.value;
			});
			activeMcp.install_command.env = env;
			
			// Save all env vars and wait for completion
			console.log("[installMcp] Saving env vars for", activeMcp.key);
			try {
				await Promise.all(
					Object.keys(activeMcp.install_command.env).map(async (key) => {
						console.log("[installMcp] Saving", key, "=", activeMcp.install_command.env[key]);
						return saveEnvAndConfig(
							activeMcp.key,
							key,
							activeMcp.install_command.env[key]
						);
					})
				);
				console.log("[installMcp] All env vars saved successfully");
			} catch (error) {
				console.error("[installMcp] Failed to save env vars:", error);
				// Continue anyway to trigger installation
			}
			
		// Trigger instantiation for Google Calendar
		if (activeMcp.key === "Google Calendar") {
<<<<<<< HEAD
=======
			console.log("[ToolSelect installMcp] Starting Google Calendar installation");
>>>>>>> 9e6168e9
			try {
				const response = await fetchPost("/install/tool/google_calendar");
				
				if (response.success) {
<<<<<<< HEAD
=======
					console.log("[ToolSelect installMcp] Immediate success");
>>>>>>> 9e6168e9
					// Mark as successfully installed by writing refresh token marker
					const existingConfigs = await proxyFetchGet("/api/configs");
					const existing = Array.isArray(existingConfigs)
						? existingConfigs.find((c: any) =>
							c.config_group?.toLowerCase() === "google calendar" &&
							c.config_name === "GOOGLE_REFRESH_TOKEN"
						)
						: null;
					
					const configPayload = {
						config_group: "Google Calendar",
						config_name: "GOOGLE_REFRESH_TOKEN",
						config_value: "exists",
					};
					
					if (existing) {
						await proxyFetchPut(`/api/configs/${existing.id}`, configPayload);
					} else {
						await proxyFetchPost("/api/configs", configPayload);
					}
					
					// Refresh integrations to update install status
					fetchIntegrationsData();
					
					const selectedItem = {
						id: activeMcp.id,
						key: activeMcp.key,
						name: activeMcp.name,
						description: "Google Calendar integration for managing events and schedules",
						toolkit: "google_calendar_toolkit",
						isLocal: true
					};
					addOption(selectedItem, true);
				} else if (response.status === "authorizing") {
					// Authorization in progress - browser should have opened
<<<<<<< HEAD
					console.log("Google Calendar authorization in progress. Please complete in browser and try installing again.");
				} else {
					console.error("Failed to install Google Calendar:", response.error || "Unknown error");
				}
			} catch (error: any) {
				console.error("Failed to install Google Calendar:", error.message);
			}
		}

		// Trigger instantiation for Gmail
		if (activeMcp.key === "Gmail") {
			console.log("[ToolSelect installMcp] Starting Gmail installation");
			try {
				const response = await fetchPost("/install/tool/google_gmail");

				if (response.success) {
					console.log("[ToolSelect installMcp] Immediate success");
					// Mark as successfully installed by writing refresh token marker
					const existingConfigs = await proxyFetchGet("/api/configs");
					const existing = Array.isArray(existingConfigs)
						? existingConfigs.find((c: any) =>
							c.config_group?.toLowerCase() === "gmail" &&
							c.config_name === "GOOGLE_REFRESH_TOKEN"
						)
						: null;

					const configPayload = {
						config_group: "Gmail",
						config_name: "GOOGLE_REFRESH_TOKEN",
						config_value: "exists",
					};

					if (existing) {
						await proxyFetchPut(`/api/configs/${existing.id}`, configPayload);
					} else {
						await proxyFetchPost("/api/configs", configPayload);
					}

					// Refresh integrations to update install status
					fetchIntegrationsData();

					const selectedItem = {
						id: activeMcp.id,
						key: activeMcp.key,
						name: activeMcp.name,
						description: "Gmail integration for managing emails, drafts, labels, and contacts",
						toolkit: "google_gmail_toolkit",
						isLocal: true
					};
					addOption(selectedItem, true);
				} else if (response.status === "authorizing") {
					// Authorization in progress - browser should have opened
					console.log("[ToolSelect installMcp] Authorization required, starting polling loop");

					// WAIT for OAuth status completion instead of using setInterval
					const start = Date.now();
					const timeoutMs = 5 * 60 * 1000; // 5 minutes

					while (Date.now() - start < timeoutMs) {
						try {
							const statusResponse = await fetchGet("/oauth/status/google_gmail");
							console.log("[ToolSelect installMcp] OAuth status:", statusResponse.status);

							if (statusResponse.status === "success") {
								console.log("[ToolSelect installMcp] Authorization completed successfully!");

								// Try installing again now that authorization is complete
								const retryResponse = await fetchPost("/install/tool/google_gmail");
=======
					console.log("[ToolSelect installMcp] Authorization required, starting polling loop");
					
					// WAIT for OAuth status completion instead of using setInterval
					const start = Date.now();
					const timeoutMs = 5 * 60 * 1000; // 5 minutes
					
					while (Date.now() - start < timeoutMs) {
						try {
							const statusResponse = await fetchGet("/oauth/status/google_calendar");
							console.log("[ToolSelect installMcp] OAuth status:", statusResponse.status);
							
							if (statusResponse.status === "success") {
								console.log("[ToolSelect installMcp] Authorization completed successfully!");
								
								// Try installing again now that authorization is complete
								const retryResponse = await fetchPost("/install/tool/google_calendar");
>>>>>>> 9e6168e9
								if (retryResponse.success) {
									// Mark as successfully installed
									const existingConfigs = await proxyFetchGet("/api/configs");
									const existing = Array.isArray(existingConfigs)
										? existingConfigs.find((c: any) =>
<<<<<<< HEAD
											c.config_group?.toLowerCase() === "gmail" &&
											c.config_name === "GOOGLE_REFRESH_TOKEN"
										)
										: null;

									const configPayload = {
										config_group: "Gmail",
										config_name: "GOOGLE_REFRESH_TOKEN",
										config_value: "exists",
									};

=======
											c.config_group?.toLowerCase() === "google calendar" &&
											c.config_name === "GOOGLE_REFRESH_TOKEN"
										)
										: null;
									
									const configPayload = {
										config_group: "Google Calendar",
										config_name: "GOOGLE_REFRESH_TOKEN",
										config_value: "exists",
									};
									
>>>>>>> 9e6168e9
									if (existing) {
										await proxyFetchPut(`/api/configs/${existing.id}`, configPayload);
									} else {
										await proxyFetchPost("/api/configs", configPayload);
									}
<<<<<<< HEAD

									fetchIntegrationsData();

=======
									
									fetchIntegrationsData();
									
>>>>>>> 9e6168e9
									const selectedItem = {
										id: activeMcp.id,
										key: activeMcp.key,
										name: activeMcp.name,
<<<<<<< HEAD
										description: "Gmail integration for managing emails, drafts, labels, and contacts",
										toolkit: "google_gmail_toolkit",
=======
										description: "Google Calendar integration for managing events and schedules",
										toolkit: "google_calendar_toolkit",
>>>>>>> 9e6168e9
										isLocal: true
									};
									addOption(selectedItem, true);
								}
								console.log("[ToolSelect installMcp] Installation complete, returning");
								return;
							} else if (statusResponse.status === "failed") {
								console.error("[ToolSelect installMcp] Authorization failed:", statusResponse.error);
								return;
							} else if (statusResponse.status === "cancelled") {
								console.log("[ToolSelect installMcp] Authorization cancelled");
								return;
							}
						} catch (error) {
							console.error("[ToolSelect installMcp] Error polling OAuth status:", error);
						}
<<<<<<< HEAD

						// Wait before next poll
						await new Promise((r) => setTimeout(r, 1500));
					}

					console.log("[ToolSelect installMcp] Polling timeout");
					return;
				} else {
					console.error("Failed to install Gmail:", response.error || "Unknown error");
				}
			} catch (error: any) {
				console.error("Failed to install Gmail:", error.message);
=======
						
						// Wait before next poll
						await new Promise((r) => setTimeout(r, 1500));
					}
					
					console.log("[ToolSelect installMcp] Polling timeout");
					return;
				} else {
					console.error("Failed to install Google Calendar:", response.error || "Unknown error");
				}
			} catch (error: any) {
				console.error("Failed to install Google Calendar:", error.message);
>>>>>>> 9e6168e9
			}
		}
			return;
		}
		setInstalling((prev) => ({ ...prev, [id]: true }));
		try {
			await proxyFetchPost("/api/mcp/install?mcp_id=" + id);
			setInstalled((prev) => ({ ...prev, [id]: true }));
			const installedMcp = mcpList.find((mcp) => mcp.id === id);
			if (window.ipcRenderer && installedMcp) {
				const env: { [key: string]: string } = {};
				if (envValue) {
					Object.keys(envValue).map((key) => {
						env[key] = envValue[key]?.value;
					});
					installedMcp.install_command!.env = env;
				}

				await window.ipcRenderer.invoke(
					"mcp-install",
					installedMcp.key,
					installedMcp.install_command
				);
			}
			// after install successfully, automatically add to selected list
			if (installedMcp) {
				addOption(installedMcp);
			}
		} catch (e) {
			console.error("Failed to install MCP:", e);
		} finally {
			setInstalling((prev) => ({ ...prev, [id]: false }));
		}
	};

	// expose install method to parent component
	useImperativeHandle(ref, () => ({
		installMcp,
	}));

	const checkEnv = (id: number) => {
		const mcp = mcpList.find((mcp) => mcp.id === id);
		if (mcp && Object.keys(mcp?.install_command?.env || {}).length > 0) {
			if (onShowEnvConfig) {
				onShowEnvConfig(mcp);
			}
		} else {
			installMcp(id);
		}
	};

	// select management
	const addOption = (item: McpItem, isLocal?: boolean) => {
		setKeyword("");
		const currentSelected = initialSelectedTools || [];
		console.log(currentSelected.find((i) => i.id === item.id));
		if (isLocal) {
			if (!currentSelected.find((i) => i.key === item.key)) {
				const newSelected = [...currentSelected, { ...item, isLocal }];
				onSelectedToolsChange?.(newSelected);
			}
			return;
		}
		if (!currentSelected.find((i) => i.id === item.id)) {
			if (!isLocal) isLocal = false;
			const newSelected = [...currentSelected, { ...item, isLocal }];
			onSelectedToolsChange?.(newSelected);
		}
		
	};

	const removeOption = (item: McpItem) => {
		const currentSelected = initialSelectedTools || [];
		const newSelected = currentSelected.filter((i) => i.id !== item.id);
		onSelectedToolsChange?.(newSelected);
	};

	// tool functions
	const getCategoryIcon = (categoryName?: string) => {
		if (!categoryName) return <Store className="w-4 h-4 text-icon-primary" />;

		const iconKey = categoryIconMap[categoryName];
		const iconUrl = iconKey
			? (svgIcons[`/src/assets/mcp/${iconKey}.svg`] as string)
			: undefined;

		return iconUrl ? (
			<img src={iconUrl} alt={categoryName} className="w-4 h-4" />
		) : (
			<Store className="w-4 h-4 text-icon-primary" />
		);
	};

	const getGithubRepoName = (homePage?: string) => {
		if (!homePage || !homePage.startsWith("https://github.com/")) return null;
		const parts = homePage.split("/");
		return parts.length > 4 ? parts[4] : homePage;
	};

	const getInstallButtonText = (itemId: number) => {
		if (installedIds.includes(itemId)) return t("layout.installed");
		if (installing[itemId]) return t("layout.installing");
		if (installed[itemId]) return t("layout.installed");
		return t("layout.install");
	};

	// Effects
	useEffect(() => {
		fetchData();
		fetchIntegrationsData();
		fetchInstalledMcps();
	}, []);

	useEffect(() => {
		if (debounceTimerRef.current) {
			clearTimeout(debounceTimerRef.current);
		}

		debounceTimerRef.current = setTimeout(() => {
			fetchData(keyword);
			fetchIntegrationsData(keyword);
		}, 500);

		return () => {
			if (debounceTimerRef.current) {
				clearTimeout(debounceTimerRef.current);
			}
		};
	}, [keyword]);

	useEffect(() => {
		const handleClickOutside = (event: MouseEvent) => {
			if (
				containerRef.current &&
				!containerRef.current.contains(event.target as Node)
			) {
				setIsOpen(false);
			}
		};

		document.addEventListener("mousedown", handleClickOutside);
		return () => {
			document.removeEventListener("mousedown", handleClickOutside);
		};
	}, []);

	// render functions
	const renderSelectedItems = () => (
		<>
			{(initialSelectedTools || []).map((item: any) => (
				<Badge
					key={item.id + item.key + (item.isLocal + "")}
					className="h-5 bg-button-tertiery-fill-default flex items-center gap-1 w-auto flex-shrink-0 px-xs"
				>
					{item.name || item.mcp_name}
					<div className="flex items-center justify-center bg-button-secondary-fill-disabled rounded-sm">
						<X
							className="w-4 h-4 cursor-pointer text-button-secondary-icon-disabled"
							onClick={() => removeOption(item)}
						/>
					</div>
				</Badge>
			))}
		</>
	);

	const renderMcpItem = (item: McpItem) => (
		<div
			key={item.id}
			onClick={() => {
				// check if already installed
				const isAlreadyInstalled =
					installedIds.includes(item.id) || installed[item.id];

				if (isAlreadyInstalled) {
					// if already installed, add to selected list directly
					addOption(item);
					setKeyword("");
				} else {
					// if not installed, first check environment configuration, then install and add to selected list
					checkEnv(item.id);
				}
			}}
			className="cursor-pointer hover:bg-gray-100 px-3 py-2 flex justify-between"
		>
			<div className="flex items-center gap-1">
				{getCategoryIcon(item.category?.name)}
				<div className="text-sm font-bold leading-17 text-text-action overflow-hidden text-ellipsis break-words line-clamp-1">
					{item.name}
				</div>
				<TooltipSimple content={item.description}>
					<CircleAlert
							className="w-4 h-4 text-icon-primary cursor-pointer"
							onClick={(e) => e.stopPropagation()}
						/>
				</TooltipSimple>
			</div>
			<div className="flex items-center gap-1">
				{getGithubRepoName(item.home_page) && (
					<div className="flex items-center">
						<img
							src={githubIcon}
							alt="github"
							style={{
								width: 14.7,
								height: 14.7,
								marginRight: 4,
								display: "inline-block",
								verticalAlign: "middle",
							}}
						/>
						<span className="self-stretch items-center justify-center text-xs font-medium leading-3 overflow-hidden text-ellipsis break-words line-clamp-1">
							{getGithubRepoName(item.home_page)}
						</span>
					</div>
				)}
				<Button
					variant="primary"
					size="sm"
					disabled={
						installed[item.id] ||
						installing[item.id] ||
						installedIds.includes(item.id)
					}
					onClick={(e) => {
						e.stopPropagation();
						checkEnv(item.id);
					}}
				>
					{getInstallButtonText(item.id)}
				</Button>
			</div>
		</div>
	);

	const renderCustomMcpItem = (item: any) => (
		<div
			key={item.id}
			onClick={() => {
				addOption(item);
				setKeyword("");
			}}
			className="cursor-pointer hover:bg-gray-100 px-3 py-2 flex justify-between"
		>
			<div className="flex items-center gap-1">
				{/* {getCategoryIcon(item.category?.name)} */}
				<div className="text-sm font-bold leading-17 text-text-action overflow-hidden text-ellipsis break-words line-clamp-1">
					{item.mcp_name}
				</div>
				<TooltipSimple content={item.mcp_desc}>
					<CircleAlert
						className="w-4 h-4 text-icon-primary cursor-pointer"
						onClick={(e) => e.stopPropagation()}
					/>
				</TooltipSimple>
			</div>
			<div className="flex items-center gap-1">
				<Button
					className="leading-17 text-xs font-bold text-button-secondary-text-default h-6 px-sm py-xs bg-button-secondary-fill-default hover:bg-button-tertiery-text-default rounded-md shadow-sm"
					disabled={true}
				>
					{t("layout.installed")}
				</Button>
			</div>
		</div>
	);
	return (
		<div className="w-full relative" ref={containerRef}>
			<div className="flex flex-wrap gap-1.5 min-h-[40px] border rounded-lg bg-white">
				<div className="text-text-body text-sm leading-normal font-bold flex items-center gap-1">
					{t("workforce.agent-tool")}
					<TooltipSimple content={t("workforce.agent-tool-tooltip")}>
						<CircleAlert size={16} className="text-icon-primary" />
					</TooltipSimple>
				</div>
				<div
					onClick={() => {
						inputRef.current?.focus();
						setIsOpen(true);
					}}
					className="flex flex-wrap gap-1 justify-start px-[6px] py-1 min-h-[60px] max-h-[120px] overflow-y-auto w-full rounded-lg border border-solid border-input-border-default bg-input-bg-default"
				>
					{renderSelectedItems()}
					<Textarea
						variant="none"
						value={keyword}
						onChange={(e) => setKeyword(e.target.value)}
						onFocus={() => setIsOpen(true)}
						ref={inputRef}
						className="bg-transparent border-none !shadow-none text-sm leading-normal !ring-0 !ring-offset-0 w-auto !h-[20px] p-0 resize-none"
					/>
				</div>
			</div>

			{/* floating dropdown */}
			{isOpen && (
				<div className="absolute top-full left-0 right-0 z-50 mt-1 bg-dropdown-bg rounded-lg border border-solid border-input-border-default overflow-y-auto">
					<div className="max-h-[192px] overflow-y-auto">
					<IntegrationList
						variant="select"
						onShowEnvConfig={onShowEnvConfig}
						addOption={addOption}
						items={integrations}
						translationNamespace="layout"
					/>
						{mcpList
							.filter(
								(opt) =>
									!(initialSelectedTools || []).find((i) => i.id === opt.id)
							)
							.map(renderMcpItem)}
						{customMcpList
							.filter(
								(opt) =>
									!(initialSelectedTools || []).find((i) => i.id === opt.id)
							)
							.map(renderCustomMcpItem)}
					</div>
				</div>
			)}
		</div>
	);
});

export default ToolSelect;<|MERGE_RESOLUTION|>--- conflicted
+++ resolved
@@ -108,66 +108,67 @@
 									throw error;
 								}
 							};
-<<<<<<< HEAD
-                } else if (key.toLowerCase() === 'google calendar') {
-					onInstall = async () => {
-						try {
-					const response = await fetchPost("/install/tool/google_calendar");
-					if (response.success) {
-						// Check if config exists first to avoid 400 error
-						const existingConfigs = await proxyFetchGet("/api/configs");
-						const existing = Array.isArray(existingConfigs)
-							? existingConfigs.find((c: any) =>
-								c.config_group?.toLowerCase() === "google calendar" &&
-								c.config_name === "GOOGLE_REFRESH_TOKEN"
-							)
-							: null;
-						
-						const configPayload = {
-							config_group: "Google Calendar",
-							config_name: "GOOGLE_REFRESH_TOKEN",
-							config_value: "exists",
-						};
-						
-						if (existing) {
-							await proxyFetchPut(`/api/configs/${existing.id}`, configPayload);
-						} else {
-							await proxyFetchPost("/api/configs", configPayload);
-						}
-						
-						console.log("Google Calendar installed successfully");
-								// After successful installation, add to selected tools
-								const calendarItem = {
-									id: 0, // Use 0 for integration items
-									key: key,
-									name: key,
-									description: "Google Calendar integration for managing events and schedules",
-									toolkit: "google_calendar_toolkit", // Add the toolkit name
-									isLocal: true
-								};
-								addOption(calendarItem, true);
-                            } else if (response.status === "authorizing") {
-								// Authorization in progress - browser should have opened
-								console.log("Google Calendar authorization in progress. Please complete in browser.");
-								console.log(response.message);
-								// Don't throw error - this is expected behavior
-							} else {
-								// Real error
-								console.error("Failed to install Google Calendar:", response.error || "Unknown error");
-								throw new Error(response.error || "Failed to install Google Calendar");
-							}
-							// Return the response so IntegrationList can check the status
-							return response;
-						} catch (error: any) {
-							// Only throw if it's a real error, not authorization in progress
-							if (!error.message?.includes("authorization")) {
-								console.error("Failed to install Google Calendar:", error.message);
-								throw error;
-							}
-							return null; // Return null on error
-						}
-					};
-                } else if (key.toLowerCase() === 'google gmail') {
+                        } else if (key.toLowerCase() === 'google calendar') {
+                            onInstall = async () => {
+                                try {
+                                    const response = await fetchPost("/install/tool/google_calendar");
+                                    if (response.success) {
+                                        if (response.warning) {
+                                            console.warn("Google Calendar connection warning:", response.warning);
+                                        }
+                                        try {
+                                            const existingConfigs = await proxyFetchGet("/api/configs");
+                                            const existing = Array.isArray(existingConfigs)
+                                                ? existingConfigs.find((c: any) =>
+                                                    c.config_group?.toLowerCase() === "google calendar" &&
+                                                    c.config_name === "GOOGLE_REFRESH_TOKEN"
+                                                )
+                                                : null;
+
+                                            const configPayload = {
+                                                config_group: "Google Calendar",
+                                                config_name: "GOOGLE_REFRESH_TOKEN",
+                                                config_value: "exists",
+                                            };
+
+                                            if (existing) {
+                                                await proxyFetchPut(`/api/configs/${existing.id}`, configPayload);
+                                            } else {
+                                                await proxyFetchPost("/api/configs", configPayload);
+                                            }
+                                        } catch (configError) {
+                                            console.warn("Failed to persist Google Calendar config", configError);
+                                        }
+                                        console.log("Google Calendar installed successfully");
+                                        const calendarItem = {
+                                            id: 0, // Use 0 for integration items
+                                            key: key,
+                                            name: key,
+                                            description: "Google Calendar integration for managing events and schedules",
+                                            toolkit: "google_calendar_toolkit", // Add the toolkit name
+                                            isLocal: true
+                                        };
+                                        addOption(calendarItem, true);
+                                    } else if (response.status === "authorizing") {
+                                        console.log("Google Calendar authorization in progress. Please complete in browser.");
+                                        if (response.message) {
+                                            console.log(response.message);
+                                        }
+                                    } else {
+                                        console.error("Failed to install Google Calendar:", response.error || "Unknown error");
+                                        throw new Error(response.error || "Failed to install Google Calendar");
+                                    }
+                                    return response;
+                                } catch (error: any) {
+                                    if (!error.message?.includes("authorization")) {
+                                        console.error("Failed to install Google Calendar:", error.message);
+                                        throw error;
+                                    }
+                                    return null; // Return null on authorization flow errors
+                                }
+                            };
+														
+						} else if (key.toLowerCase() === 'google gmail') {
 					onInstall = async () => {
 						try {
 					const response = await fetchPost("/install/tool/google_gmail");
@@ -224,69 +225,7 @@
 							}
 							return null; // Return null on error
 						}
-					};
-=======
-                        } else if (key.toLowerCase() === 'google calendar') {
-                            onInstall = async () => {
-                                try {
-                                    const response = await fetchPost("/install/tool/google_calendar");
-                                    if (response.success) {
-                                        if (response.warning) {
-                                            console.warn("Google Calendar connection warning:", response.warning);
-                                        }
-                                        try {
-                                            const existingConfigs = await proxyFetchGet("/api/configs");
-                                            const existing = Array.isArray(existingConfigs)
-                                                ? existingConfigs.find((c: any) =>
-                                                    c.config_group?.toLowerCase() === "google calendar" &&
-                                                    c.config_name === "GOOGLE_REFRESH_TOKEN"
-                                                )
-                                                : null;
-
-                                            const configPayload = {
-                                                config_group: "Google Calendar",
-                                                config_name: "GOOGLE_REFRESH_TOKEN",
-                                                config_value: "exists",
-                                            };
-
-                                            if (existing) {
-                                                await proxyFetchPut(`/api/configs/${existing.id}`, configPayload);
-                                            } else {
-                                                await proxyFetchPost("/api/configs", configPayload);
-                                            }
-                                        } catch (configError) {
-                                            console.warn("Failed to persist Google Calendar config", configError);
-                                        }
-                                        console.log("Google Calendar installed successfully");
-                                        const calendarItem = {
-                                            id: 0, // Use 0 for integration items
-                                            key: key,
-                                            name: key,
-                                            description: "Google Calendar integration for managing events and schedules",
-                                            toolkit: "google_calendar_toolkit", // Add the toolkit name
-                                            isLocal: true
-                                        };
-                                        addOption(calendarItem, true);
-                                    } else if (response.status === "authorizing") {
-                                        console.log("Google Calendar authorization in progress. Please complete in browser.");
-                                        if (response.message) {
-                                            console.log(response.message);
-                                        }
-                                    } else {
-                                        console.error("Failed to install Google Calendar:", response.error || "Unknown error");
-                                        throw new Error(response.error || "Failed to install Google Calendar");
-                                    }
-                                    return response;
-                                } catch (error: any) {
-                                    if (!error.message?.includes("authorization")) {
-                                        console.error("Failed to install Google Calendar:", error.message);
-                                        throw error;
-                                    }
-                                    return null; // Return null on authorization flow errors
-                                }
-                            };
->>>>>>> 9e6168e9
-						} else {
+					}} else {
 							onInstall = () =>
 								(window.location.href = `${baseURL}/api/oauth/${key.toLowerCase()}/login`);
 						}
@@ -304,13 +243,9 @@
 									: key.toLowerCase() === 'notion'
 									? t("layout.notion-workspace-integration")
 									: key.toLowerCase() === 'google calendar'
-<<<<<<< HEAD
-									? "Google Calendar integration for managing events and schedules"
+									? t("layout.google-calendar-integration")
 									: key.toLowerCase() === 'google gmail'
 									? "Google Gmail integration for managing emails and contacts"
-=======
-									? t("layout.google-calendar-integration")
->>>>>>> 9e6168e9
 									: "",
 							onInstall,
 						};
@@ -468,18 +403,12 @@
 			
 		// Trigger instantiation for Google Calendar
 		if (activeMcp.key === "Google Calendar") {
-<<<<<<< HEAD
-=======
 			console.log("[ToolSelect installMcp] Starting Google Calendar installation");
->>>>>>> 9e6168e9
 			try {
 				const response = await fetchPost("/install/tool/google_calendar");
 				
 				if (response.success) {
-<<<<<<< HEAD
-=======
 					console.log("[ToolSelect installMcp] Immediate success");
->>>>>>> 9e6168e9
 					// Mark as successfully installed by writing refresh token marker
 					const existingConfigs = await proxyFetchGet("/api/configs");
 					const existing = Array.isArray(existingConfigs)
@@ -515,76 +444,6 @@
 					addOption(selectedItem, true);
 				} else if (response.status === "authorizing") {
 					// Authorization in progress - browser should have opened
-<<<<<<< HEAD
-					console.log("Google Calendar authorization in progress. Please complete in browser and try installing again.");
-				} else {
-					console.error("Failed to install Google Calendar:", response.error || "Unknown error");
-				}
-			} catch (error: any) {
-				console.error("Failed to install Google Calendar:", error.message);
-			}
-		}
-
-		// Trigger instantiation for Gmail
-		if (activeMcp.key === "Gmail") {
-			console.log("[ToolSelect installMcp] Starting Gmail installation");
-			try {
-				const response = await fetchPost("/install/tool/google_gmail");
-
-				if (response.success) {
-					console.log("[ToolSelect installMcp] Immediate success");
-					// Mark as successfully installed by writing refresh token marker
-					const existingConfigs = await proxyFetchGet("/api/configs");
-					const existing = Array.isArray(existingConfigs)
-						? existingConfigs.find((c: any) =>
-							c.config_group?.toLowerCase() === "gmail" &&
-							c.config_name === "GOOGLE_REFRESH_TOKEN"
-						)
-						: null;
-
-					const configPayload = {
-						config_group: "Gmail",
-						config_name: "GOOGLE_REFRESH_TOKEN",
-						config_value: "exists",
-					};
-
-					if (existing) {
-						await proxyFetchPut(`/api/configs/${existing.id}`, configPayload);
-					} else {
-						await proxyFetchPost("/api/configs", configPayload);
-					}
-
-					// Refresh integrations to update install status
-					fetchIntegrationsData();
-
-					const selectedItem = {
-						id: activeMcp.id,
-						key: activeMcp.key,
-						name: activeMcp.name,
-						description: "Gmail integration for managing emails, drafts, labels, and contacts",
-						toolkit: "google_gmail_toolkit",
-						isLocal: true
-					};
-					addOption(selectedItem, true);
-				} else if (response.status === "authorizing") {
-					// Authorization in progress - browser should have opened
-					console.log("[ToolSelect installMcp] Authorization required, starting polling loop");
-
-					// WAIT for OAuth status completion instead of using setInterval
-					const start = Date.now();
-					const timeoutMs = 5 * 60 * 1000; // 5 minutes
-
-					while (Date.now() - start < timeoutMs) {
-						try {
-							const statusResponse = await fetchGet("/oauth/status/google_gmail");
-							console.log("[ToolSelect installMcp] OAuth status:", statusResponse.status);
-
-							if (statusResponse.status === "success") {
-								console.log("[ToolSelect installMcp] Authorization completed successfully!");
-
-								// Try installing again now that authorization is complete
-								const retryResponse = await fetchPost("/install/tool/google_gmail");
-=======
 					console.log("[ToolSelect installMcp] Authorization required, starting polling loop");
 					
 					// WAIT for OAuth status completion instead of using setInterval
@@ -601,25 +460,11 @@
 								
 								// Try installing again now that authorization is complete
 								const retryResponse = await fetchPost("/install/tool/google_calendar");
->>>>>>> 9e6168e9
 								if (retryResponse.success) {
 									// Mark as successfully installed
 									const existingConfigs = await proxyFetchGet("/api/configs");
 									const existing = Array.isArray(existingConfigs)
 										? existingConfigs.find((c: any) =>
-<<<<<<< HEAD
-											c.config_group?.toLowerCase() === "gmail" &&
-											c.config_name === "GOOGLE_REFRESH_TOKEN"
-										)
-										: null;
-
-									const configPayload = {
-										config_group: "Gmail",
-										config_name: "GOOGLE_REFRESH_TOKEN",
-										config_value: "exists",
-									};
-
-=======
 											c.config_group?.toLowerCase() === "google calendar" &&
 											c.config_name === "GOOGLE_REFRESH_TOKEN"
 										)
@@ -631,32 +476,20 @@
 										config_value: "exists",
 									};
 									
->>>>>>> 9e6168e9
 									if (existing) {
 										await proxyFetchPut(`/api/configs/${existing.id}`, configPayload);
 									} else {
 										await proxyFetchPost("/api/configs", configPayload);
 									}
-<<<<<<< HEAD
-
-									fetchIntegrationsData();
-
-=======
 									
 									fetchIntegrationsData();
 									
->>>>>>> 9e6168e9
 									const selectedItem = {
 										id: activeMcp.id,
 										key: activeMcp.key,
 										name: activeMcp.name,
-<<<<<<< HEAD
-										description: "Gmail integration for managing emails, drafts, labels, and contacts",
-										toolkit: "google_gmail_toolkit",
-=======
 										description: "Google Calendar integration for managing events and schedules",
 										toolkit: "google_calendar_toolkit",
->>>>>>> 9e6168e9
 										isLocal: true
 									};
 									addOption(selectedItem, true);
@@ -673,20 +506,6 @@
 						} catch (error) {
 							console.error("[ToolSelect installMcp] Error polling OAuth status:", error);
 						}
-<<<<<<< HEAD
-
-						// Wait before next poll
-						await new Promise((r) => setTimeout(r, 1500));
-					}
-
-					console.log("[ToolSelect installMcp] Polling timeout");
-					return;
-				} else {
-					console.error("Failed to install Gmail:", response.error || "Unknown error");
-				}
-			} catch (error: any) {
-				console.error("Failed to install Gmail:", error.message);
-=======
 						
 						// Wait before next poll
 						await new Promise((r) => setTimeout(r, 1500));
@@ -699,7 +518,126 @@
 				}
 			} catch (error: any) {
 				console.error("Failed to install Google Calendar:", error.message);
->>>>>>> 9e6168e9
+			}
+		}
+
+		// Trigger instantiation for Gmail
+		if (activeMcp.key === "Gmail") {
+			console.log("[ToolSelect installMcp] Starting Gmail installation");
+			try {
+				const response = await fetchPost("/install/tool/google_gmail");
+
+				if (response.success) {
+					console.log("[ToolSelect installMcp] Immediate success");
+					// Mark as successfully installed by writing refresh token marker
+					const existingConfigs = await proxyFetchGet("/api/configs");
+					const existing = Array.isArray(existingConfigs)
+						? existingConfigs.find((c: any) =>
+							c.config_group?.toLowerCase() === "gmail" &&
+							c.config_name === "GOOGLE_REFRESH_TOKEN"
+						)
+						: null;
+
+					const configPayload = {
+						config_group: "Gmail",
+						config_name: "GOOGLE_REFRESH_TOKEN",
+						config_value: "exists",
+					};
+
+					if (existing) {
+						await proxyFetchPut(`/api/configs/${existing.id}`, configPayload);
+					} else {
+						await proxyFetchPost("/api/configs", configPayload);
+					}
+
+					// Refresh integrations to update install status
+					fetchIntegrationsData();
+
+					const selectedItem = {
+						id: activeMcp.id,
+						key: activeMcp.key,
+						name: activeMcp.name,
+						description: "Gmail integration for managing emails, drafts, labels, and contacts",
+						toolkit: "google_gmail_toolkit",
+						isLocal: true
+					};
+					addOption(selectedItem, true);
+				} else if (response.status === "authorizing") {
+					// Authorization in progress - browser should have opened
+					console.log("[ToolSelect installMcp] Authorization required, starting polling loop");
+
+					// WAIT for OAuth status completion instead of using setInterval
+					const start = Date.now();
+					const timeoutMs = 5 * 60 * 1000; // 5 minutes
+
+					while (Date.now() - start < timeoutMs) {
+						try {
+							const statusResponse = await fetchGet("/oauth/status/google_gmail");
+							console.log("[ToolSelect installMcp] OAuth status:", statusResponse.status);
+
+							if (statusResponse.status === "success") {
+								console.log("[ToolSelect installMcp] Authorization completed successfully!");
+
+								// Try installing again now that authorization is complete
+								const retryResponse = await fetchPost("/install/tool/google_gmail");
+								if (retryResponse.success) {
+									// Mark as successfully installed
+									const existingConfigs = await proxyFetchGet("/api/configs");
+									const existing = Array.isArray(existingConfigs)
+										? existingConfigs.find((c: any) =>
+											c.config_group?.toLowerCase() === "gmail" &&
+											c.config_name === "GOOGLE_REFRESH_TOKEN"
+										)
+										: null;
+
+									const configPayload = {
+										config_group: "Gmail",
+										config_name: "GOOGLE_REFRESH_TOKEN",
+										config_value: "exists",
+									};
+
+									if (existing) {
+										await proxyFetchPut(`/api/configs/${existing.id}`, configPayload);
+									} else {
+										await proxyFetchPost("/api/configs", configPayload);
+									}
+
+									fetchIntegrationsData();
+
+									const selectedItem = {
+										id: activeMcp.id,
+										key: activeMcp.key,
+										name: activeMcp.name,
+										description: "Gmail integration for managing emails, drafts, labels, and contacts",
+										toolkit: "google_gmail_toolkit",
+										isLocal: true
+									};
+									addOption(selectedItem, true);
+								}
+								console.log("[ToolSelect installMcp] Installation complete, returning");
+								return;
+							} else if (statusResponse.status === "failed") {
+								console.error("[ToolSelect installMcp] Authorization failed:", statusResponse.error);
+								return;
+							} else if (statusResponse.status === "cancelled") {
+								console.log("[ToolSelect installMcp] Authorization cancelled");
+								return;
+							}
+						} catch (error) {
+							console.error("[ToolSelect installMcp] Error polling OAuth status:", error);
+						}
+
+						// Wait before next poll
+						await new Promise((r) => setTimeout(r, 1500));
+					}
+
+					console.log("[ToolSelect installMcp] Polling timeout");
+					return;
+				} else {
+					console.error("Failed to install Gmail:", response.error || "Unknown error");
+				}
+			} catch (error: any) {
+				console.error("Failed to install Gmail:", error.message);
 			}
 		}
 			return;
