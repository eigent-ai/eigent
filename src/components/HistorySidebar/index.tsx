--- conflicted
+++ resolved
@@ -38,11 +38,8 @@
 import { share } from "@/lib/share";
 import { replayProject } from "@/lib";
 import { useTranslation } from "react-i18next";
-<<<<<<< HEAD
 import useChatStoreAdapter from "@/hooks/useChatStoreAdapter";
-=======
 import {getAuthStore} from "@/store/authStore";
->>>>>>> 1a4e7966
 
 export default function HistorySidebar() {
 	const { t } = useTranslation();
