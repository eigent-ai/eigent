import { useState, useRef, useEffect, useMemo } from "react";
import {
	Settings,
	Minus,
	Square,
	X,
	FileDown,
	Menu,
	Plus,
	Import,
	XCircle,
	Power,
	ChevronDown,
	ChevronLeft,
	House,
	Share,
	MoreHorizontal,
} from "lucide-react";
import "./index.css";
import folderIcon from "@/assets/Folder.svg";
import { Button } from "@/components/ui/button";
import {
	DropdownMenu,
	DropdownMenuContent,
	DropdownMenuItem,
	DropdownMenuTrigger,
} from "@/components/ui/dropdown-menu";
import { useLocation, useNavigate } from "react-router-dom";
import { useSidebarStore } from "@/store/sidebarStore";
import useChatStoreAdapter from "@/hooks/useChatStoreAdapter";
import giftIcon from "@/assets/gift.svg";
import giftwhiteIcon from "@/assets/gift-white.svg";
import { getAuthStore } from "@/store/authStore";
import { useTranslation } from "react-i18next";
import { proxyFetchGet, fetchPut, fetchDelete, proxyFetchDelete } from "@/api/http";
import { toast } from "sonner";
import EndNoticeDialog from "@/components/Dialog/EndNotice";
import { share } from "@/lib/share";
import { TooltipSimple } from "@/components/ui/tooltip";
 
function HeaderWin() {
	const { t } = useTranslation();
	const titlebarRef = useRef<HTMLDivElement>(null);
	const controlsRef = useRef<HTMLDivElement>(null);
	const [platform, setPlatform] = useState<string>("");
	const navigate = useNavigate();
	const location = useLocation();
	//Get Chatstore for the active project's task
	const { chatStore, projectStore } = useChatStoreAdapter();
	if (!chatStore) {
		return <div>Loading...</div>;
	}
	
	const { toggle } = useSidebarStore();
	const [isFullscreen, setIsFullscreen] = useState(false);
	const { token } = getAuthStore();
	const [endDialogOpen, setEndDialogOpen] = useState(false);
	useEffect(() => {
		const p = window.electronAPI.getPlatform();
		setPlatform(p);

		if (platform === "darwin") {
			titlebarRef.current?.classList.add("mac");
			if (controlsRef.current) {
				controlsRef.current.style.display = "none";
			}
		}
	}, []);

	useEffect(() => {
		// use window.electronAPI instead of window.require
		const handleFullScreen = async () => {
			try {
				// get fullscreen status through window.electronAPI
				const isFull = await window.electronAPI.isFullScreen();
				setIsFullscreen(isFull);
			} catch (error) {
				console.error("Failed to get fullscreen status:", error);
			}
		};
		// add event listener
		window.addEventListener("resize", handleFullScreen);

		// initialize state
		handleFullScreen();

		return () => {
			window.removeEventListener("resize", handleFullScreen);
		};
	}, []);

	const exportLog = async () => {
		try {
			const response = await window.electronAPI.exportLog();

			if (!response.success) {
				alert(t("layout.export-cancelled") + response.error);
				return;
			}
			if (response.savedPath) {
				window.location.href =
					"https://github.com/eigent-ai/eigent/issues/new/choose";
				alert(t("layout.log-saved") + response.savedPath);
			}
		} catch (e: any) {
			alert(t("layout.export-error") + e.message);
		}
	};

	// create new project handler reused by plus icon and label
	const createNewProject = () => {
		//Handles refocusing id & nonduplicate internally
		projectStore.createProject("new project");
		navigate("/");
	};

	const activeTaskTitle = useMemo(() => {
		if (
			chatStore.activeTaskId &&
			chatStore.tasks[chatStore.activeTaskId as string]?.summaryTask
		) {
			return chatStore.tasks[
				chatStore.activeTaskId as string
			].summaryTask.split("|")[0];
		}
		return t("layout.new-project");
	}, [
		chatStore.activeTaskId,
		chatStore.tasks[chatStore.activeTaskId as string]?.summaryTask,
	]);

	const getReferFriendsLink = async () => {
		try {
			const res: any = await proxyFetchGet("/api/user/invite_code");
			if (res?.invite_code) {
				const inviteLink = `https://www.eigent.ai/signup?invite_code=${res.invite_code}`;
				await navigator.clipboard.writeText(inviteLink);
				toast.success(t("layout.invitation-link-copied"));
			} else {
				toast.error(t("layout.failed-to-get-invite-code"));
			}
		} catch (error) {
			console.error("Failed to get referral link:", error);
			toast.error(t("layout.failed-to-get-invitation-link"));
		}
	};

	const handleEndProject = async () => {
		const taskId = chatStore.activeTaskId;
		const currentProjectId = projectStore.activeProjectId;
		
		if (!taskId) {
			toast.error(t("layout.no-active-project-to-end"));
			return;
		}

		try {
			const task = chatStore.tasks[taskId];
			
			// Stop the task if it's running
			if (task && task.status === 'running') {
				await fetchPut(`/task/${taskId}/take-control`, {
					action: 'stop',
				});
			}

			// Delete task from backend if it exists
			try {
				await fetchDelete(`/chat/${taskId}`);
			} catch (error) {
				console.log("Task may not exist on backend:", error);
			}

			// Delete from history
			try {
				await proxyFetchDelete(`/api/chat/history/${taskId}`);
			} catch (error) {
				console.log("Task may not exist in history:", error);
			}

			// Remove from local store
			chatStore.removeTask(taskId);

			// Create a completely new project instead of just a new task
			// This ensures we start fresh without any residual state
			projectStore.createProject("new project");

			// Navigate to home
			navigate("/");

			toast.success(t("layout.project-ended-successfully"), {
				closeButton: true,
			});
		} catch (error) {
			console.error("Failed to end project:", error);
			toast.error(t("layout.failed-to-end-project"), {
				closeButton: true,
			});
		} finally {
			setEndDialogOpen(false);
		}
	};

	const handleShare = async (taskId: string) => {
		share(taskId);
	};

	return (
		<div
			className="absolute top-0 left-0 right-0 flex !h-9 items-center justify-between pl-2 py-1 z-50 "
			id="titlebar"
			ref={titlebarRef}
		>
			{/* left */}
			<div
				className={`${
					platform === "darwin" && isFullscreen ? "w-0" : "w-[70px]"
				} flex items-center justify-center no-drag`}
			>
				{platform !== "darwin" && <span className="text-label-md text-text-heading font-bold">Eigent</span>}
			</div>

			{/* center */}
			<div className="title h-full flex-1 flex items-center justify-between drag">
				<div className="flex h-full items-center z-50 relative">
					<div className="flex-1 pt-1 pr-1 flex justify-start items-end">
					<Button
						onClick={() => navigate("/history")}
						variant="ghost"
						size="icon"
						className="no-drag p-0 h-6 w-6"
					>
						<img className="w-6 h-6" src={folderIcon} alt="folder-icon" />
					</Button>
					</div>
					{location.pathname === "/history" && (
						<div className="flex items-center mr-1">
							<Button
								variant="ghost"
								size="xs"
								className="no-drag"
								onClick={() => navigate("/")}
							>
								<ChevronLeft className="w-4 h-4" />
								{t("layout.back")}
							</Button>
						</div>
					)}
					{location.pathname !== "/history" && (
						<div className="flex items-center mr-1">
						<TooltipSimple content={t("layout.home")} side="bottom" align="center">
							<Button
								 variant="ghost"
								 size="icon"
								 className="no-drag"
								 onClick={() => navigate("/history")}
									>
									<House className="w-4 h-4" />
							</Button>
						</TooltipSimple>
						<Button
							 variant="ghost"
							 size="icon"
							 className="no-drag"
							 onClick={createNewProject}
									>
								<TooltipSimple content={t("layout.new-project")} side="bottom" align="center">
									<Plus className="w-4 h-4" />
								</TooltipSimple>
						</Button>
						</div>
					)}
					{location.pathname !== "/history" && (
						<>
							{activeTaskTitle === t("layout.new-project") ? (
									<Button 
										id="active-task-title-btn"
										variant="ghost" 
											className="font-bold text-base no-drag truncate" 
										onClick={toggle}
										size="sm"
										>
									{t("layout.new-project")}
									<ChevronDown />
								</Button>
							) : (
								<Button
									id="active-task-title-btn"
									variant="ghost"
									size="sm"
									className="font-bold text-base no-drag truncate"
									onClick={toggle}
								>
									{activeTaskTitle}
									<ChevronDown />
								</Button>
							)}
						</>
					)}
				</div>
				<div id="maximize-window" className="flex-1 h-10"></div>
				{/* right */}
				{location.pathname !== "/history" && (
					<div
						className={`${
							platform === "darwin" && "pr-2"
						} flex h-full items-center z-50 relative no-drag gap-1`}
					>
<<<<<<< HEAD
=======
						{chatStore.activeTaskId && chatStore.tasks[chatStore.activeTaskId as string] && (
							<>
								<TooltipSimple content={t("layout.report-bug")} side="bottom" align="center">
									<Button
										onClick={exportLog}
										variant="ghost"
										size="xs"
										className="no-drag"
									>
										<FileDown className="w-4 h-4" />
										{t("layout.report-bug")}
									</Button>
								</TooltipSimple>
							</>
						)}
						<TooltipSimple content={t("layout.refer-friends")} side="bottom" align="center">
							<Button
								onClick={getReferFriendsLink}
								variant="ghost"
								size="xs"
								className="no-drag"
							>
								<img
									src={giftIcon}
									alt="gift-icon"
									className="w-4 h-4"
								/>
								{t("layout.refer-friends")}
							</Button>
						</TooltipSimple>
						<TooltipSimple content={t("layout.settings")} side="bottom" align="center">
							<Button
								onClick={() => navigate("/history?tab=settings")}
								variant="ghost"
								size="xs"
								className="no-drag"
							>
								<Settings className="w-4 h-4" />
								{t("layout.settings")}
							</Button>
						</TooltipSimple>
						{chatStore.activeTaskId &&
							chatStore.tasks[chatStore.activeTaskId as string]?.status === 'finished' && (
							<TooltipSimple content={t("layout.share")} side="bottom" align="end">
								<Button
									onClick={() => handleShare(chatStore.activeTaskId as string)}
									variant="primary"
									size="xs"
									className="no-drag !text-button-fill-information-foreground"
								>
									{t("layout.share")}
								</Button>
							</TooltipSimple>
						)}
>>>>>>> 986dda99
						{chatStore.activeTaskId &&
							chatStore.tasks[chatStore.activeTaskId as string] &&
							(
								(chatStore.tasks[chatStore.activeTaskId as string]?.messages?.length || 0) > 0 ||
								chatStore.tasks[chatStore.activeTaskId as string]?.hasMessages ||
								chatStore.tasks[chatStore.activeTaskId as string]?.status !== 'pending'
							) && (
							<TooltipSimple content={t("layout.end-project")} side="bottom" align="end">
								<Button
									onClick={() => setEndDialogOpen(true)}
									variant="outline"
									size="xs"
									className="no-drag !text-text-cuation justify-center"
								>
									<Power />
									{t("layout.end-project")}
								</Button>
							</TooltipSimple>
						)}
						{chatStore.activeTaskId &&
							chatStore.tasks[chatStore.activeTaskId as string]?.status === 'finished' && (
							<TooltipSimple content={t("layout.share")} side="bottom" align="end">
								<Button
									onClick={() => handleShare(chatStore.activeTaskId as string)}
									variant="ghost"
									size="xs"
									className="no-drag !text-button-fill-information-foreground bg-button-fill-information"
								>
									{t("layout.share")}
								</Button>
							</TooltipSimple>
						)}
						<DropdownMenu>
							<DropdownMenuTrigger asChild>
								<Button
									variant="ghost"
									size="icon"
									className="no-drag"
								>
									<MoreHorizontal className="w-4 h-4" />
								</Button>
							</DropdownMenuTrigger>
							<DropdownMenuContent align="end" className="w-36">
								{chatStore.activeTaskId && chatStore.tasks[chatStore.activeTaskId as string] && (
									<DropdownMenuItem onClick={exportLog} className="cursor-pointer">
										<FileDown className="w-4 h-4" />
										{t("layout.report-bug")}
									</DropdownMenuItem>
								)}
								<DropdownMenuItem onClick={getReferFriendsLink} className="cursor-pointer">
									<img
										src={giftIcon}
										alt="gift-icon"
										className="w-4 h-4"
									/>
									{t("layout.refer-friends")}
								</DropdownMenuItem>
								<DropdownMenuItem onClick={() => navigate("/history?tab=settings")} className="cursor-pointer">
									<Settings className="w-4 h-4" />
									{t("layout.settings")}
								</DropdownMenuItem>
							</DropdownMenuContent>
						</DropdownMenu>
					</div>
				)}
				{location.pathname === "/history" && (
					<div
						className={`${
							platform === "darwin" && "pr-2"
						} flex h-full items-center z-50 relative no-drag gap-1`}
					>
					</div>
				)}
			</div>
			{platform !== "darwin" && (
				<div
					className="window-controls h-full flex items-center"
					id="window-controls"
					ref={controlsRef}
				>
					<div
						className="control-btn h-full flex-1"
						onClick={() => window.electronAPI.minimizeWindow()}
					>
						<Minus className="w-4 h-4" />
					</div>
					<div
						className="control-btn h-full flex-1"
						onClick={() => window.electronAPI.toggleMaximizeWindow()}
					>
						<Square className="w-4 h-4" />
					</div>
					<div
						className="control-btn h-full flex-1"
						onClick={() => window.electronAPI.closeWindow()}
					>
						<X className="w-4 h-4" />
					</div>
				</div>
			)}
			<EndNoticeDialog
				open={endDialogOpen}
				onOpenChange={setEndDialogOpen}
				onConfirm={handleEndProject}
			/>
		</div>
	);
}

export default HeaderWin;<|MERGE_RESOLUTION|>--- conflicted
+++ resolved
@@ -306,63 +306,6 @@
 							platform === "darwin" && "pr-2"
 						} flex h-full items-center z-50 relative no-drag gap-1`}
 					>
-<<<<<<< HEAD
-=======
-						{chatStore.activeTaskId && chatStore.tasks[chatStore.activeTaskId as string] && (
-							<>
-								<TooltipSimple content={t("layout.report-bug")} side="bottom" align="center">
-									<Button
-										onClick={exportLog}
-										variant="ghost"
-										size="xs"
-										className="no-drag"
-									>
-										<FileDown className="w-4 h-4" />
-										{t("layout.report-bug")}
-									</Button>
-								</TooltipSimple>
-							</>
-						)}
-						<TooltipSimple content={t("layout.refer-friends")} side="bottom" align="center">
-							<Button
-								onClick={getReferFriendsLink}
-								variant="ghost"
-								size="xs"
-								className="no-drag"
-							>
-								<img
-									src={giftIcon}
-									alt="gift-icon"
-									className="w-4 h-4"
-								/>
-								{t("layout.refer-friends")}
-							</Button>
-						</TooltipSimple>
-						<TooltipSimple content={t("layout.settings")} side="bottom" align="center">
-							<Button
-								onClick={() => navigate("/history?tab=settings")}
-								variant="ghost"
-								size="xs"
-								className="no-drag"
-							>
-								<Settings className="w-4 h-4" />
-								{t("layout.settings")}
-							</Button>
-						</TooltipSimple>
-						{chatStore.activeTaskId &&
-							chatStore.tasks[chatStore.activeTaskId as string]?.status === 'finished' && (
-							<TooltipSimple content={t("layout.share")} side="bottom" align="end">
-								<Button
-									onClick={() => handleShare(chatStore.activeTaskId as string)}
-									variant="primary"
-									size="xs"
-									className="no-drag !text-button-fill-information-foreground"
-								>
-									{t("layout.share")}
-								</Button>
-							</TooltipSimple>
-						)}
->>>>>>> 986dda99
 						{chatStore.activeTaskId &&
 							chatStore.tasks[chatStore.activeTaskId as string] &&
 							(
