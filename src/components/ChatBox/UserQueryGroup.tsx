--- conflicted
+++ resolved
@@ -154,42 +154,24 @@
       }}
       className="relative"
     >
-<<<<<<< HEAD
       {/* User Query (render only if exists) */}
       {queryGroup.userMessage && (
         <motion.div
           initial={{ opacity: 0, y: 10 }}
           animate={{ opacity: 1, y: 0 }}
           transition={{ duration: 0.3 }}
-          className="px-2 py-sm"
+          className="pl-sm py-sm"
         >
-          <MessageCard
+          <UserMessageCard
             id={queryGroup.userMessage.id}
-            role={queryGroup.userMessage.role}
             content={queryGroup.userMessage.content}
-            onTyping={() => {}}
             attaches={queryGroup.userMessage.attaches}
           />
         </motion.div>
       )}
-=======
-      {/* User Query */}
-      <motion.div
-        initial={{ opacity: 0, y: 10 }}
-        animate={{ opacity: 1, y: 0 }}
-        transition={{ duration: 0.3 }}
-        className="pl-sm py-sm"
-      >
-        <UserMessageCard
-          id={queryGroup.userMessage.id}
-          content={queryGroup.userMessage.content}
-          attaches={queryGroup.userMessage.attaches}
-        />
-      </motion.div>
->>>>>>> bc139b71
 
       {/* Sticky Task Box - Show only when task exists and NOT in skeleton phase */}
-      {task && !isSkeletonPhase && (
+      {task && !isSkeletonPhase && !isHumanReply && (
         <motion.div
           ref={taskBoxRef}
           className="sticky top-0 z-20"
@@ -278,10 +260,11 @@
                             chatState.setSelectedFile(activeTaskId as string, file);
                             chatState.setActiveWorkSpace(activeTaskId as string, "documentWorkSpace");
                           }}
-                          className="flex items-center gap-2 bg-message-fill-default rounded-sm px-2 py-1 w-[140px] cursor-pointer hover:bg-message-fill-hover transition-colors"
+                          className="flex items-center gap-2 bg-message-fill-default rounded-2xl px-2 py-1 w-[120px] cursor-pointer hover:bg-message-fill-hover transition-colors"
                         >
+                          <FileText size={16} className="text-icon-primary flex-shrink-0" />
                           <div className="flex flex-col">
-                            <div className="max-w-[100px] font-bold text-sm text-body text-text-body overflow-hidden text-ellipsis whitespace-nowrap">
+                            <div className="max-w-48 font-bold text-sm text-body text-text-body overflow-hidden text-ellipsis whitespace-nowrap">
                               {file.name.split(".")[0]}
                             </div>
                             <div className="font-medium leading-29 text-xs text-text-body">
