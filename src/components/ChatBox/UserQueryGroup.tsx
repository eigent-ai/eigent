--- conflicted
+++ resolved
@@ -41,17 +41,10 @@
   // Show task if this query group has a task message OR if it's the most recent user query during splitting
   // During splitting phase (no to_sub_tasks yet), show task for the most recent query only
   // Exclude human-reply scenarios (when user is replying to an activeAsk)
-<<<<<<< HEAD
-  const isHumanReply = queryGroup.userMessage &&
-    activeTaskId &&
-    chatState.tasks[activeTaskId] &&
-    (chatState.tasks[activeTaskId].activeAsk ||
-=======
   const isHumanReply = queryGroup.userMessage && 
     activeTaskId &&
     chatState.tasks[activeTaskId] &&
     (chatState.tasks[activeTaskId].activeAsk || 
->>>>>>> 4082b038
      // Check if this user message follows an 'ask' message in the message sequence
      (() => {
        const messages = chatState.tasks[activeTaskId].messages;
@@ -63,11 +56,7 @@
        }
        return false;
      })());
-<<<<<<< HEAD
-
-=======
-  
->>>>>>> 4082b038
+
   const isLastUserQuery = !queryGroup.taskMessage &&
     !isHumanReply &&
     activeTaskId &&
@@ -171,21 +160,13 @@
           initial={{ opacity: 0, y: 10 }}
           animate={{ opacity: 1, y: 0 }}
           transition={{ duration: 0.3 }}
-<<<<<<< HEAD
           className="pl-sm py-sm"
         >
           <UserMessageCard
             id={queryGroup.userMessage.id}
-            content={queryGroup.userMessage.content}
-=======
-          className="px-2 py-sm"
-        >
-          <MessageCard
-            id={queryGroup.userMessage.id}
             role={queryGroup.userMessage.role}
             content={queryGroup.userMessage.content}
             onTyping={() => {}}
->>>>>>> 4082b038
             attaches={queryGroup.userMessage.attaches}
           />
         </motion.div>
