--- conflicted
+++ resolved
@@ -404,7 +404,6 @@
 						</div>
 						<TooltipSimple content={message.trim().length > 0 ? "Send Message" : "Enter message to send first"}>
 							<Button
-<<<<<<< HEAD
 								disabled={!privacy || isPending || useCloudModelInDev}
 								onClick={() => {
 									if (isPending) {
@@ -418,28 +417,6 @@
 									} else if(message.trim().length > 0) {
 										onSend();
 										onPendingChange(true);
-=======
-								disabled={!privacy || isPending}
-								onClick={handleFileSelect}
-								variant="ghost"
-								size="icon"
-								className="rounded"
-								title="Select File"
-							>
-								<Paperclip
-									size={16}
-									className="text-button-transparent-icon-disabled"
-								/>
-							</Button>
-						</div>
-						<Button
-							disabled={!privacy || isPending}
-							onClick={() => {
-								if (isPending) {
-									if (isTakeControl) {
-										handleTakeControl("resume");
-										setIsTakeControl && setIsTakeControl(false);
->>>>>>> 019cd5fd
 									} else {
 										console.log("Message is empty ", message);
 										toast.error("Message cannot be empty", {
