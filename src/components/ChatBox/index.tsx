--- conflicted
+++ resolved
@@ -11,12 +11,8 @@
 import { useNavigate, useSearchParams } from "react-router-dom";
 import { NoticeCard } from "./NoticeCard";
 import { useAuthStore } from "@/store/authStore";
-import { PrivacyDialog } from "../Dialog/Privacy";
-<<<<<<< HEAD
 import { useTranslation } from "react-i18next";
-=======
 import { TaskStateType } from "../TaskState";
->>>>>>> d0eef44b
 
 export default function ChatBox(): JSX.Element {
 	const [message, setMessage] = useState<string>("");
@@ -630,12 +626,7 @@
 											className="cursor-pointer flex items-center gap-1 px-sm py-xs rounded-md bg-surface-information"
 										>
 											<span className="text-text-information text-sm font-medium leading-[22px]">
-<<<<<<< HEAD
 												{t("chat.you-are-using-self-hosted-mode")}
-=======
-												You're using Self-hosted mode. Enter the Google Search
-												Keys in “MCP and Tools” to ensure Eigent works properly.
->>>>>>> d0eef44b
 											</span>
 										</div>
 									</div>
@@ -647,17 +638,10 @@
 									<div className="mr-2 flex flex-col items-center gap-2">
 										{[
 											{
-<<<<<<< HEAD
 												label: t("chat.palm-springs-tennis-trip-planner"),
 												message: t(
 													"chat.palm-springs-tennis-trip-planner-message"
 												),
-=======
-												label: "Palm Springs Tennis Trip Planner",
-												message: `I am a tennis fan and want to see the tennis tournament in Palm Springs. I live in San Francisco (SF). Please prepare a detailed, three-day itinerary with flights, hotels, and activities for the period around the semifinals/finals. I like hiking, vegan food, and spas. My budget is $5,000.
-The itinerary should be a detailed timeline showing times, activities, costs, and other details, and — where applicable — links to buy tickets or make reservations.
-Preferences: 1. Spa access would be nice but is not necessary. 2. When you finish this task, please generate an HTML report about the trip.`,
->>>>>>> d0eef44b
 											},
 											{
 												label: t(
