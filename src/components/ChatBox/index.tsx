--- conflicted
+++ resolved
@@ -423,7 +423,6 @@
 		setIsPauseResumeLoading(true);
 
 		try {
-<<<<<<< HEAD
 			// Skip the current task. For now acts like stop.
 			await fetchPost(`/chat/${projectStore.activeProjectId}/skip-task/${taskId}`);
 			
@@ -431,18 +430,6 @@
 			// 	closeButton: true,
 			// });
 			toast.success("Stopping task in a moment", {
-=======
-			// First, try to notify backend to skip the task
-			await fetchPost(`/chat/${projectStore.activeProjectId}/skip-task`, {
-				project_id: projectStore.activeProjectId
-			});
-
-			// Only stop local task if backend call succeeds
-			chatStore.stopTask(taskId);
-			chatStore.setIsPending(taskId, false);
-
-			toast.success("Task stopped successfully", {
->>>>>>> 1c4951ff
 				closeButton: true,
 			});
 		} catch (error) {
