<<<<<<< HEAD
import { useState, useRef, useEffect, useCallback, useMemo } from "react";
import { fetchPost } from "@/api/http";
=======
import { useState, useRef, useEffect, useCallback } from "react";
import { fetchPost, proxyFetchPut } from "@/api/http";
>>>>>>> 0fd17986
import { BottomInput } from "./BottomInput";
import { TaskCard } from "./TaskCard";
import { MessageCard } from "./MessageCard";
import { TypeCardSkeleton } from "./TypeCardSkeleton";
import { FileText, TriangleAlert } from "lucide-react";
import { generateUniqueId } from "@/lib";
import { useChatStore } from "@/store/chatStore";
import { proxyFetchGet } from "@/api/http";
import { useNavigate, useSearchParams } from "react-router-dom";
import { NoticeCard } from "./NoticeCard";
import { useAuthStore } from "@/store/authStore";
import { PrivacyDialog } from "../Dialog/Privacy";

export default function ChatBox(): JSX.Element {
	const [message, setMessage] = useState<string>("");
	const chatStore = useChatStore();

	const textareaRef = useRef<HTMLTextAreaElement>(null);
	const scrollContainerRef = useRef<HTMLDivElement>(null);
	const [privacy, setPrivacy] = useState<any>(false);
	const [hasSearchKey, setHasSearchKey] = useState<any>(false);
	// const [privacyDialogOpen, setPrivacyDialogOpen] = useState(false);
	const { modelType } = useAuthStore();
	const [useCloudModelInDev, setUseCloudModelInDev] = useState(false);
	useEffect(() => {
		if (
			import.meta.env.VITE_USE_LOCAL_PROXY === "true" &&
			modelType === "cloud"
		) {
			setUseCloudModelInDev(true);
		} else {
			setUseCloudModelInDev(false);
		}
	}, [modelType]);
	useEffect(() => {
		proxyFetchGet("/api/user/privacy")
			.then((res) => {
				let _privacy = 0;
				Object.keys(res).forEach((key) => {
					if (!res[key]) {
						_privacy++;
						return;
					}
				});
				setPrivacy(_privacy === 0 ? true : false);
			})
			.catch((err) => console.error("Failed to fetch settings:", err));

		proxyFetchGet("/api/configs").then((configsRes) => {
			const configs = Array.isArray(configsRes) ? configsRes : [];
			const _hasApiKey = configs.find(
				(item) => item.config_name === "GOOGLE_API_KEY"
			);
			const _hasApiId = configs.find(
				(item) => item.config_name === "SEARCH_ENGINE_ID"
			);
			if (_hasApiKey && _hasApiId) setHasSearchKey(true);
		});
	}, []);

	// Refresh privacy status when dialog closes
	// useEffect(() => {
	// 	if (!privacyDialogOpen) {
	// 		proxyFetchGet("/api/user/privacy")
	// 			.then((res) => {
	// 				let _privacy = 0;
	// 				Object.keys(res).forEach((key) => {
	// 					if (!res[key]) {
	// 						_privacy++;
	// 						return;
	// 					}
	// 				});
	// 				setPrivacy(_privacy === 0 ? true : false);
	// 			})
	// 			.catch((err) => console.error("Failed to fetch settings:", err));
	// 	}
	// }, [privacyDialogOpen]);
	const [searchParams] = useSearchParams();
	const share_token = searchParams.get("share_token");

	const navigate = useNavigate();

	const handleSend = async (messageStr?: string, taskId?: string) => {
		const _taskId = taskId || chatStore.activeTaskId;
		if (message.trim() === "" && !messageStr) return;
		const tempMessageContent = messageStr || message;
		chatStore.setHasMessages(_taskId as string, true);
		if (!_taskId) return;
		chatStore.addMessages(_taskId, {
			id: generateUniqueId(),
			role: "user",
			content: tempMessageContent,
			attaches:
				JSON.parse(JSON.stringify(chatStore.tasks[_taskId]?.attaches)) || [],
		});
		setMessage("");

		setTimeout(() => {
			scrollToBottom();
		}, 200);
		if (textareaRef.current) textareaRef.current.style.height = "60px";
		try {
			if (chatStore.tasks[_taskId].activeAsk) {
				chatStore.setIsPending(_taskId, true);

				await fetchPost(`/chat/${_taskId}/human-reply`, {
					agent: chatStore.tasks[_taskId].activeAsk,
					reply: tempMessageContent,
				});
				if (chatStore.tasks[_taskId].askList.length === 0) {
					chatStore.setActiveAsk(_taskId, "");
				} else {
					let activeAskList = chatStore.tasks[_taskId].askList;
					console.log(
						"activeAskList",
						JSON.parse(JSON.stringify(activeAskList))
					);
					let message = activeAskList.shift();
					chatStore.setActiveAskList(_taskId, [...activeAskList]);
					chatStore.setActiveAsk(_taskId, message?.agent_name || "");
					chatStore.setIsPending(_taskId, false);
					chatStore.addMessages(_taskId, message!);
				}
			} else {
				if (chatStore.tasks[_taskId as string]?.hasWaitComfirm) {
					// If the task has not started yet (pending status), start it normally
					if (chatStore.tasks[_taskId as string].status === "pending") {
						chatStore.setIsPending(_taskId, true);
						chatStore.startTask(_taskId);
						// keep hasWaitComfirm as true so that follow-up improves work as usual
					} else {
						// Task already started and is waiting for user confirmation – use improve API
						fetchPost(`/chat/${_taskId}`, {
							question: tempMessageContent,
						});
						chatStore.setIsPending(_taskId, true);
					}
				} else {
					if (!privacy) {
						const API_FIELDS = [
							"take_screenshot",
							"access_local_software",
							"access_your_address",
							"password_storage",
						];
						const requestData = {
							[API_FIELDS[0]]: true,
							[API_FIELDS[1]]: true,
							[API_FIELDS[2]]: true,
							[API_FIELDS[3]]: true,
						};
						proxyFetchPut("/api/user/privacy", requestData);
						setPrivacy(true);
					}
					chatStore.setIsPending(_taskId, true);
					chatStore.startTask(_taskId);
					chatStore.setHasWaitComfirm(_taskId as string, true);
				}
			}
		} catch (error) {
			console.error("error:", error);
		}
	};

	useEffect(() => {
		if (share_token) {
			handleSendShare(share_token);
		}
	}, [share_token]);

	const handleSendShare = async (token: string) => {
		if (!token) return;
		let _token: string = token.split("__")[0];
		let taskId: string = token.split("__")[1];
		chatStore.create(taskId, "share");
		chatStore.setHasMessages(taskId, true);
		const res = await proxyFetchGet(`/api/chat/share/info/${_token}`);
		if (res?.question) {
			chatStore.addMessages(taskId, {
				id: generateUniqueId(),
				role: "user",
				content: res.question.split("|")[0],
			});
			chatStore.startTask(taskId, "share", _token, 0.1);
			chatStore.setActiveTaskId(taskId);
			chatStore.handleConfirmTask(taskId, "share");
		}
	};

	const handleKeyDown = (e: React.KeyboardEvent<HTMLTextAreaElement>) => {
		if (e.key === "Enter" && e.ctrlKey && !e.shiftKey) {
			e.preventDefault();
			handleSend();
		}
	};

	const scrollToBottom = useCallback(() => {
		if (scrollContainerRef.current) {
			setTimeout(() => {
				scrollContainerRef.current!.scrollTo({
					top: scrollContainerRef.current!.scrollHeight + 20,
					behavior: "smooth",
				});
			}, 200);
		}
	}, [scrollContainerRef.current?.scrollHeight]);

	const [loading, setLoading] = useState(false);
	const handleConfirmTask = async (taskId?: string) => {
		const _taskId = taskId || chatStore.activeTaskId;
		if (!_taskId) return;
		setLoading(true);
		await chatStore.handleConfirmTask(_taskId);
		setLoading(false);
	};

	const [hasSubTask, setHasSubTask] = useState(false);
	const messageStatus = useMemo(() => chatStore.tasks[chatStore.activeTaskId as string]?.status, [chatStore?.tasks[chatStore.activeTaskId as string]?.status]);

	useEffect(() => {
		const _hasSubTask = chatStore.tasks[
			chatStore.activeTaskId as string
		]?.messages?.find((message) => message.step === "to_sub_tasks")
			? true
			: false;
		setHasSubTask(_hasSubTask);
	}, [chatStore?.tasks[chatStore.activeTaskId as string]?.messages]);

	useEffect(() => {
		const activeAsk =
			chatStore?.tasks[chatStore.activeTaskId as string]?.activeAsk;
		let timer: NodeJS.Timeout;
		if (activeAsk && activeAsk !== "") {
			const _taskId = chatStore.activeTaskId as string;
			timer = setTimeout(() => {
				handleSend("skip", _taskId);
			}, 30000); // 30 seconds
			return () => clearTimeout(timer); // clear previous timer
		}
		// if activeAsk is empty, also clear timer
		return () => {
			clearTimeout(timer);
		};
	}, [
		chatStore?.tasks[chatStore.activeTaskId as string]?.activeAsk,
		message, // depend on message
	]);

	return (
		<div className="w-full h-full flex flex-col items-center justify-center">
			{/* <PrivacyDialog
				open={privacyDialogOpen}
				onOpenChange={setPrivacyDialogOpen}
			/> */}
			{(chatStore.activeTaskId &&
				chatStore.tasks[chatStore.activeTaskId].messages.length > 0) ||
			chatStore.tasks[chatStore.activeTaskId as string]?.hasMessages ? (
				<div className="w-full h-[calc(100vh-54px)] flex flex-col rounded-xl border border-border-disabled p-2 pr-0  border-solid relative overflow-hidden">
					<div className="absolute inset-0 blur-bg bg-bg-surface-secondary pointer-events-none"></div>
					<div
						ref={scrollContainerRef}
						className="flex-1 relative z-10 flex flex-col overflow-y-auto scrollbar pr-2 gap-2"
					>
						{chatStore.activeTaskId &&
							chatStore.tasks[chatStore.activeTaskId].messages.map(
								(item, index) => {
									if (item.content.length > 0) {
										// Use specialized component for agent summaries
										if (item.step === "end") {
											return (
												<div
													key={"end-" + item.id}
													className="flex flex-col gap-4"
												>
													<MessageCard
														typewriter={
															chatStore.tasks[chatStore.activeTaskId as string]
																.type !== "replay" ||
															(chatStore.tasks[chatStore.activeTaskId as string]
																.type === "replay" &&
																chatStore.tasks[
																	chatStore.activeTaskId as string
																].delayTime !== 0)
														}
														id={item.id}
														key={item.id}
														role={item.role}
														content={item.content}
														onTyping={scrollToBottom}
													/>
													<div className="flex gap-2 flex-wrap">
														{item.fileList?.map((file) => {
															return (
																<div
																	key={"file-" + file.name}
																	onClick={() => {
																		// set selected file
																		chatStore.setSelectedFile(
																			chatStore.activeTaskId as string,
																			file
																		);
																		// open DocumentWorkSpace
																		chatStore.setActiveWorkSpace(
																			chatStore.activeTaskId as string,
																			"documentWorkSpace"
																		);
																	}}
																	className="flex items-center gap-2 bg-message-fill-default rounded-sm  px-2 py-1 w-[140px] "
																>
																	<FileText
																		size={24}
																		className="flex-shrink-0"
																	/>
																	<div className="flex flex-col">
																		<div className="max-w-[100px] font-bold text-sm text-body text-text-body overflow-hidden text-ellipsis whitespace-nowrap">
																			{file.name.split(".")[0]}
																		</div>
																		<div className="font-medium leading-29 text-xs text-text-body">
																			{file.type}
																		</div>
																	</div>
																</div>
															);
														})}
													</div>
												</div>
											);
										} else if (item.content === "skip") {
											return (
												<MessageCard
													id={item.id}
													key={item.id}
													role={item.role}
													content="No reply received, task continue"
													onTyping={scrollToBottom}
												/>
											);
										} else {
											return (
												<MessageCard
													typewriter={
														chatStore.tasks[chatStore.activeTaskId as string]
															.type !== "replay" ||
														(chatStore.tasks[chatStore.activeTaskId as string]
															.type === "replay" &&
															chatStore.tasks[chatStore.activeTaskId as string]
																.delayTime !== 0)
													}
													id={item.id}
													key={item.id}
													role={item.role}
													content={item.content}
													onTyping={scrollToBottom}
													attaches={item.attaches}
												/>
											);
										}
									} else if (item.step === "end" && item.content === "") {
										return (
											<div
												key={"end-" + item.id}
												className="flex flex-col gap-4"
											>
												{/* <MessageCard
													id={item.id}
													content={
														"Task complete! If you have any further questions or need additional information, feel free to ask again."
													}
													className="!px-0 !py-1"
													role={item.role}
													onTyping={scrollToBottom}
												/> */}
												<div className="flex gap-2 flex-wrap">
													{item.fileList?.map((file) => {
														return (
															<div
																key={"file-" + file.name}
																onClick={() => {
																	// set selected file
																	chatStore.setSelectedFile(
																		chatStore.activeTaskId as string,
																		file
																	);
																	chatStore.setActiveWorkSpace(
																		chatStore.activeTaskId as string,
																		"documentWorkSpace"
																	);
																}}
																className="flex items-center gap-2 bg-message-fill-default rounded-sm  px-2 py-1 w-[140px] "
															>
																<FileText size={24} className="flex-shrink-0" />
																<div className="flex flex-col">
																	<div className="max-w-[100px] font-bold text-sm text-body text-text-body overflow-hidden text-ellipsis whitespace-nowrap">
																		{file.name.split(".")[0]}
																	</div>
																	<div className="font-medium leading-29 text-xs text-text-body">
																		{file.type}
																	</div>
																</div>
															</div>
														);
													})}
												</div>
											</div>
										);
									}
									if (
										item.step === "notice_card" &&
										!chatStore.tasks[chatStore.activeTaskId as string]
											.isTakeControl &&
										chatStore.tasks[chatStore.activeTaskId as string].cotList
											.length > 0
									) {
										return <NoticeCard key={"notice-" + item.id} />;
									}
									if (
										item.step === "to_sub_tasks" &&
										!chatStore.tasks[chatStore.activeTaskId as string]
											.isTakeControl
									) {
										if (!chatStore.activeTaskId) return <> </>;
										return (
											<TaskCard
												key={"task-" + item.id}
												taskInfo={
													chatStore.tasks[chatStore.activeTaskId].taskInfo || []
												}
												taskType={item.taskType || 1}
												taskAssigning={
													chatStore.tasks[chatStore.activeTaskId]
														.taskAssigning || []
												}
												taskRunning={
													chatStore.tasks[chatStore.activeTaskId].taskRunning ||
													[]
												}
												progressValue={
													chatStore.tasks[chatStore.activeTaskId].progressValue
												}
												summaryTask={
													chatStore.tasks[chatStore.activeTaskId].summaryTask ||
													""
												}
												onAddTask={() => {
													chatStore.setIsTaskEdit(
														chatStore.activeTaskId as string,
														true
													);
													chatStore.addTaskInfo();
												}}
												onUpdateTask={(taskIndex, content) => {
													chatStore.setIsTaskEdit(
														chatStore.activeTaskId as string,
														true
													);
													chatStore.updateTaskInfo(taskIndex, content);
												}}
												onDeleteTask={(taskIndex) => {
													chatStore.setIsTaskEdit(
														chatStore.activeTaskId as string,
														true
													);
													chatStore.deleteTaskInfo(taskIndex);
												}}
											/>
										);
									}
								}
							)}
						{/* Skeleton  */}
						{((!hasSubTask &&
							!chatStore.tasks[chatStore.activeTaskId as string]
								?.hasWaitComfirm &&
							chatStore.tasks[chatStore.activeTaskId as string]?.messages
								.length > 0 &&  messageStatus !== "finished") ||
							chatStore.tasks[chatStore.activeTaskId as string]
								.isTakeControl) && (
							<TypeCardSkeleton
								isTakeControl={
									chatStore.tasks[chatStore.activeTaskId as string]
										.isTakeControl
								}
							/>
						)}
					</div>
					{chatStore.activeTaskId && (
						<BottomInput
							isTakeControl={
								chatStore.tasks[chatStore.activeTaskId as string].isTakeControl
							}
							setIsTakeControl={(isTakeControl) =>
								chatStore.setIsTakeControl(
									chatStore.activeTaskId as string,
									isTakeControl
								)
							}
							isPending={chatStore.tasks[chatStore.activeTaskId].isPending}
							onPendingChange={(val) =>
								chatStore.setIsPending(chatStore.activeTaskId as string, val)
							}
							privacy={privacy}
							message={message}
							onMessageChange={setMessage}
							onKeyDown={handleKeyDown}
							onSend={handleSend}
							textareaRef={textareaRef}
							loading={loading}
							onStartTask={() => handleConfirmTask()}
							useCloudModelInDev={useCloudModelInDev}
						/>
					)}
				</div>
			) : (
				<div
					className="w-full h-[calc(100vh-54px)] flex items-center rounded-xl border border-border-disabled p-2 pr-0  border-solid  relative overflow-hidden"
				>
					<div className="absolute inset-0 blur-bg bg-bg-surface-secondary pointer-events-none"></div>
					<div className=" w-full flex flex-col relative z-10">
						<div className="flex flex-col items-center gap-1 h-[210px] justify-end">
							<div className="text-xl leading-[30px] text-zinc-800 text-center font-bold">
								Welcome to Eigent
							</div>
							<div className="text-lg leading-7 text-zinc-500 text-center mb-5">
								How can I help you today?
							</div>
						</div>

						{chatStore.activeTaskId && (
							<BottomInput
								isPending={chatStore.tasks[chatStore.activeTaskId].isPending}
								onPendingChange={(val) =>
									chatStore.setIsPending(chatStore.activeTaskId as string, val)
								}
								privacy={true}
								message={message}
								onMessageChange={setMessage}
								onKeyDown={handleKeyDown}
								onSend={handleSend}
								textareaRef={textareaRef}
								loading={loading}
								useCloudModelInDev={useCloudModelInDev}
							/>
						)}
						<div className="h-[210px] flex justify-center items-start gap-2 mt-3 pr-2">
							{!privacy ? (
								<div className="flex items-center gap-2">
									<div
										onClick={(e) => {
											// Check if the click target is an anchor tag
											const target = e.target as HTMLElement;
											if (target.tagName === 'A') {
												// Let the anchor tag handle the click naturally
												return;
											}
											
											// Enable privacy permissions
											const API_FIELDS = [
												"take_screenshot",
												"access_local_software",
												"access_your_address",
												"password_storage",
											];
											const requestData = {
												[API_FIELDS[0]]: true,
												[API_FIELDS[1]]: true,
												[API_FIELDS[2]]: true,
												[API_FIELDS[3]]: true,
											};
											proxyFetchPut("/api/user/privacy", requestData);
											setPrivacy(true);
										}}
										className=" cursor-pointer flex items-center gap-1 px-sm py-xs rounded-md bg-surface-information"
									>
										<TriangleAlert
											size={20}
											className="text-icon-information"
										/>
										<span className=" flex-1 text-text-information text-xs font-medium leading-[20px]">
											By messaging Eigent, you agree to our{" "}
											<a
												href="https://www.eigent.ai/terms-of-use"
												target="_blank"
												className="text-text-information underline"
												onClick={(e) => e.stopPropagation()}
											>
												Terms of Use
											</a>{" "}
											and{" "}
											<a
												href="https://www.eigent.ai/privacy-policy"
												target="_blank"
												className="text-text-information underline"
												onClick={(e) => e.stopPropagation()}
											>
												Privacy Policy
											</a>
											.
										</span>
									</div>
								</div>
							) : useCloudModelInDev ? (
								<div className="flex items-center gap-2">
									<div
										onClick={() => {
											navigate("/setting/models");
										}}
										className="cursor-pointer flex items-center gap-1 px-sm py-xs rounded-md bg-surface-information"
									>
										<span className="text-text-information text-sm font-medium leading-[22px]">
											You're in Self-hosted mode. Cloud models can't be used
											here — set up your own local cloud model to keep things
											running.
										</span>
									</div>
								</div>
							) : (
								!hasSearchKey &&
								modelType !== "cloud" && (
									<div className="flex items-center gap-2">
										<div
											onClick={() => {
												navigate("/setting/mcp");
											}}
											className="cursor-pointer flex items-center gap-1 px-sm py-xs rounded-md bg-surface-information"
										>
											<span className="text-text-information text-sm font-medium leading-[22px]">
												You're using Self-hosted mode. Enter the Google
												Search Keys in “MCP and Tools” to ensure Eigent works
												properly.
											</span>
										</div>
									</div>
								)
							)}
							{!useCloudModelInDev &&
								privacy &&
								(hasSearchKey || modelType === "cloud") && (
									<div className="mr-2 flex flex-col items-center gap-2">
										{[
											{
												label: "Palm Springs Tennis Trip Planner",
												message:
													"I am two tennis fans and want to go see the tennis tournament in palm springs. l live in SF - please prepare a detailed itinerary with flights, hotels, things to do for 3 days - around the time semifinal/finals are happening. We like hiking, vegan food and spas. Our budget is $5K. The itinerary should be a detailed timeline of time, activity, cost, other details and if applicable a link to buy tickets/make reservations etc. for the item. Some preferences 1.Spa access would be nice but not necessary 2. When you finnish this task, please generate a html report about this trip.",
											},
											{
												label: "Bank Transfer CSV Analysis and Visualization",
												message:
													"Create a mock bank transfer CSV file include 10 columns and 10 rows. Read the generated CSV file and summarize the data, generate a chart to visualize relevant trends or insights from the data.",
											},
											{
												label: "Find Duplicate Files in Downloads Folder",
												message:
													"Help me find duplicate files by content, size, and format in my downloads folder.",
											},
										].map(({ label, message }) => (
											<div
												key={label}
												className="cursor-pointer px-sm py-xs rounded-md bg-input-bg-default opacity-70 hover:opacity-100 text-xs font-medium leading-none text-button-tertiery-text-default transition-all duration-300"
												onClick={() => {
													setMessage(message);
												}}
											>
												<span>{label}</span>
											</div>
										))}
									</div>
								)}
						</div>
					</div>
				</div>
			)}
		</div>
	);
}<|MERGE_RESOLUTION|>--- conflicted
+++ resolved
@@ -1,10 +1,5 @@
-<<<<<<< HEAD
 import { useState, useRef, useEffect, useCallback, useMemo } from "react";
-import { fetchPost } from "@/api/http";
-=======
-import { useState, useRef, useEffect, useCallback } from "react";
 import { fetchPost, proxyFetchPut } from "@/api/http";
->>>>>>> 0fd17986
 import { BottomInput } from "./BottomInput";
 import { TaskCard } from "./TaskCard";
 import { MessageCard } from "./MessageCard";
