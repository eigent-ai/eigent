<<<<<<< HEAD
import { useState, useRef, useEffect, useCallback } from "react";
import { fetchPost, proxyFetchPut, fetchPut, fetchDelete, proxyFetchDelete } from "@/api/http";
import BottomBox, { type FileAttachment } from "./BottomBox";
import { TaskCard } from "./TaskCard";
import { MessageCard } from "./MessageCard";
import { TypeCardSkeleton } from "./TypeCardSkeleton";
import { FloatingAction } from "./FloatingAction";
import { FileText, TriangleAlert } from "lucide-react";
=======
import { useState, useRef, useEffect, useCallback, useMemo } from "react";
import { fetchPost, proxyFetchPut, fetchPut, fetchDelete, proxyFetchDelete } from "@/api/http";
import BottomBox from "./BottomBox";
import { ProjectChatContainer } from "./ProjectChatContainer";
import { TriangleAlert } from "lucide-react";
>>>>>>> 5864f909
import { generateUniqueId } from "@/lib";
import { proxyFetchGet } from "@/api/http";
import { useNavigate, useSearchParams } from "react-router-dom";
import { useAuthStore } from "@/store/authStore";
import { useTranslation } from "react-i18next";
<<<<<<< HEAD
import { TaskStateType } from "../TaskState";
import { toast } from "sonner";
=======
import { toast } from "sonner";
import useChatStoreAdapter from "@/hooks/useChatStoreAdapter";
import { replayActiveTask } from "@/lib";
>>>>>>> 5864f909

export default function ChatBox(): JSX.Element {
	const [message, setMessage] = useState<string>("");

	//Get Chatstore for the active project's task
	const { chatStore, projectStore } = useChatStoreAdapter();
	if (!chatStore) {
		return <div>Loading...</div>;
	}
	
	const { t } = useTranslation();
	const textareaRef = useRef<HTMLTextAreaElement>(null);
	const scrollContainerRef = useRef<HTMLDivElement>(null);
	const [privacy, setPrivacy] = useState<any>(false);
	const [hasSearchKey, setHasSearchKey] = useState<any>(false);
	const scrollTimeoutRef = useRef<NodeJS.Timeout | null>(null);
	// const [privacyDialogOpen, setPrivacyDialogOpen] = useState(false);
	const { modelType } = useAuthStore();
	const [useCloudModelInDev, setUseCloudModelInDev] = useState(false);
	useEffect(() => {
		// Only show warning message, don't block functionality
		if (
			import.meta.env.VITE_USE_LOCAL_PROXY === "true" &&
			modelType === "cloud"
		) {
			setUseCloudModelInDev(true);
		} else {
			setUseCloudModelInDev(false);
		}
	}, [modelType]);
	useEffect(() => {
		proxyFetchGet("/api/user/privacy")
			.then((res) => {
				let _privacy = 0;
				Object.keys(res).forEach((key) => {
					if (!res[key]) {
						_privacy++;
						return;
					}
				});
				setPrivacy(_privacy === 0 ? true : false);
			})
			.catch((err) => console.error("Failed to fetch settings:", err));

		proxyFetchGet("/api/configs")
			.then((configsRes) => {
				const configs = Array.isArray(configsRes) ? configsRes : [];
				const _hasApiKey = configs.find(
					(item) => item.config_name === "GOOGLE_API_KEY"
				);
				const _hasApiId = configs.find(
					(item) => item.config_name === "SEARCH_ENGINE_ID"
				);
				if (_hasApiKey && _hasApiId) setHasSearchKey(true);
			})
			.catch((err) => console.error("Failed to fetch configs:", err));
	}, []);

	// Refresh privacy status when dialog closes
	// useEffect(() => {
	// 	if (!privacyDialogOpen) {
	// 		proxyFetchGet("/api/user/privacy")
	// 			.then((res) => {
	// 				let _privacy = 0;
	// 				Object.keys(res).forEach((key) => {
	// 					if (!res[key]) {
	// 						_privacy++;
	// 						return;
	// 					}
	// 				});
	// 				setPrivacy(_privacy === 0 ? true : false);
	// 			})
	// 			.catch((err) => console.error("Failed to fetch settings:", err));
	// 	}
	// }, [privacyDialogOpen]);
	const [searchParams] = useSearchParams();
	const share_token = searchParams.get("share_token");

	const navigate = useNavigate();

	const handleSend = async (messageStr?: string, taskId?: string) => {
		const _taskId = taskId || chatStore.activeTaskId;
		if (message.trim() === "" && !messageStr) return;
		const tempMessageContent = messageStr || message;
		chatStore.setHasMessages(_taskId as string, true);
		if (!_taskId) return;
<<<<<<< HEAD

		// Multi-turn support: Check if task is running or planning (splitting)
		const task = chatStore.tasks[_taskId];
		const isTaskBusy = task.status === 'running' || 
						  task.messages.some(m => m.step === 'to_sub_tasks' && !m.isConfirm);
		
		if (isTaskBusy && !task.activeAsk) {
			// Queue the message instead of sending immediately
			const currentAttaches = JSON.parse(JSON.stringify(task.attaches)) || [];
			chatStore.addQueuedMessage(_taskId, tempMessageContent, currentAttaches);
			chatStore.setAttaches(_taskId, []); // Clear attaches after queuing
			setMessage("");
			if (textareaRef.current) textareaRef.current.style.height = "60px";
			toast.success(t("layout.message-queued"), {
				closeButton: true,
			});
			return;
		}
		
		chatStore.addMessages(_taskId, {
			id: generateUniqueId(),
			role: "user",
			content: tempMessageContent,
			attaches:
				JSON.parse(JSON.stringify(chatStore.tasks[_taskId]?.attaches)) || [],
		});
		setMessage("");
=======
>>>>>>> 5864f909

		// Multi-turn support: Check if task is running or planning (splitting/confirm)
		const task = chatStore.tasks[_taskId];
		const isTaskBusy = (
			// running or paused counts as busy
			// TODO: Bug where when replay end hasMessages = false & status = running
			(task.status === 'running' && !task.hasMessages) || task.status === 'pause' ||
			// splitting phase: has to_sub_tasks not confirmed OR skeleton computing
			task.messages.some(m => m.step === 'to_sub_tasks' && !m.isConfirm) ||
			((!task.messages.find(m => m.step === 'to_sub_tasks') && !task.hasWaitComfirm && task.messages.length > 0) || task.isTakeControl) ||
			// explicit confirm wait while task is pending but card not confirmed yet
			(!!task.messages.find(m => m.step === 'to_sub_tasks' && !m.isConfirm) && task.status === 'pending')
		);

		console.log(`Current task is ${isTaskBusy} with ${task}`);
		
		if (textareaRef.current) textareaRef.current.style.height = "60px";
		try {
			if (chatStore.tasks[_taskId].activeAsk) {
				chatStore.addMessages(_taskId, {
					id: generateUniqueId(),
					role: "user",
					content: tempMessageContent,
					attaches:
						JSON.parse(JSON.stringify(chatStore.tasks[_taskId]?.attaches)) || [],
				});
				setMessage("");
		
				// Scroll to bottom after adding user message
				setTimeout(() => {
					scrollToBottom();
				}, 200);

				chatStore.setIsPending(_taskId, true);

				await fetchPost(`/chat/${projectStore.activeProjectId}/human-reply`, {
					agent: chatStore.tasks[_taskId].activeAsk,
					reply: tempMessageContent,
				});
				if (chatStore.tasks[_taskId].askList.length === 0) {
					chatStore.setActiveAsk(_taskId, "");
				} else {
					let activeAskList = chatStore.tasks[_taskId].askList;
					console.log(
						"activeAskList",
						JSON.parse(JSON.stringify(activeAskList))
					);
					let message = activeAskList.shift();
					chatStore.setActiveAskList(_taskId, [...activeAskList]);
					chatStore.setActiveAsk(_taskId, message?.agent_name || "");
					chatStore.setIsPending(_taskId, false);
					chatStore.addMessages(_taskId, message!);
				}
			} else {
				// If current task is busy (splitting/confirm/running), queue the new message instead of sending immediately
				if (isTaskBusy) {
					const project_id = projectStore.activeProjectId;
					// Queue the message locally; do not send to backend yet.
					const currentAttaches = JSON.parse(JSON.stringify(task.attaches)) || [];
					const new_task_id = projectStore.addQueuedMessage(
						project_id as string,
						tempMessageContent,
						currentAttaches
					);
					if(!new_task_id) {
						console.error("Error queueing message as no task id is returned")
						return;
					}
					chatStore.setAttaches(_taskId, []); // Clear attaches after queuing
					setMessage("");
					if (textareaRef.current) textareaRef.current.style.height = "60px";
					toast.success("Task queued. It will be processed when the current task finishes.", {
						closeButton: true,
					});

					//Send the task as soon as possible
					//Workforce internal queue handles it
					try {
						await fetchPost(`/chat/${project_id}/add-task`, {
							content: tempMessageContent,
							project_id: project_id,
							task_id: new_task_id,
							additional_info: {
								agent: chatStore.tasks[_taskId].activeAsk,
								reply: tempMessageContent,
								timestamp: Date.now()
							}
						});
					} catch (error) {
						console.error(`Removing Message "${tempMessageContent}..." due to ${error}`)
						projectStore.removeQueuedMessage(project_id as string, new_task_id);
					}
					return;
				}

				// Check if we should continue the conversation or start a new task
				const hasMessages = chatStore.tasks[_taskId as string].messages.length > 0;
				const isFinished = chatStore.tasks[_taskId as string].status === "finished";
				const hasWaitComfirm = chatStore.tasks[_taskId as string]?.hasWaitComfirm;

				// Continue conversation if:
				// 1. Has wait confirm (simple query response)
				// 2. Task is finished (complex task completed)
				// 3. Has any messages but pending (ongoing conversation)
				const shouldContinueConversation = hasWaitComfirm || isFinished || (hasMessages && chatStore.tasks[_taskId as string].status === "pending");

				if (shouldContinueConversation) {
					// Check if this is the very first message and task hasn't started
					const hasSimpleResponse = chatStore.tasks[_taskId as string].messages.some(
						m => m.step === "wait_confirm"
					);
					const hasComplexTask = chatStore.tasks[_taskId as string].messages.some(
						m => m.step === "to_sub_tasks"
					);

					// Only start a new task if: pending, no messages processed yet
					// OR while or after replaying a project
					if ((chatStore.tasks[_taskId as string].status === "pending" && !hasSimpleResponse && !hasComplexTask && !isFinished) 
						|| chatStore.tasks[_taskId].type === "replay") {
						setMessage("");
						// Pass the message content to startTask instead of adding it to current chatStore
						const attachesToSend = JSON.parse(JSON.stringify(chatStore.tasks[_taskId]?.attaches)) || [];
						chatStore.startTask(_taskId, undefined, undefined, undefined, tempMessageContent, attachesToSend);
						// keep hasWaitComfirm as true so that follow-up improves work as usual
					} else {
						// Continue conversation: simple response, complex task, or finished task
						console.log("[Multi-turn] Continuing conversation with improve API");

						//Generate nextId in case new chatStore is created to sync with the backend beforehand
						const nextTaskId = generateUniqueId()
						chatStore.setNextTaskId(nextTaskId);

						fetchPost(`/chat/${projectStore.activeProjectId}`, {
							question: tempMessageContent,
							task_id: nextTaskId
						});
						chatStore.setIsPending(_taskId, true);
						// Add the user message to show it in UI
						chatStore.addMessages(_taskId, {
							id: generateUniqueId(),
							role: "user",
							content: tempMessageContent,
							attaches: JSON.parse(JSON.stringify(chatStore.tasks[_taskId]?.attaches)) || [],
						});
						chatStore.setAttaches(_taskId, []);
						setMessage("");
					}
				} else {
					if (!privacy) {
						const API_FIELDS = [
							"take_screenshot",
							"access_local_software",
							"access_your_address",
							"password_storage",
						];
						const requestData = {
							[API_FIELDS[0]]: true,
							[API_FIELDS[1]]: true,
							[API_FIELDS[2]]: true,
							[API_FIELDS[3]]: true,
						};
						proxyFetchPut("/api/user/privacy", requestData);
						setPrivacy(true);
					}
					
					setTimeout(() => {
						scrollToBottom();
					}, 200);
					
					// For the very first message, add it to the current chatStore first, then call startTask
					const attachesToSend = JSON.parse(JSON.stringify(chatStore.tasks[_taskId]?.attaches)) || [];
					setMessage("");
					chatStore.startTask(_taskId, undefined, undefined, undefined, tempMessageContent, attachesToSend);
					chatStore.setHasWaitComfirm(_taskId as string, true);
				}
			}
		} catch (error) {
			console.error("error:", error);
		}
	};

	useEffect(() => {
		if (share_token) {
			handleSendShare(share_token);
		}
	}, [share_token]);

	useEffect(() => {
		console.log("ChatStore Data: ", chatStore);
	}, []);

	const handleSendShare = async (token: string) => {
		if (!token) return;
		if (!projectStore.activeProjectId) {
			console.warn("Can't send share due to no active projectId");
			return;
		}
		let _token: string = token.split("__")[0];
		let taskId: string = token.split("__")[1];
		chatStore.create(taskId, "share");
		chatStore.setHasMessages(taskId, true);
		const res = await proxyFetchGet(`/api/chat/share/info/${_token}`);
		if (res?.question) {
			chatStore.addMessages(taskId, {
				id: generateUniqueId(),
				role: "user",
				content: res.question.split("|")[0],
			});
			chatStore.startTask(taskId, "share", _token, 0.1);
			chatStore.setActiveTaskId(taskId);
			chatStore.handleConfirmTask(projectStore.activeProjectId, taskId, "share");
		}
	};

	const handleKeyDown = (e: React.KeyboardEvent<HTMLTextAreaElement>) => {
		if (e.key === "Enter" && e.ctrlKey && !e.shiftKey) {
			e.preventDefault();
			handleSend();
		}
	};

	const scrollToBottom = useCallback(() => {
		if (scrollContainerRef.current) {
			setTimeout(() => {
				scrollContainerRef.current!.scrollTo({
					top: scrollContainerRef.current!.scrollHeight + 20,
					behavior: "smooth",
				});
			}, 200);
		}
	}, [scrollContainerRef.current?.scrollHeight]);

	// Handle scrollbar visibility on scroll
	useEffect(() => {
		const scrollContainer = scrollContainerRef.current;
		if (!scrollContainer) return;

		const handleScroll = () => {
			// Add scrolling class
			scrollContainer.classList.add('scrolling');

			// Clear existing timeout
			if (scrollTimeoutRef.current) {
				clearTimeout(scrollTimeoutRef.current);
			}

			// Remove scrolling class after 1 second of no scrolling
			scrollTimeoutRef.current = setTimeout(() => {
				scrollContainer.classList.remove('scrolling');
			}, 1000);
		};

		scrollContainer.addEventListener('scroll', handleScroll);

		return () => {
			scrollContainer.removeEventListener('scroll', handleScroll);
			if (scrollTimeoutRef.current) {
				clearTimeout(scrollTimeoutRef.current);
			}
		};
	}, []);

	const [loading, setLoading] = useState(false);
	const handleConfirmTask = async (taskId?: string) => {
		const _taskId = taskId || chatStore.activeTaskId;
		if (!_taskId || !projectStore.activeProjectId) {
			return;
		}
		setLoading(true);
		await chatStore.handleConfirmTask(projectStore.activeProjectId, _taskId);
		setLoading(false);
	};

	// File selection handler
	const handleFileSelect = async () => {
		try {
			const result = await window.electronAPI.selectFile({
				title: t("chat.select-file"),
				filters: [{ name: t("chat.all-files"), extensions: ["*"] }],
			});

			if (result.success && result.files && result.files.length > 0) {
				const taskId = chatStore.activeTaskId as string;
				const files = [
					...chatStore.tasks[taskId].attaches.filter(
						(f) => !result.files.find((r: File) => r.filePath === f.filePath)
					),
					...result.files,
				];
				chatStore.setAttaches(taskId, files);
			}
		} catch (error) {
			console.error("Select File Error:", error);
		}
	};

	// Replay handler
	const [isReplayLoading, setIsReplayLoading] = useState(false);
	const handleReplay = async () => {
<<<<<<< HEAD
		const taskId = chatStore.activeTaskId as string;
		setIsReplayLoading(true);
		const question =
			chatStore.tasks[taskId].messages[0].content;
		await chatStore.replay(taskId, question, 0.1);
=======
		setIsReplayLoading(true);
		await replayActiveTask(chatStore, projectStore, navigate);
>>>>>>> 5864f909
		setIsReplayLoading(false);
	};

	// Pause/Resume handler
	const [isPauseResumeLoading, setIsPauseResumeLoading] = useState(false);
	const handlePauseResume = () => {
		const taskId = chatStore.activeTaskId as string;
		const task = chatStore.tasks[taskId];
		const type = task.status === 'running' ? 'pause' : 'resume';
		
		setIsPauseResumeLoading(true);
		if (type === 'pause') {
			let { taskTime, elapsed } = task;
			const now = Date.now();
			elapsed += now - taskTime;
			chatStore.setElapsed(taskId, elapsed);
			chatStore.setTaskTime(taskId, 0);
			chatStore.setStatus(taskId, 'pause');
		} else {
			chatStore.setTaskTime(taskId, Date.now());
			chatStore.setStatus(taskId, 'running');
		}
		
<<<<<<< HEAD
		fetchPut(`/task/${taskId}/take-control`, {
=======
		fetchPut(`/task/${projectStore.activeProjectId}/take-control`, {
>>>>>>> 5864f909
			action: type,
		});
		setIsPauseResumeLoading(false);
	};

	// Skip to next task handler
	const handleSkip = async () => {
		const taskId = chatStore.activeTaskId as string;
		setIsPauseResumeLoading(true);
		
		try {
<<<<<<< HEAD
			// Stop the current task
			await fetchPut(`/task/${taskId}/take-control`, {
				action: 'stop',
			});
			
=======
			// Skip the current task
			await fetchPost(`/chat/${projectStore.activeProjectId}/skip-task`, {
				project_id: projectStore.activeProjectId
			});

>>>>>>> 5864f909
			// Update task status to finished
			chatStore.setStatus(taskId, 'finished');
			chatStore.setIsPending(taskId, false);
			
<<<<<<< HEAD
			toast.success(t("layout.task-skipped-successfully"), {
=======
			toast.success("Task skipped successfully", {
>>>>>>> 5864f909
				closeButton: true,
			});
		} catch (error) {
			console.error("Failed to skip task:", error);
<<<<<<< HEAD
			toast.error(t("layout.failed-to-skip-task"), {
=======
			toast.error("Failed to skip task", {
>>>>>>> 5864f909
				closeButton: true,
			});
		} finally {
			setIsPauseResumeLoading(false);
		}
	};

	// Edit query handler
	const handleEditQuery = () => {
		const taskId = chatStore.activeTaskId as string;
		fetchDelete(`/chat/${taskId}`);
<<<<<<< HEAD
		const messageIndex = chatStore.tasks[taskId].messages.findIndex(
=======
		const messageIndex = chatStore.tasks[taskId].messages.findLastIndex(
>>>>>>> 5864f909
			(item) => item.step === "to_sub_tasks"
		);
		const question = chatStore.tasks[taskId].messages[messageIndex - 2].content;
		let id = chatStore.create();
		chatStore.setHasMessages(id, true);
		chatStore.removeTask(taskId);
		proxyFetchDelete(`/api/chat/history/${taskId}`);
		setMessage(question);
	};

	// Task time tracking
	const [taskTime, setTaskTime] = useState(
		chatStore.getFormattedTaskTime(chatStore.activeTaskId as string)
	);
	useEffect(() => {
		const interval = setInterval(() => {
			if (chatStore.activeTaskId) {
				setTaskTime(
					chatStore.getFormattedTaskTime(chatStore.activeTaskId)
				);
			}
		}, 500);
		return () => clearInterval(interval);
	}, [chatStore.activeTaskId]);

	// Determine BottomBox state
	const getBottomBoxState = () => {
		if (!chatStore.activeTaskId) return "input";
		const task = chatStore.tasks[chatStore.activeTaskId];
<<<<<<< HEAD

		// Check for queued messages
		if (task.queuedMessages && task.queuedMessages.length > 0) {
			return "queuing";
		}

		// Determine if we're in the "splitting in progress" phase (skeleton visible)
		// Equivalent to the skeleton condition used in the JSX below
		const toSubTasksMessage = task.messages.find((m) => m.step === "to_sub_tasks");
		const isSkeletonPhase = ((!toSubTasksMessage && !task.hasWaitComfirm && task.messages.length > 0) || task.isTakeControl);
=======
		const activeProject = projectStore.getProjectById(projectStore.activeProjectId || '');

		// Queued messages no longer change BottomBox state; QueuedBox renders independently

		// Determine if we're in the "splitting in progress" phase (skeleton visible)
		// Equivalent to the skeleton condition used in the JSX below
		const toSubTasksMessage = task.messages.find((m) => (m.step === "to_sub_tasks" && !m.isConfirm));
		const isSkeletonPhase = (
			task.status !== 'finished' &&
			(!toSubTasksMessage && !task.hasWaitComfirm && task.messages.length > 0) || 
			(task.isTakeControl && (!toSubTasksMessage || !toSubTasksMessage.isConfirm)));
>>>>>>> 5864f909
		if (isSkeletonPhase) {
			return "splitting";
		}

		// After splitting completes and TaskCard is awaiting user confirmation,
		// the Task becomes 'pending' and we show the confirm state.
		if (toSubTasksMessage && !toSubTasksMessage.isConfirm && task.status === 'pending') {
			return "confirm";
		}

		// If subtasks exist but not yet confirmed while task is still running, keep showing splitting
		if (toSubTasksMessage && !toSubTasksMessage.isConfirm) {
			return "splitting";
		}

		// Check task status
		if (task.status === 'running' || task.status === 'pause') {
			return "running";
		}

		if (task.status === 'finished' && task.type !== '') {
			return "finished";
		}

		return "input";
	};

	const [hasSubTask, setHasSubTask] = useState(false);

	useEffect(() => {
		const _hasSubTask = chatStore.tasks[
			chatStore.activeTaskId as string
		]?.messages?.find((message) => message.step === "to_sub_tasks")
			? true
			: false;
		setHasSubTask(_hasSubTask);
	}, [chatStore?.tasks[chatStore.activeTaskId as string]?.messages]);

	useEffect(() => {
		const activeAsk =
			chatStore?.tasks[chatStore.activeTaskId as string]?.activeAsk;
		let timer: NodeJS.Timeout;
		if (activeAsk && activeAsk !== "") {
			const _taskId = chatStore.activeTaskId as string;
			timer = setTimeout(() => {
				handleSend("skip", _taskId);
			}, 30000); // 30 seconds
			return () => clearTimeout(timer); // clear previous timer
		}
		// if activeAsk is empty, also clear timer
		return () => {
			clearTimeout(timer);
		};
	}, [
		chatStore?.tasks[chatStore.activeTaskId as string]?.activeAsk,
		message, // depend on message
	]);

	const handleRemoveTaskQueue = async (task_id: string) => {
		const project_id = projectStore.activeProjectId;
		if (!project_id) {
			console.error("No active project ID found");
			return;
		}
		
		// Store the original message before removal for potential restoration
		const project = projectStore.getProjectById(project_id);
		const originalMessage = project?.queuedMessages?.find(m => m.task_id === task_id);
		
		if (!originalMessage) {
			console.error(`Message with task_id ${task_id} not found`);
			return;
		}
		
		// Create a copy of the original message for restoration
		const messageBackup = {
			task_id: originalMessage.task_id,
			content: originalMessage.content,
			timestamp: originalMessage.timestamp,
			attaches: [...originalMessage.attaches]
		};
		
		try {
			//Optimistic Removal
			projectStore.removeQueuedMessage(project_id, task_id);
			
			await fetchDelete(`/chat/${project_id}/remove-task/${task_id}`, {
				project_id: project_id,
				task_id: task_id
			});
		} catch (error) {
			// Revert the optimistic removal by restoring the original message
			projectStore.restoreQueuedMessage(project_id, messageBackup);
			console.error(`Can't remove ${task_id} due to ${error}`)
		}
	}
	const getAllChatStoresMemoized = useMemo(() => {
		const project_id = projectStore.activeProjectId;
		if(!project_id) return [];

		return projectStore.getAllChatStores(project_id);
	}, [projectStore, projectStore.activeProjectId, chatStore])

	// Check if any chat store in the project has messages
	const hasAnyMessages = useMemo(() => {
		// First check current active chat store
		if (chatStore.activeTaskId && 
			(chatStore.tasks[chatStore.activeTaskId].messages.length > 0 || 
			 chatStore.tasks[chatStore.activeTaskId as string]?.hasMessages)) {
			return true;
		}

		// Then check all other chat stores in the project
		return getAllChatStoresMemoized.some(({chatStore: store}) => {
			const state = store.getState();
			return state.activeTaskId && 
				   state.tasks[state.activeTaskId] && 
				   (state.tasks[state.activeTaskId].messages.length > 0 || 
					state.tasks[state.activeTaskId].hasMessages);
		});
	}, [chatStore, getAllChatStoresMemoized]);

	return (
<<<<<<< HEAD
		<div className="w-full h-full flex flex-1 flex-col items-center justify-center">
			{/* <PrivacyDialog
				open={privacyDialogOpen}
				onOpenChange={setPrivacyDialogOpen}
			/> */}
			{(chatStore.activeTaskId &&
				chatStore.tasks[chatStore.activeTaskId].messages.length > 0) ||
			chatStore.tasks[chatStore.activeTaskId as string]?.hasMessages ? (
				<div className="w-full h-full flex flex-col border border-solid border-border-disabled rounded-2xl relative shadow-blur-effect overflow-hidden blur-bg bg-bg-surface-secondary">
					<div
						ref={scrollContainerRef}
						className="flex-1 relative z-10 flex flex-col overflow-y-auto scrollbar pl-2 gap-2 pt-2"
					>
						{chatStore.activeTaskId &&
							chatStore.tasks[chatStore.activeTaskId].messages.map(
								(item, index) => {
									if (item.content.length > 0) {
										// Use specialized component for agent summaries
										if (item.step === "end") {
											return (
												<div
													key={"end-" + item.id}
													className="flex flex-col gap-4"
												>
													<MessageCard
														typewriter={
															chatStore.tasks[chatStore.activeTaskId as string]
																.type !== "replay" ||
															(chatStore.tasks[chatStore.activeTaskId as string]
																.type === "replay" &&
																chatStore.tasks[
																	chatStore.activeTaskId as string
																].delayTime !== 0)
														}
														id={item.id}
														key={item.id}
														role={item.role}
														content={item.content}
														onTyping={scrollToBottom}
													/>
													<div className="flex gap-2 flex-wrap">
														{item.fileList?.map((file) => {
															return (
																<div
																	key={"file-" + file.name}
																	onClick={() => {
																		// set selected file
																		chatStore.setSelectedFile(
																			chatStore.activeTaskId as string,
																			file
																		);
																		// open DocumentWorkSpace
																		chatStore.setActiveWorkSpace(
																			chatStore.activeTaskId as string,
																			"documentWorkSpace"
																		);
																	}}
																	className="flex items-center gap-2 bg-message-fill-default rounded-sm  px-2 py-1 w-[140px] "
																>
																	<FileText
																		size={24}
																		className="flex-shrink-0"
																	/>
																	<div className="flex flex-col">
																		<div className="max-w-[100px] font-bold text-sm text-body text-text-body overflow-hidden text-ellipsis whitespace-nowrap">
																			{file.name.split(".")[0]}
																		</div>
																		<div className="font-medium leading-29 text-xs text-text-body">
																			{file.type}
																		</div>
																	</div>
																</div>
															);
														})}
													</div>
												</div>
											);
										} else if (item.content === "skip") {
											return (
												<MessageCard
													id={item.id}
													key={item.id}
													role={item.role}
													content={t("layout.no-reply-received-task-continue")}
													onTyping={scrollToBottom}
												/>
											);
										} else {
											return (
												<MessageCard
													typewriter={
														chatStore.tasks[chatStore.activeTaskId as string]
															.type !== "replay" ||
														(chatStore.tasks[chatStore.activeTaskId as string]
															.type === "replay" &&
															chatStore.tasks[chatStore.activeTaskId as string]
																.delayTime !== 0)
													}
													id={item.id}
													key={item.id}
													role={item.role}
													content={item.content}
													onTyping={scrollToBottom}
													attaches={item.attaches}
												/>
											);
										}
									} else if (item.step === "end" && item.content === "") {
										return (
											<div
												key={"end-" + item.id}
												className="flex flex-col gap-4"
											>
												{/* <MessageCard
													id={item.id}
													content={
														"Task complete! If you have any further questions or need additional information, feel free to ask again."
													}
													className="!px-0 !py-1"
													role={item.role}
													onTyping={scrollToBottom}
												/> */}
												<div className="flex gap-2 flex-wrap">
													{item.fileList?.map((file) => {
														return (
															<div
																key={"file-" + file.name}
																onClick={() => {
																	// set selected file
																	chatStore.setSelectedFile(
																		chatStore.activeTaskId as string,
																		file
																	);
																	chatStore.setActiveWorkSpace(
																		chatStore.activeTaskId as string,
																		"documentWorkSpace"
																	);
																}}
																className="flex items-center gap-2 bg-message-fill-default rounded-sm  px-2 py-1 w-[140px] "
															>
																<FileText size={24} className="flex-shrink-0" />
																<div className="flex flex-col">
																	<div className="max-w-[100px] font-bold text-sm text-body text-text-body overflow-hidden text-ellipsis whitespace-nowrap">
																		{file.name.split(".")[0]}
																	</div>
																	<div className="font-medium leading-29 text-xs text-text-body">
																		{file.type}
																	</div>
																</div>
															</div>
														);
													})}
												</div>
											</div>
										);
									}
									if (
										item.step === "notice_card" &&
										!chatStore.tasks[chatStore.activeTaskId as string]
											.isTakeControl &&
										chatStore.tasks[chatStore.activeTaskId as string].cotList
											.length > 0
									) {
										return <NoticeCard key={"notice-" + item.id} />;
									}
									if (
										item.step === "to_sub_tasks" &&
										!chatStore.tasks[chatStore.activeTaskId as string]
											.isTakeControl
									) {
										if (!chatStore.activeTaskId) return <> </>;
										return (
											<TaskCard
												key={"task-" + item.id}
												taskInfo={
													chatStore.tasks[chatStore.activeTaskId].taskInfo || []
												}
												taskType={item.taskType || 1}
												taskAssigning={
													chatStore.tasks[chatStore.activeTaskId]
														.taskAssigning || []
												}
												taskRunning={
													chatStore.tasks[chatStore.activeTaskId].taskRunning ||
													[]
												}
												progressValue={
													chatStore.tasks[chatStore.activeTaskId].progressValue
												}
												summaryTask={
													chatStore.tasks[chatStore.activeTaskId].summaryTask ||
													""
												}
												onAddTask={() => {
													chatStore.setIsTaskEdit(
														chatStore.activeTaskId as string,
														true
													);
													chatStore.addTaskInfo();
												}}
												onUpdateTask={(taskIndex, content) => {
													chatStore.setIsTaskEdit(
														chatStore.activeTaskId as string,
														true
													);
													chatStore.updateTaskInfo(taskIndex, content);
												}}
												onDeleteTask={(taskIndex) => {
													chatStore.setIsTaskEdit(
														chatStore.activeTaskId as string,
														true
													);
													chatStore.deleteTaskInfo(taskIndex);
												}}
												clickable={true}
											/>
										);
									}
								}
							)}
						{/* Skeleton  */}
						{((!hasSubTask &&
							!chatStore.tasks[chatStore.activeTaskId as string]
								?.hasWaitComfirm &&
							chatStore.tasks[chatStore.activeTaskId as string]?.messages
								.length > 0) ||
							chatStore.tasks[chatStore.activeTaskId as string]
								.isTakeControl) && (
							<TypeCardSkeleton
								isTakeControl={
									chatStore.tasks[chatStore.activeTaskId as string]
										.isTakeControl
								}
							/>
						)}
						
						{/* Floating Action Button for Pause/Resume/Skip */}
						{chatStore.activeTaskId && (
							<FloatingAction
								status={chatStore.tasks[chatStore.activeTaskId]?.status}
								onPause={handlePauseResume}
								onResume={handlePauseResume}
								onSkip={handleSkip}
								loading={isPauseResumeLoading}
							/>
						)}
					</div>
					{chatStore.activeTaskId && (
					<BottomBox
						state={getBottomBoxState()}
							queuedMessages={chatStore.tasks[chatStore.activeTaskId]?.queuedMessages?.map(m => ({
								id: m.id,
								content: m.content,
								timestamp: m.timestamp
							})) || []}
							onRemoveQueuedMessage={(id) => chatStore.removeQueuedMessage(chatStore.activeTaskId as string, id)}
							subTasks={chatStore.tasks[chatStore.activeTaskId]?.taskInfo?.map(t => ({
								id: t.id || generateUniqueId(),
								content: t.content,
								status: 'pending' as const
							})) || []}
						subtitle={getBottomBoxState() === 'confirm' 
							? chatStore.tasks[chatStore.activeTaskId]?.messages?.[0]?.content 
=======
		<div className="w-full h-full flex flex-col items-center justify-center">
			{hasAnyMessages ? (
				<div className="w-full h-[calc(100vh-54px)] flex flex-col rounded-xl border border-border-disabled  border-solid relative shadow-blur-effect overflow-hidden">
					<div className="absolute inset-0 blur-bg bg-bg-surface-secondary pointer-events-none"></div>

					{/* New Project Chat Container */}
					<ProjectChatContainer
						onPauseResume={handlePauseResume}
						onSkip={handleSkip}
						isPauseResumeLoading={isPauseResumeLoading}
					/>
					{chatStore.activeTaskId && (
						<BottomBox
						state={getBottomBoxState()}
						queuedMessages={projectStore.getProjectById(projectStore.activeProjectId || '')?.queuedMessages?.map(m => ({
							id: m.task_id,
							content: m.content,
							timestamp: m.timestamp
						})) || []}
						onRemoveQueuedMessage={(id) => handleRemoveTaskQueue(id)}
						subtitle={getBottomBoxState() === 'confirm' 
							? (() => {
								// Find the last message where role is "user"
								const messages = chatStore.tasks[chatStore.activeTaskId]?.messages || [];
								const lastUserMessage = messages.slice().reverse().find(msg => msg.role === "user");
								return lastUserMessage?.content || chatStore.tasks[chatStore.activeTaskId]?.summaryTask;
							})()
>>>>>>> 5864f909
							: chatStore.tasks[chatStore.activeTaskId]?.summaryTask}
							onStartTask={() => handleConfirmTask()}
							onEdit={handleEditQuery}
							tokens={chatStore.tasks[chatStore.activeTaskId]?.tokens || 0}
							taskTime={taskTime}
							taskStatus={chatStore.tasks[chatStore.activeTaskId]?.status}
							onReplay={handleReplay}
							replayDisabled={chatStore.tasks[chatStore.activeTaskId]?.status !== 'finished'}
							replayLoading={isReplayLoading}
							onPauseResume={handlePauseResume}
							pauseResumeLoading={isPauseResumeLoading}
							loading={loading}
							inputProps={{
								value: message,
								onChange: setMessage,
								onSend: handleSend,
								files: chatStore.tasks[chatStore.activeTaskId]?.attaches?.map(f => ({
									fileName: f.fileName,
									filePath: f.filePath
								})) || [],
								onFilesChange: (files) => chatStore.setAttaches(chatStore.activeTaskId as string, files as any),
								onAddFile: handleFileSelect,
<<<<<<< HEAD
									placeholder: t("layout.ask-placeholder"),
								disabled: !privacy || useCloudModelInDev,
=======
								placeholder: t("chat.ask-placeholder"),
								disabled: !privacy || useCloudModelInDev || chatStore.tasks[chatStore.activeTaskId]?.isContextExceeded,
>>>>>>> 5864f909
								textareaRef: textareaRef,
								allowDragDrop: true,
								privacy: privacy,
								useCloudModelInDev: useCloudModelInDev
							}}
						/>
					)}
				</div>
			) : (
<<<<<<< HEAD
				<div className="w-full h-full flex border border-solid border-border-disabled rounded-2xl bg-input-bg-default items-center relative shadow-blur-effect overflow-hidden">
					<div className="absolute rounded-2xl blur-bg pointer-events-none"></div>
=======
				// Init ChatBox
				<div className="w-full h-[calc(100vh-54px)] flex items-center rounded-xl border border-border-disabled py-2 border-solid  relative overflow-hidden">
					<div className="absolute inset-0 blur-bg bg-bg-surface-secondary pointer-events-none"></div>
>>>>>>> 5864f909
					<div className=" w-full flex flex-col relative z-10">
						<div className="flex flex-col items-center gap-1 h-[210px] justify-end">
							<div className="text-body-lg text-text-heading text-center font-bold">
								{t("layout.welcome-to-eigent")}
							</div>
							<div className="text-body-lg leading-7 text-text-label text-center mb-5">
								{t("layout.how-can-i-help-you")}
							</div>
						</div>

						{chatStore.activeTaskId && (
							<BottomBox
								state="input"
								inputProps={{
									value: message,
									onChange: setMessage,
									onSend: handleSend,
									files: chatStore.tasks[chatStore.activeTaskId]?.attaches?.map(f => ({
										fileName: f.fileName,
										filePath: f.filePath
									})) || [],
									onFilesChange: (files) => chatStore.setAttaches(chatStore.activeTaskId as string, files as any),
									onAddFile: handleFileSelect,
<<<<<<< HEAD
									placeholder: t("layout.ask-placeholder"),
									disabled: useCloudModelInDev,
=======
									placeholder: t("chat.ask-placeholder"),
									disabled: useCloudModelInDev || chatStore.tasks[chatStore.activeTaskId]?.isContextExceeded,
>>>>>>> 5864f909
									textareaRef: textareaRef,
									allowDragDrop: false,
									privacy: true,
									useCloudModelInDev: useCloudModelInDev
								}}
							/>
						)}
						<div className="h-[210px] flex justify-center items-start gap-2 mt-3 pr-2">
							{!privacy ? (
								<div className="flex items-center gap-2">
									<div
										onClick={(e) => {
											// Check if the click target is an anchor tag
											const target = e.target as HTMLElement;
											if (target.tagName === "A") {
												// Let the anchor tag handle the click naturally
												return;
											}

											// Enable privacy permissions
											const API_FIELDS = [
												"take_screenshot",
												"access_local_software",
												"access_your_address",
												"password_storage",
											];
											const requestData = {
												[API_FIELDS[0]]: true,
												[API_FIELDS[1]]: true,
												[API_FIELDS[2]]: true,
												[API_FIELDS[3]]: true,
											};
											proxyFetchPut("/api/user/privacy", requestData);
											setPrivacy(true);
										}}
										className=" cursor-pointer flex items-center gap-1 px-sm py-xs rounded-md bg-surface-information"
									>
										<TriangleAlert
											size={20}
											className="text-icon-information"
										/>
										<span className=" flex-1 text-text-information text-xs font-medium leading-[20px]">
											{t("layout.by-messaging-eigent")}{" "}
											<a
												href="https://www.eigent.ai/terms-of-use"
												target="_blank"
												className="text-text-information underline"
												onClick={(e) => e.stopPropagation()}
											>
												{t("layout.terms-of-use")}
											</a>{" "}
											{t("layout.and")}{" "}
											<a
												href="https://www.eigent.ai/privacy-policy"
												target="_blank"
												className="text-text-information underline"
												onClick={(e) => e.stopPropagation()}
											>
												{t("layout.privacy-policy")}
											</a>
											.
										</span>
									</div>
								</div>
							) : null}
							{privacy && (
									<div className="mr-2 flex flex-col items-center gap-2">
										{[
											{
												label: t("layout.palm-springs-tennis-trip-planner"),
												message: t(
													"layout.palm-springs-tennis-trip-planner-message"
												),
											},
											{
												label: t(
													"layout.bank-transfer-csv-analysis"
												),
												message: t(
													"layout.bank-transfer-csv-analysis-message"
												),
											},
											{
												label: t(
													"layout.find-duplicate-files"
												),
												message: t(
													"layout.find-duplicate-files-message"
												),
											},
										].map(({ label, message }) => (
											<div
												key={label}
												className="cursor-pointer px-sm py-xs rounded-md bg-input-bg-default opacity-70 hover:opacity-100 text-xs font-medium leading-none text-button-tertiery-text-default transition-all duration-300"
												onClick={() => {
													setMessage(message);
												}}
											>
												<span>{label}</span>
											</div>
										))}
									</div>
								)}
						</div>
					</div>
				</div>
			)}
		</div>
	);
}<|MERGE_RESOLUTION|>--- conflicted
+++ resolved
@@ -1,32 +1,16 @@
-<<<<<<< HEAD
-import { useState, useRef, useEffect, useCallback } from "react";
-import { fetchPost, proxyFetchPut, fetchPut, fetchDelete, proxyFetchDelete } from "@/api/http";
-import BottomBox, { type FileAttachment } from "./BottomBox";
-import { TaskCard } from "./TaskCard";
-import { MessageCard } from "./MessageCard";
-import { TypeCardSkeleton } from "./TypeCardSkeleton";
-import { FloatingAction } from "./FloatingAction";
-import { FileText, TriangleAlert } from "lucide-react";
-=======
 import { useState, useRef, useEffect, useCallback, useMemo } from "react";
 import { fetchPost, proxyFetchPut, fetchPut, fetchDelete, proxyFetchDelete } from "@/api/http";
 import BottomBox from "./BottomBox";
 import { ProjectChatContainer } from "./ProjectChatContainer";
 import { TriangleAlert } from "lucide-react";
->>>>>>> 5864f909
 import { generateUniqueId } from "@/lib";
 import { proxyFetchGet } from "@/api/http";
 import { useNavigate, useSearchParams } from "react-router-dom";
 import { useAuthStore } from "@/store/authStore";
 import { useTranslation } from "react-i18next";
-<<<<<<< HEAD
-import { TaskStateType } from "../TaskState";
-import { toast } from "sonner";
-=======
 import { toast } from "sonner";
 import useChatStoreAdapter from "@/hooks/useChatStoreAdapter";
 import { replayActiveTask } from "@/lib";
->>>>>>> 5864f909
 
 export default function ChatBox(): JSX.Element {
 	const [message, setMessage] = useState<string>("");
@@ -113,36 +97,6 @@
 		const tempMessageContent = messageStr || message;
 		chatStore.setHasMessages(_taskId as string, true);
 		if (!_taskId) return;
-<<<<<<< HEAD
-
-		// Multi-turn support: Check if task is running or planning (splitting)
-		const task = chatStore.tasks[_taskId];
-		const isTaskBusy = task.status === 'running' || 
-						  task.messages.some(m => m.step === 'to_sub_tasks' && !m.isConfirm);
-		
-		if (isTaskBusy && !task.activeAsk) {
-			// Queue the message instead of sending immediately
-			const currentAttaches = JSON.parse(JSON.stringify(task.attaches)) || [];
-			chatStore.addQueuedMessage(_taskId, tempMessageContent, currentAttaches);
-			chatStore.setAttaches(_taskId, []); // Clear attaches after queuing
-			setMessage("");
-			if (textareaRef.current) textareaRef.current.style.height = "60px";
-			toast.success(t("layout.message-queued"), {
-				closeButton: true,
-			});
-			return;
-		}
-		
-		chatStore.addMessages(_taskId, {
-			id: generateUniqueId(),
-			role: "user",
-			content: tempMessageContent,
-			attaches:
-				JSON.parse(JSON.stringify(chatStore.tasks[_taskId]?.attaches)) || [],
-		});
-		setMessage("");
-=======
->>>>>>> 5864f909
 
 		// Multi-turn support: Check if task is running or planning (splitting/confirm)
 		const task = chatStore.tasks[_taskId];
@@ -442,16 +396,8 @@
 	// Replay handler
 	const [isReplayLoading, setIsReplayLoading] = useState(false);
 	const handleReplay = async () => {
-<<<<<<< HEAD
-		const taskId = chatStore.activeTaskId as string;
-		setIsReplayLoading(true);
-		const question =
-			chatStore.tasks[taskId].messages[0].content;
-		await chatStore.replay(taskId, question, 0.1);
-=======
 		setIsReplayLoading(true);
 		await replayActiveTask(chatStore, projectStore, navigate);
->>>>>>> 5864f909
 		setIsReplayLoading(false);
 	};
 
@@ -475,11 +421,7 @@
 			chatStore.setStatus(taskId, 'running');
 		}
 		
-<<<<<<< HEAD
-		fetchPut(`/task/${taskId}/take-control`, {
-=======
 		fetchPut(`/task/${projectStore.activeProjectId}/take-control`, {
->>>>>>> 5864f909
 			action: type,
 		});
 		setIsPauseResumeLoading(false);
@@ -491,37 +433,21 @@
 		setIsPauseResumeLoading(true);
 		
 		try {
-<<<<<<< HEAD
-			// Stop the current task
-			await fetchPut(`/task/${taskId}/take-control`, {
-				action: 'stop',
-			});
-			
-=======
 			// Skip the current task
 			await fetchPost(`/chat/${projectStore.activeProjectId}/skip-task`, {
 				project_id: projectStore.activeProjectId
 			});
 
->>>>>>> 5864f909
 			// Update task status to finished
 			chatStore.setStatus(taskId, 'finished');
 			chatStore.setIsPending(taskId, false);
 			
-<<<<<<< HEAD
-			toast.success(t("layout.task-skipped-successfully"), {
-=======
 			toast.success("Task skipped successfully", {
->>>>>>> 5864f909
 				closeButton: true,
 			});
 		} catch (error) {
 			console.error("Failed to skip task:", error);
-<<<<<<< HEAD
-			toast.error(t("layout.failed-to-skip-task"), {
-=======
 			toast.error("Failed to skip task", {
->>>>>>> 5864f909
 				closeButton: true,
 			});
 		} finally {
@@ -533,11 +459,7 @@
 	const handleEditQuery = () => {
 		const taskId = chatStore.activeTaskId as string;
 		fetchDelete(`/chat/${taskId}`);
-<<<<<<< HEAD
-		const messageIndex = chatStore.tasks[taskId].messages.findIndex(
-=======
 		const messageIndex = chatStore.tasks[taskId].messages.findLastIndex(
->>>>>>> 5864f909
 			(item) => item.step === "to_sub_tasks"
 		);
 		const question = chatStore.tasks[taskId].messages[messageIndex - 2].content;
@@ -567,18 +489,6 @@
 	const getBottomBoxState = () => {
 		if (!chatStore.activeTaskId) return "input";
 		const task = chatStore.tasks[chatStore.activeTaskId];
-<<<<<<< HEAD
-
-		// Check for queued messages
-		if (task.queuedMessages && task.queuedMessages.length > 0) {
-			return "queuing";
-		}
-
-		// Determine if we're in the "splitting in progress" phase (skeleton visible)
-		// Equivalent to the skeleton condition used in the JSX below
-		const toSubTasksMessage = task.messages.find((m) => m.step === "to_sub_tasks");
-		const isSkeletonPhase = ((!toSubTasksMessage && !task.hasWaitComfirm && task.messages.length > 0) || task.isTakeControl);
-=======
 		const activeProject = projectStore.getProjectById(projectStore.activeProjectId || '');
 
 		// Queued messages no longer change BottomBox state; QueuedBox renders independently
@@ -590,7 +500,6 @@
 			task.status !== 'finished' &&
 			(!toSubTasksMessage && !task.hasWaitComfirm && task.messages.length > 0) || 
 			(task.isTakeControl && (!toSubTasksMessage || !toSubTasksMessage.isConfirm)));
->>>>>>> 5864f909
 		if (isSkeletonPhase) {
 			return "splitting";
 		}
@@ -714,271 +623,6 @@
 	}, [chatStore, getAllChatStoresMemoized]);
 
 	return (
-<<<<<<< HEAD
-		<div className="w-full h-full flex flex-1 flex-col items-center justify-center">
-			{/* <PrivacyDialog
-				open={privacyDialogOpen}
-				onOpenChange={setPrivacyDialogOpen}
-			/> */}
-			{(chatStore.activeTaskId &&
-				chatStore.tasks[chatStore.activeTaskId].messages.length > 0) ||
-			chatStore.tasks[chatStore.activeTaskId as string]?.hasMessages ? (
-				<div className="w-full h-full flex flex-col border border-solid border-border-disabled rounded-2xl relative shadow-blur-effect overflow-hidden blur-bg bg-bg-surface-secondary">
-					<div
-						ref={scrollContainerRef}
-						className="flex-1 relative z-10 flex flex-col overflow-y-auto scrollbar pl-2 gap-2 pt-2"
-					>
-						{chatStore.activeTaskId &&
-							chatStore.tasks[chatStore.activeTaskId].messages.map(
-								(item, index) => {
-									if (item.content.length > 0) {
-										// Use specialized component for agent summaries
-										if (item.step === "end") {
-											return (
-												<div
-													key={"end-" + item.id}
-													className="flex flex-col gap-4"
-												>
-													<MessageCard
-														typewriter={
-															chatStore.tasks[chatStore.activeTaskId as string]
-																.type !== "replay" ||
-															(chatStore.tasks[chatStore.activeTaskId as string]
-																.type === "replay" &&
-																chatStore.tasks[
-																	chatStore.activeTaskId as string
-																].delayTime !== 0)
-														}
-														id={item.id}
-														key={item.id}
-														role={item.role}
-														content={item.content}
-														onTyping={scrollToBottom}
-													/>
-													<div className="flex gap-2 flex-wrap">
-														{item.fileList?.map((file) => {
-															return (
-																<div
-																	key={"file-" + file.name}
-																	onClick={() => {
-																		// set selected file
-																		chatStore.setSelectedFile(
-																			chatStore.activeTaskId as string,
-																			file
-																		);
-																		// open DocumentWorkSpace
-																		chatStore.setActiveWorkSpace(
-																			chatStore.activeTaskId as string,
-																			"documentWorkSpace"
-																		);
-																	}}
-																	className="flex items-center gap-2 bg-message-fill-default rounded-sm  px-2 py-1 w-[140px] "
-																>
-																	<FileText
-																		size={24}
-																		className="flex-shrink-0"
-																	/>
-																	<div className="flex flex-col">
-																		<div className="max-w-[100px] font-bold text-sm text-body text-text-body overflow-hidden text-ellipsis whitespace-nowrap">
-																			{file.name.split(".")[0]}
-																		</div>
-																		<div className="font-medium leading-29 text-xs text-text-body">
-																			{file.type}
-																		</div>
-																	</div>
-																</div>
-															);
-														})}
-													</div>
-												</div>
-											);
-										} else if (item.content === "skip") {
-											return (
-												<MessageCard
-													id={item.id}
-													key={item.id}
-													role={item.role}
-													content={t("layout.no-reply-received-task-continue")}
-													onTyping={scrollToBottom}
-												/>
-											);
-										} else {
-											return (
-												<MessageCard
-													typewriter={
-														chatStore.tasks[chatStore.activeTaskId as string]
-															.type !== "replay" ||
-														(chatStore.tasks[chatStore.activeTaskId as string]
-															.type === "replay" &&
-															chatStore.tasks[chatStore.activeTaskId as string]
-																.delayTime !== 0)
-													}
-													id={item.id}
-													key={item.id}
-													role={item.role}
-													content={item.content}
-													onTyping={scrollToBottom}
-													attaches={item.attaches}
-												/>
-											);
-										}
-									} else if (item.step === "end" && item.content === "") {
-										return (
-											<div
-												key={"end-" + item.id}
-												className="flex flex-col gap-4"
-											>
-												{/* <MessageCard
-													id={item.id}
-													content={
-														"Task complete! If you have any further questions or need additional information, feel free to ask again."
-													}
-													className="!px-0 !py-1"
-													role={item.role}
-													onTyping={scrollToBottom}
-												/> */}
-												<div className="flex gap-2 flex-wrap">
-													{item.fileList?.map((file) => {
-														return (
-															<div
-																key={"file-" + file.name}
-																onClick={() => {
-																	// set selected file
-																	chatStore.setSelectedFile(
-																		chatStore.activeTaskId as string,
-																		file
-																	);
-																	chatStore.setActiveWorkSpace(
-																		chatStore.activeTaskId as string,
-																		"documentWorkSpace"
-																	);
-																}}
-																className="flex items-center gap-2 bg-message-fill-default rounded-sm  px-2 py-1 w-[140px] "
-															>
-																<FileText size={24} className="flex-shrink-0" />
-																<div className="flex flex-col">
-																	<div className="max-w-[100px] font-bold text-sm text-body text-text-body overflow-hidden text-ellipsis whitespace-nowrap">
-																		{file.name.split(".")[0]}
-																	</div>
-																	<div className="font-medium leading-29 text-xs text-text-body">
-																		{file.type}
-																	</div>
-																</div>
-															</div>
-														);
-													})}
-												</div>
-											</div>
-										);
-									}
-									if (
-										item.step === "notice_card" &&
-										!chatStore.tasks[chatStore.activeTaskId as string]
-											.isTakeControl &&
-										chatStore.tasks[chatStore.activeTaskId as string].cotList
-											.length > 0
-									) {
-										return <NoticeCard key={"notice-" + item.id} />;
-									}
-									if (
-										item.step === "to_sub_tasks" &&
-										!chatStore.tasks[chatStore.activeTaskId as string]
-											.isTakeControl
-									) {
-										if (!chatStore.activeTaskId) return <> </>;
-										return (
-											<TaskCard
-												key={"task-" + item.id}
-												taskInfo={
-													chatStore.tasks[chatStore.activeTaskId].taskInfo || []
-												}
-												taskType={item.taskType || 1}
-												taskAssigning={
-													chatStore.tasks[chatStore.activeTaskId]
-														.taskAssigning || []
-												}
-												taskRunning={
-													chatStore.tasks[chatStore.activeTaskId].taskRunning ||
-													[]
-												}
-												progressValue={
-													chatStore.tasks[chatStore.activeTaskId].progressValue
-												}
-												summaryTask={
-													chatStore.tasks[chatStore.activeTaskId].summaryTask ||
-													""
-												}
-												onAddTask={() => {
-													chatStore.setIsTaskEdit(
-														chatStore.activeTaskId as string,
-														true
-													);
-													chatStore.addTaskInfo();
-												}}
-												onUpdateTask={(taskIndex, content) => {
-													chatStore.setIsTaskEdit(
-														chatStore.activeTaskId as string,
-														true
-													);
-													chatStore.updateTaskInfo(taskIndex, content);
-												}}
-												onDeleteTask={(taskIndex) => {
-													chatStore.setIsTaskEdit(
-														chatStore.activeTaskId as string,
-														true
-													);
-													chatStore.deleteTaskInfo(taskIndex);
-												}}
-												clickable={true}
-											/>
-										);
-									}
-								}
-							)}
-						{/* Skeleton  */}
-						{((!hasSubTask &&
-							!chatStore.tasks[chatStore.activeTaskId as string]
-								?.hasWaitComfirm &&
-							chatStore.tasks[chatStore.activeTaskId as string]?.messages
-								.length > 0) ||
-							chatStore.tasks[chatStore.activeTaskId as string]
-								.isTakeControl) && (
-							<TypeCardSkeleton
-								isTakeControl={
-									chatStore.tasks[chatStore.activeTaskId as string]
-										.isTakeControl
-								}
-							/>
-						)}
-						
-						{/* Floating Action Button for Pause/Resume/Skip */}
-						{chatStore.activeTaskId && (
-							<FloatingAction
-								status={chatStore.tasks[chatStore.activeTaskId]?.status}
-								onPause={handlePauseResume}
-								onResume={handlePauseResume}
-								onSkip={handleSkip}
-								loading={isPauseResumeLoading}
-							/>
-						)}
-					</div>
-					{chatStore.activeTaskId && (
-					<BottomBox
-						state={getBottomBoxState()}
-							queuedMessages={chatStore.tasks[chatStore.activeTaskId]?.queuedMessages?.map(m => ({
-								id: m.id,
-								content: m.content,
-								timestamp: m.timestamp
-							})) || []}
-							onRemoveQueuedMessage={(id) => chatStore.removeQueuedMessage(chatStore.activeTaskId as string, id)}
-							subTasks={chatStore.tasks[chatStore.activeTaskId]?.taskInfo?.map(t => ({
-								id: t.id || generateUniqueId(),
-								content: t.content,
-								status: 'pending' as const
-							})) || []}
-						subtitle={getBottomBoxState() === 'confirm' 
-							? chatStore.tasks[chatStore.activeTaskId]?.messages?.[0]?.content 
-=======
 		<div className="w-full h-full flex flex-col items-center justify-center">
 			{hasAnyMessages ? (
 				<div className="w-full h-[calc(100vh-54px)] flex flex-col rounded-xl border border-border-disabled  border-solid relative shadow-blur-effect overflow-hidden">
@@ -1006,7 +650,6 @@
 								const lastUserMessage = messages.slice().reverse().find(msg => msg.role === "user");
 								return lastUserMessage?.content || chatStore.tasks[chatStore.activeTaskId]?.summaryTask;
 							})()
->>>>>>> 5864f909
 							: chatStore.tasks[chatStore.activeTaskId]?.summaryTask}
 							onStartTask={() => handleConfirmTask()}
 							onEdit={handleEditQuery}
@@ -1029,13 +672,8 @@
 								})) || [],
 								onFilesChange: (files) => chatStore.setAttaches(chatStore.activeTaskId as string, files as any),
 								onAddFile: handleFileSelect,
-<<<<<<< HEAD
-									placeholder: t("layout.ask-placeholder"),
-								disabled: !privacy || useCloudModelInDev,
-=======
 								placeholder: t("chat.ask-placeholder"),
 								disabled: !privacy || useCloudModelInDev || chatStore.tasks[chatStore.activeTaskId]?.isContextExceeded,
->>>>>>> 5864f909
 								textareaRef: textareaRef,
 								allowDragDrop: true,
 								privacy: privacy,
@@ -1045,14 +683,9 @@
 					)}
 				</div>
 			) : (
-<<<<<<< HEAD
-				<div className="w-full h-full flex border border-solid border-border-disabled rounded-2xl bg-input-bg-default items-center relative shadow-blur-effect overflow-hidden">
-					<div className="absolute rounded-2xl blur-bg pointer-events-none"></div>
-=======
 				// Init ChatBox
 				<div className="w-full h-[calc(100vh-54px)] flex items-center rounded-xl border border-border-disabled py-2 border-solid  relative overflow-hidden">
 					<div className="absolute inset-0 blur-bg bg-bg-surface-secondary pointer-events-none"></div>
->>>>>>> 5864f909
 					<div className=" w-full flex flex-col relative z-10">
 						<div className="flex flex-col items-center gap-1 h-[210px] justify-end">
 							<div className="text-body-lg text-text-heading text-center font-bold">
@@ -1076,13 +709,8 @@
 									})) || [],
 									onFilesChange: (files) => chatStore.setAttaches(chatStore.activeTaskId as string, files as any),
 									onAddFile: handleFileSelect,
-<<<<<<< HEAD
-									placeholder: t("layout.ask-placeholder"),
-									disabled: useCloudModelInDev,
-=======
 									placeholder: t("chat.ask-placeholder"),
 									disabled: useCloudModelInDev || chatStore.tasks[chatStore.activeTaskId]?.isContextExceeded,
->>>>>>> 5864f909
 									textareaRef: textareaRef,
 									allowDragDrop: false,
 									privacy: true,
