--- conflicted
+++ resolved
@@ -79,24 +79,15 @@
 			// auth related methods
 			setAuth: ({ token, username, email, user_id }) =>
 				set({ token, username, email, user_id }),
-			
-<<<<<<< HEAD
+
 			logout: () =>
 				set({
 					token: null,
 					username: null,
 					email: null,
 					user_id: null,
-					initState: 'carousel'
-=======
-			logout: () => 
-				set({ 
-					token: null, 
-					username: null, 
-					email: null, 
-					user_id: null,
+					initState: 'carousel',
 					localProxyValue: null
->>>>>>> 107c4e2e
 				}),
 			
 			// set related methods
