import { fetchPost, fetchPut, getBaseURL, proxyFetchPost, proxyFetchPut, proxyFetchGet, uploadFile, fetchDelete } from '@/api/http';
import { fetchEventSource } from '@microsoft/fetch-event-source';
import { createStore } from 'zustand';
import { generateUniqueId, uploadLog } from "@/lib";
import { FileText } from 'lucide-react';
import { getAuthStore, useWorkerList } from './authStore';
import { useProjectStore } from './projectStore';
import { showCreditsToast } from '@/components/Toast/creditsToast';
import { showStorageToast } from '@/components/Toast/storageToast';
import { toast } from 'sonner';


interface Task {
	messages: Message[];
	type: string;
	summaryTask: string;
	taskInfo: TaskInfo[];
	attaches: File[];
	taskRunning: TaskInfo[];
	taskAssigning: Agent[];
	fileList: FileInfo[];
	webViewUrls: { url: string, processTaskId: string }[]
	activeAsk: string
	askList: Message[]
	progressValue: number
	isPending: boolean
	activeWorkSpace: string | null;
	hasMessages: boolean;
	activeAgent: string;
	status: 'running' | 'finished' | 'pending' | 'pause';
	taskTime: number;
	elapsed: number;
	tokens: number;
	hasWaitComfirm: boolean;
	cotList: string[];
	hasAddWorker: boolean
	nuwFileNum: number
	delayTime: number
	selectedFile: FileInfo | null;
	snapshots: any[];
	snapshotsTemp: any[];
	isTakeControl: boolean;
	isTaskEdit: boolean;
<<<<<<< HEAD
	queuedMessages: Array<{ id: string; content: string; timestamp: number; attaches: File[] }>;
=======
	isContextExceeded?: boolean;
>>>>>>> 5864f909
}

export interface ChatStore {
	updateCount: number;
	activeTaskId: string | null;
	nextTaskId: string | null;
	tasks: { [key: string]: Task };
	create: (id?: string, type?: any) => string;
	removeTask: (taskId: string) => void;
	setStatus: (taskId: string, status: 'running' | 'finished' | 'pending' | 'pause') => void;
	setActiveTaskId: (taskId: string) => void;
	replay: (taskId: string, question: string, time: number) => Promise<void>;
	startTask: (taskId: string, type?: string, shareToken?: string, delayTime?: number, messageContent?: string, messageAttaches?: File[]) => Promise<void>;
	handleConfirmTask: (project_id:string, taskId: string, type?: string) => void;
	addMessages: (taskId: string, messages: Message) => void;
	setMessages: (taskId: string, messages: Message[]) => void;
	removeMessage: (taskId: string, messageId: string) => void;
	setAttaches: (taskId: string, attaches: File[]) => void;
	setSummaryTask: (taskId: string, summaryTask: string) => void;
	setHasWaitComfirm: (taskId: string, hasWaitComfirm: boolean) => void;
	setTaskAssigning: (taskId: string, taskAssigning: Agent[]) => void;
	setTaskInfo: (taskId: string, taskInfo: TaskInfo[]) => void;
	setTaskRunning: (taskId: string, taskRunning: TaskInfo[]) => void;
	setActiveAsk: (taskId: string, agentName: string) => void;
	setActiveAskList: (taskId: string, message: Message[]) => void;
	addWebViewUrl: (taskId: string, webViewUrl: string, processTaskId: string) => void;
	setWebViewUrls: (taskId: string, webViewUrls: { url: string, processTaskId: string }[]) => void;
	setProgressValue: (taskId: string, progressValue: number) => void;
	computedProgressValue: (taskId: string) => void;
	setIsPending: (taskId: string, isPending: boolean) => void;
	addTerminal: (taskId: string, processTaskId: string, terminal: string) => void;
	addFileList: (taskId: string, processTaskId: string, fileInfo: FileInfo) => void;
	setFileList: (taskId: string, processTaskId: string, fileList: FileInfo[]) => void;
	setActiveWorkSpace: (taskId: string, activeWorkSpace: string) => void;
	setActiveAgent: (taskId: string, agentName: string) => void;
	setHasMessages: (taskId: string, hasMessages: boolean) => void;
	getLastUserMessage: () => Message | null;
	addTaskInfo: () => void;
	updateTaskInfo: (index: number, content: string) => void;
	deleteTaskInfo: (index: number) => void;
	setTaskTime: (taskId: string, taskTime: number) => void;
	setElapsed: (taskId: string, taskTime: number) => void;
	getFormattedTaskTime: (taskId: string) => string;
	addTokens: (taskId: string, tokens: number) => void;
	getTokens: (taskId: string) => void;
	setUpdateCount: () => void;
	setCotList: (taskId: string, cotList: string[]) => void;
	setHasAddWorker: (taskId: string, hasAddWorker: boolean) => void;
	setNuwFileNum: (taskId: string, nuwFileNum: number) => void;
	setDelayTime: (taskId: string, delayTime: number) => void;
	setType: (taskId: string, type: string) => void;
	setSelectedFile: (taskId: string, selectedFile: FileInfo | null) => void;
	setSnapshots: (taskId: string, snapshots: any[]) => void,
	setIsTakeControl: (taskId: string, isTakeControl: boolean) => void,
	setSnapshotsTemp: (taskId: string, snapshot: any) => void,
	setIsTaskEdit: (taskId: string, isTaskEdit: boolean) => void,
	clearTasks: () => void,
<<<<<<< HEAD
	addQueuedMessage: (taskId: string, content: string, attaches: File[]) => void;
	removeQueuedMessage: (taskId: string, messageId: string) => void;
	clearQueuedMessages: (taskId: string) => void;
=======
	setIsContextExceeded: (taskId: string, isContextExceeded: boolean) => void;
	setNextTaskId: (taskId: string | null) => void;
>>>>>>> 5864f909
}




const chatStore = (initial?: Partial<ChatStore>) => createStore<ChatStore>()(
	(set, get) => ({
		activeTaskId: null,
		nextTaskId: null,
		tasks: initial?.tasks ?? {},
		updateCount: 0,
		create(id?: string, type?: any) {
			const taskId = id ? id : generateUniqueId();
			console.log("Create Task", taskId)
			set((state) => ({
				activeTaskId: taskId,
				tasks: {
					...state.tasks,
					[taskId]: {
						type: type,
						messages: [],
						summaryTask: "",
						taskInfo: [],
						attaches: [],
						taskRunning: [],
						taskAssigning: [],
						fileList: [],
						webViewUrls: [],
						activeAsk: '',
						askList: [],
						progressValue: 0,
						isPending: false,
						activeWorkSpace: 'workflow',
						hasMessages: false,
						activeAgent: '',
						status: 'pending',
						taskTime: 0,
						tokens: 0,
						elapsed: 0,
						hasWaitComfirm: false,
						cotList: [],
						hasAddWorker: false,
						nuwFileNum: 0,
						delayTime: 0,
						selectedFile: null,
						snapshots: [],
						snapshotsTemp: [],
						isTakeControl: false,
						isTaskEdit: false,
<<<<<<< HEAD
						queuedMessages: []
=======
>>>>>>> 5864f909
					},
				}
			}))
			return taskId
		},
		computedProgressValue(taskId: string) {
			const { tasks, setProgressValue, activeTaskId } = get()
			const taskRunning = [...tasks[taskId].taskRunning]
			const finshedTask = taskRunning?.filter(
				(task) => task.status === "completed" || task.status === "failed"
			).length;
			const taskProgress = (
				((finshedTask || 0) / (taskRunning?.length || 0)) *
				100
			).toFixed(2);
			setProgressValue(
				activeTaskId as string,
				Number(taskProgress)
			);
		},
		removeTask(taskId: string) {
			set((state) => {
				delete state.tasks[taskId];
				return ({
					tasks: {
						...state.tasks,
					},
				})
			})
		},
		startTask: async (taskId: string, type?: string, shareToken?: string, delayTime?: number, messageContent?: string, messageAttaches?: File[]) => {
			const { token, language, modelType, cloud_model_type, email } = getAuthStore()
			const workerList = useWorkerList();
			const { getLastUserMessage, setDelayTime, setType } = get();
			const baseURL = await getBaseURL();
			let systemLanguage = language
			if (language === 'system') {
				systemLanguage = await window.ipcRenderer.invoke('get-system-language');
			}
			if (type === 'replay') {
				setDelayTime(taskId, delayTime as number)
				setType(taskId, type)
			}

			//ProjectStore must exist as chatStore is already
			const projectStore = useProjectStore.getState();
			const project_id = projectStore.activeProjectId;
			//Create a new chatStore on Start
			let newTaskId = taskId;
			let targetChatStore = { getState: () => get() }; // Default to current store
			/**
			 * Replay creates its own chatStore for each task with replayProject
			 */
			if(project_id && type !== "replay") {
				console.log("Creating a new Chat Instance for current project on end")
				const newChatResult = projectStore.appendInitChatStore(project_id);

				if (newChatResult) {
					newTaskId = newChatResult.taskId;
					targetChatStore = newChatResult.chatStore;
					targetChatStore.getState().setIsPending(newTaskId, true);
					
					//From handleSend if message is given
					// Add the message to the new chatStore if provided
					if (messageContent) {
						targetChatStore.getState().addMessages(newTaskId, {
							id: generateUniqueId(),
							role: "user",
							content: messageContent,
							attaches: messageAttaches || [],
						});
						targetChatStore.getState().setHasMessages(newTaskId, true);
					}
				}
			}

			const base_Url = import.meta.env.DEV ? import.meta.env.VITE_PROXY_URL : import.meta.env.VITE_BASE_URL
			const api = type == 'share' ? 
			`${base_Url}/api/chat/share/playback/${shareToken}?delay_time=${delayTime}` 
			: type == 'replay' ? 
				`${base_Url}/api/chat/steps/playback/${project_id}?delay_time=${delayTime}` 
				: `${baseURL}/chat`

			const { tasks } = get()
			let historyId: string | null = projectStore.getHistoryId(project_id);
			let snapshots: any = [];
			let skipFirstConfirm = true;

			// replay or share request
			if (type) {
				await proxyFetchGet(`/api/chat/snapshots`, {
					api_task_id: taskId
				}).then(res => {
					if (res) {
						snapshots = [...new Map(res.map((item: any) => [item.camel_task_id, item])).values()];
					}
				})
			}


			// get current model
			let apiModel = {
				api_key: '',
				model_type: '',
				model_platform: '',
				api_url: '',
				extra_params: {}
			}
			if (modelType === 'custom' || modelType === 'local') {
				const res = await proxyFetchGet('/api/providers', {
					prefer: true
				});
				const providerList = res.items || []
				console.log('providerList', providerList)
				const provider = providerList[0]
				apiModel = {
					api_key: provider.api_key,
					model_type: provider.model_type,
					model_platform: provider.provider_name,
					api_url: provider.endpoint_url || provider.api_url,
					extra_params: provider.encrypted_config
				}
			} else if (modelType === 'cloud') {
				// get current model
				const res = await proxyFetchGet('/api/user/key');
				if (res.warning_code && res.warning_code === '21') {
					showStorageToast()
				}
				apiModel = {
					api_key: res.value,
					model_type: cloud_model_type,
					model_platform: cloud_model_type.includes('gpt') ? 'openai' : 
									cloud_model_type.includes('claude') ? 'anthropic' :
									cloud_model_type.includes('gemini') ? 'gemini' : 'openai-compatible-model',
					api_url: res.api_url,
					extra_params: {}
				}
			}





			let mcpLocal = {}
			if (window.ipcRenderer) {
				mcpLocal = await window.ipcRenderer.invoke("mcp-list");
			}
			console.log('mcpLocal', mcpLocal)

			const addWorkers = workerList.map((worker) => {
				return {
					name: worker.workerInfo?.name,
					description: worker.workerInfo?.description,
					tools: worker.workerInfo?.tools,
					mcp_tools: worker.workerInfo?.mcp_tools,
				}
			});

			// get env path
			let envPath = ''
			try {
				envPath = await window.ipcRenderer.invoke('get-env-path', email);
			} catch (error) {
				console.log('get-env-path error', error)
			}


			// create history
			if (!type && !historyId) {
				const authStore = getAuthStore();

				const obj = {
					/**
					 * TODO(history): Currently reusing project_id as the source
					 * of truth per project. Need to update field
					 * name after backend update.
					 */
					"task_id": project_id,
					"user_id": authStore.user_id,
					"question": messageContent || (targetChatStore.getState().tasks[newTaskId]?.messages[0]?.content ?? ''),
					"language": systemLanguage,
					"model_platform": apiModel.model_platform,
					"model_type": apiModel.model_type,
					"api_url": modelType === 'cloud' ? "cloud" : apiModel.api_url,
					"max_retries": 3,
					"file_save_path": "string",
					"installed_mcp": "string",
					"status": 1,
					"tokens": 0
				}
				await proxyFetchPost(`/api/chat/history`, obj).then(res => {
					historyId = res.id;

					/**Save history id for replay reuse purposes.
					 * TODO(history): Remove historyId handling to support per projectId 
					 * instead in history api
					 */
					if(project_id && historyId) projectStore.setHistoryId(project_id, historyId);
				})
			}
			const browser_port = await window.ipcRenderer.invoke('get-browser-port');
			
			// Lock the chatStore reference at the start of SSE session to prevent focus changes
			// during active message processing
			let lockedChatStore = targetChatStore;
			let lockedTaskId = newTaskId;
			
			// Getter functions that use the locked references instead of dynamic ones
			const getCurrentChatStore = () => {
				return lockedChatStore.getState();
			};
			
			// Get the locked task ID - this won't change during the SSE session
			const getCurrentTaskId = () => {
				return lockedTaskId;
			};
			
			// Function to update locked references (only for special cases like replay)
			const updateLockedReferences = (newChatStore: VanillaChatStore, newTaskId: string) => {
				lockedChatStore = newChatStore;
				lockedTaskId = newTaskId;
			};
			
			fetchEventSource(api, {
				method: !type ? "POST" : "GET",
				openWhenHidden: true,
				headers: { "Content-Type": "application/json", "Authorization": type == 'replay' ? `Bearer ${token}` : undefined as unknown as string },
				body: !type ? JSON.stringify({
					project_id: project_id,
					task_id: newTaskId,
					question: messageContent || targetChatStore.getState().getLastUserMessage()?.content,
					model_platform: apiModel.model_platform,
					email,
					model_type: apiModel.model_type,
					api_key: apiModel.api_key,
					api_url: apiModel.api_url,
					extra_params: apiModel.extra_params,
					installed_mcp: mcpLocal,
					language: systemLanguage,
					allow_local_system: true,
					attaches: (messageAttaches || targetChatStore.getState().tasks[newTaskId]?.attaches || []).map(f => f.filePath),
					bun_mirror: systemLanguage === 'zh-cn' ? 'https://registry.npmmirror.com' : '',
					uvx_mirror: systemLanguage === 'zh-cn' ? 'http://mirrors.aliyun.com/pypi/simple/' : '',
					summary_prompt: ``,
					new_agents: [...addWorkers],
					browser_port: browser_port,
					env_path: envPath
				}) : undefined,

				async onmessage(event: any) {
					const agentMessages: AgentMessage = JSON.parse(event.data);
					console.log("agentMessages", agentMessages);
					const agentNameMap = {
						developer_agent: "Developer Agent",
						search_agent: "Search Agent",
						document_agent: "Document Agent",
						multi_modal_agent: "Multi Modal Agent",
						social_medium_agent: "Social Media Agent",
					};


					/**
					 * Persistent workforce instance, new chat
					 * If confirmed -> subtasks -> confirmed (use a new chatStore)
					 * handle cases for @event new_task_state and @function startTask
					 */
					let currentTaskId = getCurrentTaskId();
					const previousChatStore = getCurrentChatStore()
					if(agentMessages.step === "confirmed") {
						const { question } = agentMessages.data;
						const shouldCreateNewChat = project_id && (question || messageContent);
						
						//All except first confirmed event to reuse the existing chatStore
						if(shouldCreateNewChat && !skipFirstConfirm) {
								/**
								 * For Tasks where appended to existing project by
								 * reusing same projectId. Need to create new chatStore
								 * as it has been skipped earlier in startTask.
								*/
								const nextTaskId = previousChatStore.nextTaskId || undefined;
								const newChatResult = projectStore.appendInitChatStore(project_id || projectStore.activeProjectId!, nextTaskId);
								
								if (newChatResult) {
										const { taskId: newTaskId, chatStore: newChatStore } = newChatResult;
										
										// Update references for both scenarios
										updateLockedReferences(newChatStore, newTaskId);
										newChatStore.getState().setIsPending(newTaskId, false);
										
										if(type === "replay") {
												newChatStore.getState().setDelayTime(newTaskId, delayTime as number);
												newChatStore.getState().setType(newTaskId, "replay");
										}

										const lastMessage = previousChatStore.tasks[currentTaskId]?.messages.at(-1);
										if(lastMessage?.role === "user" && lastMessage?.id) {
											previousChatStore.removeMessage(currentTaskId, lastMessage.id);
										}
										
										//Trick: by the time the question is retrieved from event, 
										//the last message from previous chatStore is at display
										newChatStore.getState().addMessages(newTaskId, {
												id: generateUniqueId(),
												role: "user",
												content: question || messageContent as string,
												//TODO: The attaches that reach here (when Improve API is called) doesn't reach the backend
												attaches: [...(previousChatStore.tasks[currentTaskId]?.attaches, messageAttaches) || []],
										});
										console.log("[NEW CHATSTORE] Created for ", project_id);

										//Handle Original cases - with new chatStore
										newChatStore.getState().setHasWaitComfirm(currentTaskId, false);
										newChatStore.getState().setStatus(currentTaskId, 'pending');
								}
						} else {
							//NOTE: Triggered only with first "confirmed" in the project
							//Handle Original cases - with old chatStore
							previousChatStore.setStatus(currentTaskId, 'pending');
							previousChatStore.setHasWaitComfirm(currentTaskId, false);
						}

						//Enable it for the rest of current SSE session
						skipFirstConfirm = false;
						return
					}

					const { 
						setNuwFileNum, 
						setCotList, 
						getTokens, 
						setUpdateCount, 
						addTokens, 
						setStatus, 
						addWebViewUrl, 
						setIsPending, 
						addMessages, 
						setHasWaitComfirm, 
						setSummaryTask, 
						setTaskAssigning,
						setTaskInfo,
						setTaskRunning,
						addTerminal,
						addFileList,
						setActiveAsk,
						setActiveAskList,
						tasks,
						create,
						setTaskTime,
						setElapsed,
						setActiveTaskId,
						setIsContextExceeded} = getCurrentChatStore()

					currentTaskId = getCurrentTaskId();
					// if (tasks[currentTaskId].status === 'finished') return
					if (agentMessages.step === "to_sub_tasks") {
						// Check if this is a multi-turn scenario after task completion
						const isMultiTurnAfterCompletion = tasks[currentTaskId].status === 'finished';

						// Reset status for multi-turn complex tasks to allow splitting panel to show
						if (isMultiTurnAfterCompletion) {
							setStatus(currentTaskId, 'pending');
						}

						const messages = [...tasks[currentTaskId].messages]
						const toSubTaskIndex = messages.findLastIndex((message: Message) => message.step === 'to_sub_tasks')
						// For multi-turn scenarios, always create a new to_sub_tasks message
						// even if one already exists from a previous task
						if (toSubTaskIndex === -1 || isMultiTurnAfterCompletion) {
							// 30 seconds auto confirm
							setTimeout(() => {
								const currentStore = getCurrentChatStore();
								const currentId = getCurrentTaskId();
								const { tasks, handleConfirmTask, setIsTaskEdit } = currentStore;
								const message = tasks[currentId].messages.findLast((item) => item.step === "to_sub_tasks");
								const isConfirm = message?.isConfirm || false;
								const isTakeControl =
									tasks[currentId].isTakeControl;

								if (project_id && !isConfirm && !isTakeControl && !tasks[currentId].isTaskEdit) {
									handleConfirmTask(project_id, currentId, type);
								}
								setIsTaskEdit(currentId, false);
							}, 30000);

							const newNoticeMessage: Message = {
								id: generateUniqueId(),
								role: "agent",
								content: "",
								step: 'notice_card',
							};
							addMessages(currentTaskId, newNoticeMessage)
							const shouldAutoConfirm = !!type && !isMultiTurnAfterCompletion;

							const newMessage: Message = {
								id: generateUniqueId(),
								role: "agent",
								content: "",
								step: agentMessages.step,
								taskType: type ? 2 : 1,
								showType: "list",
								// Don't auto-confirm for multi-turn complex tasks - show workforce splitting panel
								isConfirm: shouldAutoConfirm
							};
							addMessages(currentTaskId, newMessage)
							const newTaskInfo = {
								id: "",
								content: "",
							};
							type !== 'replay' && agentMessages.data.sub_tasks?.push(newTaskInfo)
						}
						agentMessages.data.sub_tasks = agentMessages.data.sub_tasks?.map(item => {
							item.status = ''
							return item
						})

						if (!type && historyId) {
							const obj = {
								"project_name": agentMessages.data!.summary_task?.split('|')[0] || '',
								"summary": agentMessages.data!.summary_task?.split('|')[1] || '',
								"status": 1,
								"tokens": getTokens(currentTaskId)
							}
							proxyFetchPut(`/api/chat/history/${historyId}`, obj)
						}
						setSummaryTask(currentTaskId, agentMessages.data.summary_task as string)
						setTaskInfo(currentTaskId, agentMessages.data.sub_tasks as TaskInfo[])
						setTaskRunning(currentTaskId, agentMessages.data.sub_tasks as TaskInfo[])
						return;
					}
					// Create agent
					if (agentMessages.step === "create_agent") {
						const { agent_name, agent_id } = agentMessages.data;
						if (!agent_name || !agent_id) return;

						// Add agent to taskAssigning
						if (!['mcp_agent', 'new_worker_agent', 'task_agent', 'task_summary_agent', "coordinator_agent", "question_confirm_agent"].includes(agent_name)) {
							// if (agentNameMap[agent_name as keyof typeof agentNameMap]) {
							const hasAgent = tasks[currentTaskId].taskAssigning.find((agent) => agent.agent_id === agent_id)

							if (!hasAgent) {
								let activeWebviewIds: any = [];
								if (agent_name == 'search_agent') {
									snapshots.forEach((item: any) => {
										const imgurl = !item.image_path.includes('/public') ? item.image_path : (import.meta.env.DEV ? import.meta.env.VITE_PROXY_URL : import.meta.env.VITE_BASE_URL) + item.image_path
										activeWebviewIds.push({
											id: item.id,
											img: imgurl,
											processTaskId: item.camel_task_id,
											url: item.browser_url
										})
									})
								}
								setTaskAssigning(currentTaskId, [...tasks[currentTaskId].taskAssigning, {
									agent_id,
									name: agentNameMap[agent_name as keyof typeof agentNameMap] || agent_name,
									type: agent_name as AgentNameType,
									tasks: [],
									log: [],
									img: [],
									tools: agentMessages.data.tools,
									activeWebviewIds: activeWebviewIds,
								}])
							}
						}
						return;
					}
					if (agentMessages.step === "wait_confirm") {
						const {content, question} = agentMessages.data;
						setHasWaitComfirm(currentTaskId, true)
						setIsPending(currentTaskId, false)

						const currentChatStore = getCurrentChatStore();
						//Make sure to add user Message on replay and avoid duplication of first msg						
						if(type === "replay" && question && 
							!(currentChatStore.tasks[currentTaskId].messages.length === 1)) {
							addMessages(currentTaskId, {
								id: generateUniqueId(),
								role: "user",
								content: question as string,
								step: "wait_confirm",
								isConfirm: false,
							})
						}
						addMessages(currentTaskId, {
							id: generateUniqueId(),
							role: "agent",
							content: content as string,
							step: "wait_confirm",
							isConfirm: false,
						})
						return;
					}
					// Task State
					if (agentMessages.step === "task_state") {
						const { state, task_id, result, failure_count } = agentMessages.data;
						if (!state && !task_id) return

						let taskRunning = [...tasks[currentTaskId].taskRunning]
						let taskAssigning = [...tasks[currentTaskId].taskAssigning]
						const targetTaskIndex = taskRunning.findIndex((task) => task.id === task_id)
						const targetTaskAssigningIndex = taskAssigning.findIndex((agent) => agent.tasks.find((task: TaskInfo) => task.id === task_id && !task.reAssignTo))
						if (targetTaskAssigningIndex !== -1) {
							const taskIndex = taskAssigning[targetTaskAssigningIndex].tasks.findIndex((task: TaskInfo) => task.id === task_id)
							taskAssigning[targetTaskAssigningIndex].tasks[taskIndex].status = state === "DONE" ? "completed" : "failed";
							taskAssigning[targetTaskAssigningIndex].tasks[taskIndex].failure_count = failure_count || 0

							// destroy webview
							tasks[currentTaskId].taskAssigning = tasks[currentTaskId].taskAssigning.map((item) => {
								if (item.type === "search_agent" && item.activeWebviewIds?.length && item.activeWebviewIds?.length > 0) {
									let removeList: number[] = []
									item.activeWebviewIds.map((webview, index) => {
										if (webview.processTaskId === task_id) {
											window.electronAPI.webviewDestroy(webview.id);
											removeList.push(index)
										}
									});
									removeList.forEach((webviewIndex) => {
										item.activeWebviewIds?.splice(webviewIndex, 1);
									});
								}
								return item
							})


							if (result && result !== '') {
								let targetResult = result.replace(taskAssigning[targetTaskAssigningIndex].agent_id, taskAssigning[targetTaskAssigningIndex].name)
								taskAssigning[targetTaskAssigningIndex].tasks[taskIndex].report = targetResult
								if (state === "FAILED" && failure_count && failure_count >= 3) {
									addMessages(currentTaskId, {
										id: generateUniqueId(),
										role: "agent",
										content: targetResult,
										step: "failed",
									})
								}
							}

						}
						if (targetTaskIndex !== -1) {
							console.log("targetTaskIndex", targetTaskIndex, state)
							taskRunning[targetTaskIndex].status = state === "DONE" ? "completed" : "failed";
						}
						setTaskRunning(currentTaskId, taskRunning)
						setTaskAssigning(currentTaskId, taskAssigning)
						return;
					}
					/**  New Task State from queue
					 * @deprecated
					 * Side effect handled on top of the message handler
					 */
					if (agentMessages.step === "new_task_state") {
						const { task_id, content, state, result, failure_count } = agentMessages.data;
						//new chatStore logic is handled along side "confirmed" event
						console.log(`Recieved new task: ${task_id} with content: ${content}`);
						return;
					}

					// Activate agent
					if (agentMessages.step === "activate_agent" || agentMessages.step === "deactivate_agent") {
						let taskAssigning = [...tasks[currentTaskId].taskAssigning]
						let taskRunning = [...tasks[currentTaskId].taskRunning]
						if (agentMessages.data.tokens) {
							addTokens(currentTaskId, agentMessages.data.tokens)
						}
						const { state, agent_id, process_task_id } = agentMessages.data;
						if (!state && !agent_id && !process_task_id) return
						const agentIndex = taskAssigning.findIndex((agent) => agent.agent_id === agent_id)

						if (agentIndex === -1) return;

						// // add log
						// const message = filterMessage(agentMessages.data.message || '', agentMessages.data.method_name)
						// if (message) {
						// 	taskAssigning[agentIndex].log.push(agentMessages);
						// }

						const message = filterMessage(agentMessages)
						if (agentMessages.step === "activate_agent") {
							taskAssigning[agentIndex].status = "running";
							if (message) {
								taskAssigning[agentIndex].log.push({
									...agentMessages,
									status: "running",
								});
							}
							const taskIndex = taskRunning.findIndex((task) => task.id === process_task_id);
							if (taskIndex !== -1 && taskRunning![taskIndex].status) {
								taskRunning![taskIndex].agent!.status = "running";
								taskRunning![taskIndex]!.status = "running";

								const task = taskAssigning[agentIndex].tasks.find((task: TaskInfo) => task.id === process_task_id);
								if (task) {
									task.status = "running";
								}
							}
							setTaskRunning(currentTaskId, [...taskRunning]);
							setTaskAssigning(currentTaskId, [...taskAssigning]);
						}
						if (agentMessages.step === "deactivate_agent") {
							if (message) {
								const index = taskAssigning[agentIndex].log.findLastIndex((log) => log.data.method_name === agentMessages.data.method_name && log.data.toolkit_name === agentMessages.data.toolkit_name)
								if (index != -1) {
									taskAssigning[agentIndex].log[index].status = "completed";
									setTaskAssigning(currentTaskId, [...taskAssigning]);
								}

							}
							// const taskIndex = taskRunning.findIndex((task) => task.id === process_task_id);
							// if (taskIndex !== -1) {
							// 	taskRunning![taskIndex].agent!.status = "completed";
							// 	taskRunning![taskIndex]!.status = "completed";
							// }


							if (!type && historyId) {
								const obj = {
									"project_name": tasks[currentTaskId].summaryTask.split('|')[0],
									"summary": tasks[currentTaskId].summaryTask.split('|')[1],
									"status": 1,
									"tokens": getTokens(currentTaskId)
								}
								proxyFetchPut(`/api/chat/history/${historyId}`, obj)
							}


							setTaskRunning(currentTaskId, [...taskRunning]);
							setTaskAssigning(currentTaskId, [...taskAssigning]);



						}
						return;
					}
					// Assign task
					if (agentMessages.step === "assign_task") {
						if (!agentMessages.data?.assignee_id || !agentMessages.data?.task_id) return;

						const { assignee_id, task_id, content = "", state: taskState, failure_count } = agentMessages.data as any;
						let taskAssigning = [...tasks[currentTaskId].taskAssigning]
						let taskRunning = [...tasks[currentTaskId].taskRunning]
						let taskInfo = [...tasks[currentTaskId].taskInfo]

						// Find the index of the agent corresponding to assignee_id
						const assigneeAgentIndex = taskAssigning!.findIndex((agent: Agent) => agent.agent_id === assignee_id);
						// Find task corresponding to task_id
						const task = taskInfo!.find((task: TaskInfo) => task.id === task_id);

						const taskRunningIndex = taskRunning!.findIndex((task: TaskInfo) => task.id === task_id);

						// Skip tasks with empty content only if the task doesn't exist in taskInfo
						// If task exists in taskInfo, we should still process status updates
						if ((!content || content.trim() === "") && !task) {
							console.warn(`Skipping task ${task_id} with empty content and not found in taskInfo`);
							return;
						}

						if (assigneeAgentIndex === -1) return;
						const taskAgent = taskAssigning![assigneeAgentIndex];

						// Find the agent to reassign the task to
						const target = taskAssigning
							.map((agent, agentIndex) => {
								if (agent.agent_id === assignee_id) return null

								const taskIndex = agent.tasks.findIndex(
									(task: TaskInfo) => task.id === task_id && !task.reAssignTo
								)

								return taskIndex !== -1 ? { agentIndex, taskIndex } : null
							})
							.find(Boolean)

						if (target) {
							const { agentIndex, taskIndex } = target
							const agentName = taskAssigning.find((agent: Agent) => agent.agent_id === assignee_id)?.name
							taskAssigning[agentIndex].tasks[taskIndex].reAssignTo = agentName
						}

						// Clear logs from the assignee agent that are related to this task
						// This prevents logs from previous attempts appearing in the reassigned task
						// This needs to happen whether it's a reassignment to a different agent or a retry with the same agent
						if (taskState !== "waiting" && failure_count && failure_count > 0) {
							taskAssigning[assigneeAgentIndex].log = taskAssigning[assigneeAgentIndex].log.filter(
								(log) => log.data.process_task_id !== task_id
							)
						}


						// Handle task assignment to taskAssigning based on state
						if (taskState === "waiting") {
							if (!taskAssigning[assigneeAgentIndex].tasks.find(item => item.id === task_id)) {
								taskAssigning[assigneeAgentIndex].tasks.push(task ?? { id: task_id, content, status: "waiting" });
							}
							setTaskAssigning(currentTaskId, [...taskAssigning]);

						}
						// The following logic is for when the task actually starts executing (running)
						else if (taskAssigning && taskAssigning[assigneeAgentIndex]) {
							// Check if task already exists in the agent's task list
							const existingTaskIndex = taskAssigning[assigneeAgentIndex].tasks.findIndex(item => item.id === task_id);

							if (existingTaskIndex !== -1) {
								// Task already exists, update its status
								taskAssigning[assigneeAgentIndex].tasks[existingTaskIndex].status = "running";
								if (failure_count !== 0) {
									taskAssigning[assigneeAgentIndex].tasks[existingTaskIndex].failure_count = failure_count;
								}
							} else {
								// Task doesn't exist, add it
								let taskTemp = null
								if (task) {
									taskTemp = JSON.parse(JSON.stringify(task))
									taskTemp.failure_count = 0
									taskTemp.status = "running"
									taskTemp.toolkits = []
									taskTemp.report = ""
								}
								taskAssigning[assigneeAgentIndex].tasks.push(taskTemp ?? { id: task_id, content, status: "running", });
							}
						}

						// Only update or add to taskRunning, never duplicate
						if (taskRunningIndex === -1) {
							// Task not in taskRunning, add it
							if(task){
								task.status = taskState === "waiting" ? "waiting" : "running";
							}
							taskRunning!.push(
								task ?? {
									id: task_id,
									content,
									status: taskState === "waiting" ? "waiting" : "running",
									agent: JSON.parse(JSON.stringify(taskAgent)),
								}
							);
						} else {
							// Task already in taskRunning, update it
							taskRunning![taskRunningIndex] = {
								...taskRunning![taskRunningIndex],
								status: taskState === "waiting" ? "waiting" : "running",
								agent: JSON.parse(JSON.stringify(taskAgent)),
							};
						}
						setTaskRunning(currentTaskId, [...taskRunning]);
						setTaskAssigning(currentTaskId, [...taskAssigning]);

						return;
					}
					// Activate Toolkit
					if (agentMessages.step === "activate_toolkit") {
						if (agentMessages.data.method_name === 'send message to user') {
							return
						}
						// add log
						let taskAssigning = [...tasks[currentTaskId].taskAssigning]
						const assigneeAgentIndex = taskAssigning!.findIndex((agent: Agent) => agent.tasks.find((task: TaskInfo) => task.id === agentMessages.data.process_task_id));
						if (assigneeAgentIndex !== -1) {
							const message = filterMessage(agentMessages)
							if (message) {
								taskAssigning[assigneeAgentIndex].log.push(agentMessages);
								setTaskAssigning(currentTaskId, [...taskAssigning]);
							}
						}
						console.log('agentMessages.data', agentMessages.data.toolkit_name, agentMessages.data.method_name)

						if (agentMessages.data.toolkit_name === 'Browser Toolkit' && agentMessages.data.method_name === 'browser visit page') {
							console.log('match success')
							addWebViewUrl(currentTaskId, agentMessages.data.message?.replace(/url=/g, '').replace(/'/g, '') as string, agentMessages.data.process_task_id as string)
						}
						if (agentMessages.data.toolkit_name === 'Browser Toolkit' && agentMessages.data.method_name === 'visit page') {
							console.log('match success')
							addWebViewUrl(currentTaskId, agentMessages.data.message as string, agentMessages.data.process_task_id as string)
						}
						if (agentMessages.data.toolkit_name === 'ElectronToolkit' && agentMessages.data.method_name === 'browse_url') {
							addWebViewUrl(currentTaskId, agentMessages.data.message as string, agentMessages.data.process_task_id as string)
						}
						if (agentMessages.data.method_name === 'browser_navigate' && agentMessages.data.message?.startsWith('{"url"')) {
							addWebViewUrl(currentTaskId, JSON.parse(agentMessages.data.message)?.url as string, agentMessages.data.process_task_id as string)
						}
						let taskRunning = [...tasks[currentTaskId].taskRunning]

						const taskIndex = taskRunning.findIndex((task) => task.id === agentMessages.data.process_task_id);

						if (taskIndex !== -1) {
							const { toolkit_name, method_name } = agentMessages.data;
							if (toolkit_name && method_name && assigneeAgentIndex !== -1) {

								if (assigneeAgentIndex !== -1) {
									const task = taskAssigning[assigneeAgentIndex].tasks.find((task: TaskInfo) => task.id === agentMessages.data.process_task_id);
									const message = filterMessage(agentMessages)
									if (message) {
										const toolkit = {
											toolkitId: generateUniqueId(),
											toolkitName: toolkit_name,
											toolkitMethods: method_name,
											message: message.data.message as string,
											toolkitStatus: "running" as AgentStatus,
										}
										if (task) {
											task.toolkits ??= []
											task.toolkits.push({ ...toolkit });
											task.status = "running";
											setTaskAssigning(currentTaskId, [...taskAssigning]);
										}
										taskRunning![taskIndex].status = "running";
										taskRunning![taskIndex].toolkits ??= [];
										taskRunning![taskIndex].toolkits.push({ ...toolkit });
									}
								}

							}
						}
						setTaskRunning(currentTaskId, taskRunning);
						return;
					}
					// Deactivate Toolkit
					if (agentMessages.step === "deactivate_toolkit") {

						// add log
						let taskAssigning = [...tasks[currentTaskId].taskAssigning]
						const assigneeAgentIndex = taskAssigning!.findIndex((agent: Agent) => agent.tasks.find((task: TaskInfo) => task.id === agentMessages.data.process_task_id));
						if (assigneeAgentIndex !== -1) {
							const message = filterMessage(agentMessages)
							if (message) {
								const task = taskAssigning[assigneeAgentIndex].tasks.find((task: TaskInfo) => task.id === agentMessages.data.process_task_id);
								if (task) {
									let index = task.toolkits?.findIndex((toolkit) => {
										return toolkit.toolkitName === agentMessages.data.toolkit_name && toolkit.toolkitMethods === agentMessages.data.method_name && toolkit.toolkitStatus === 'running'
									})

									if (task.toolkits && index !== undefined && index != -1) {
										task.toolkits[index].message += '\n' + message.data.message as string
										task.toolkits[index].toolkitStatus = "completed"
									}
									// task.toolkits?.unshift({
									// 	toolkitName: agentMessages.data.toolkit_name as string,
									// 	toolkitMethods: agentMessages.data.method_name as string,
									// 	message: message.data.message as string,
									// 	toolkitStatus: "completed",
									// });
									// task.toolkits?.unshift({
									// 	toolkitName: agentMessages.data.toolkit_name as string,
									// 	toolkitMethods: agentMessages.data.method_name as string,
									// 	message: message.data.message as string,
									// 	toolkitStatus: "completed",
									// });

								}
								taskAssigning[assigneeAgentIndex].log.push(agentMessages);

								setTaskAssigning(currentTaskId, [...taskAssigning]);
							}
						}

						let taskRunning = [...tasks[currentTaskId].taskRunning]
						const { toolkit_name, method_name, message } =
							agentMessages.data;
						const taskIndex = taskRunning.findIndex((task) =>
							task.agent?.type === agentMessages.data.agent_name &&
							task.toolkits?.at(-1)?.toolkitName === toolkit_name
						);

						if (taskIndex !== -1) {
							if (toolkit_name && method_name && message) {
								const targetMessage = filterMessage(agentMessages)

								if (targetMessage) {
									taskRunning![taskIndex].toolkits?.unshift({
										toolkitName: toolkit_name,
										toolkitMethods: method_name,
										message: targetMessage.data.message as string,
										toolkitStatus: "completed",
									});
								}

							}
						}
						setTaskAssigning(currentTaskId, [...taskAssigning]);
						setTaskRunning(currentTaskId, taskRunning);
						return;
					}
					// Terminal
					if (agentMessages.step === "terminal") {
						addTerminal(currentTaskId, agentMessages.data.process_task_id as string, agentMessages.data.output as string)
						return
					}
					// Write File
					if (agentMessages.step === "write_file") {
						console.log('write_to_file', agentMessages.data)
						setNuwFileNum(currentTaskId, tasks[currentTaskId].nuwFileNum + 1)
						const { file_path } = agentMessages.data;
						const fileName = file_path?.replace(/\\/g, "/").split("/").pop() || "";
						const fileType = fileName.split(".").pop() || "";
						const fileInfo: FileInfo = {
							name: fileName,
							type: fileType,
							path: file_path || "",
							icon: FileText,
						};
						addFileList(currentTaskId, agentMessages.data.process_task_id as string, fileInfo);
						return;
					}

					if (agentMessages.step === "budget_not_enough") {
						console.log('error', agentMessages.data)
						showCreditsToast()
						setStatus(currentTaskId, 'pause');
						uploadLog(currentTaskId, type)
						return
					}


				if (agentMessages.step === "context_too_long") {
					console.error('Context too long:', agentMessages.data)
					const currentLength = agentMessages.data.current_length || 0;
					const maxLength = agentMessages.data.max_length || 100000;
					
					// Show toast notification
					toast.dismiss();
					toast.error(
						`⚠️ Context Limit Exceeded\n\nThe conversation history is too long (${currentLength.toLocaleString()} / ${maxLength.toLocaleString()} characters).\n\nPlease create a new project to continue your work.`,
						{
							duration: Infinity,
							closeButton: true,
						}
					);

					// Set flag to block input and set status to pause
					setIsContextExceeded(currentTaskId, true);
					setStatus(currentTaskId, "pause");
					uploadLog(currentTaskId, type);
					return
				}

					if (agentMessages.step === "error") {
						console.error('Model error:', agentMessages.data)
						const errorMessage = agentMessages.data.message || 'An error occurred while processing your request';

						// Create a new task to avoid "Task already exists" error
						// and completely reset the interface
						const newTaskId = create();
						// Prevent showing task skeleton after an error occurs
						setActiveTaskId(newTaskId);
						setHasWaitComfirm(newTaskId, true);

						// Add error message to the new clean task
						addMessages(newTaskId, {
							id: generateUniqueId(),
							role: "agent",
							content: `❌ **Error**: ${errorMessage}`,
						});
						uploadLog(currentTaskId, type)
						return
					}

					// Handle add_task events for project store
					if (agentMessages.step === "add_task") {
						try {
							const taskData = agentMessages.data;
							if (taskData && taskData.project_id && taskData.content) {
								console.log(`Task added to project queue: ${taskData.project_id}`);
							}
						} catch (error) {
							const taskIdToRemove = agentMessages.data.task_id as string;
							const projectStore = useProjectStore.getState();
							//Remove the task from the queue on error
							if(project_id) {
								const project = projectStore.getProjectById(project_id);
								if (project && project.queuedMessages) {
									const messageToRemove = project.queuedMessages.find(msg => 
										msg.task_id === taskIdToRemove || msg.content.includes(taskIdToRemove)
									);
									if (messageToRemove) {
										projectStore.removeQueuedMessage(project_id, messageToRemove.task_id);
										console.log(`Task removed from project queue: ${taskIdToRemove}`);
									}
								}
							}
							console.error('Error adding task to project store:', error);
						}
						return;
					}

					// Handle remove_task events for project store
					if (agentMessages.step === "remove_task") {
						try {
							const taskIdToRemove = agentMessages.data.task_id as string;
							if (taskIdToRemove) {
								const projectStore = useProjectStore.getState();
								// Try to remove from current project otherwise
								const project_id = agentMessages.data.project_id ?? projectStore.activeProjectId;
								if (project_id) {
									// Find and remove the message with matching task ID
									const project = projectStore.getProjectById(project_id);
									if (project && project.queuedMessages) {
										const messageToRemove = project.queuedMessages.find(msg => 
											msg.task_id === taskIdToRemove || msg.content.includes(taskIdToRemove)
										);
										if (messageToRemove) {
											projectStore.removeQueuedMessage(project_id, messageToRemove.task_id);
											console.log(`Task removed from project queue: ${taskIdToRemove}`);
										}
									}
								}
							}
						} catch (error) {
							console.error('Error removing task from project store:', error);
						}
						return;
					}

					if (agentMessages.step === "end") {
						// compute task time
						console.log('tasks[taskId].snapshotsTemp', tasks[currentTaskId].snapshotsTemp)
						Promise.all(tasks[currentTaskId].snapshotsTemp.map((snapshot) =>
							proxyFetchPost(`/api/chat/snapshots`, { ...snapshot })
						));

						// Async file upload
						let res = await window.ipcRenderer.invoke(
							"get-file-list",
							email,
							currentTaskId,
							(project_id || projectStore.activeProjectId) as string
						);
						if (!type && import.meta.env.VITE_USE_LOCAL_PROXY !== 'true' && res.length > 0) {
							// Upload files sequentially to avoid overwhelming the server
							const uploadResults = await Promise.allSettled(
								res.filter((file: any) => !file.isFolder).map(async (file: any) => {
									try {
										// Read file content using Electron API
										const result = await window.ipcRenderer.invoke('read-file', file.path);
										if (result.success && result.data) {
											// Create FormData for file upload
											const formData = new FormData();
											const blob = new Blob([result.data], { type: 'application/octet-stream' });
											formData.append('file', blob, file.name);
											//TODO(file): rename endpoint to use project_id
											formData.append('task_id', (project_id || projectStore.activeProjectId) as string);

											// Upload file
											await uploadFile('/api/chat/files/upload', formData);
											console.log('File uploaded successfully:', file.name);
											return { success: true, fileName: file.name };
										} else {
											console.error('Failed to read file:', result.error);
											return { success: false, fileName: file.name, error: result.error };
										}
									} catch (error) {
										console.error('File upload failed:', error);
										return { success: false, fileName: file.name, error };
									}
								})
							);

							// Count successful uploads
							const successCount = uploadResults.filter(
								result => result.status === 'fulfilled' && result.value.success
							).length;

							// Log failures
							const failures = uploadResults.filter(
								result => result.status === 'rejected' || (result.status === 'fulfilled' && !result.value.success)
							);
							if (failures.length > 0) {
								console.error('Failed to upload files:', failures);
							}

							// add remote file count for successful uploads only
							if (successCount > 0) {
								proxyFetchPost(`/api/user/stat`, {
									"action": "file_generate_count",
									"value": successCount
								})
							}
						}





						if (!type && historyId) {
							const obj = {
								"project_name": tasks[currentTaskId].summaryTask.split('|')[0],
								"summary": tasks[currentTaskId].summaryTask.split('|')[1],
								"status": 2,
								"tokens": getTokens(currentTaskId)
							}
							proxyFetchPut(`/api/chat/history/${historyId}`, obj)
						}
						uploadLog(currentTaskId, type)


						let taskRunning = [...tasks[currentTaskId].taskRunning];
						let taskAssigning = [...tasks[currentTaskId].taskAssigning];
						taskAssigning = taskAssigning.map((agent) => {
							agent.tasks = agent.tasks.map((task) => {
								if (task.status !== "completed" && task.status !== "failed" && !type) {
									task.status = "skipped"
								}
								return task
							})
							return agent
						})

						taskRunning = taskRunning.map((task) => {
							console.log('task.status', task.status)
							if (task.status !== "completed" && task.status !== "failed" && !type) {
								task.status = "skipped"
							}
							return task
						})
						setTaskAssigning(currentTaskId, [...taskAssigning]);
						setTaskRunning(currentTaskId, [...taskRunning]);

						if (!currentTaskId || !tasks[currentTaskId]) return "N/A";

						const task = tasks[currentTaskId];
						let taskTime = task.taskTime;
						let elapsed = task.elapsed;
						// if task is running, compute current time
						if (taskTime !== 0) {
							const currentTime = Date.now()
							elapsed += currentTime - taskTime
						}

						setTaskTime(currentTaskId, 0);
						setElapsed(currentTaskId, elapsed);
						const fileList = tasks[currentTaskId].taskAssigning.map((agent) => {
							return agent.tasks.map((task) => {
								return task.fileList || []
							}).flat()
						}).flat()
						let endMessage = agentMessages.data as string
						let summary = endMessage.match(/<summary>(.*?)<\/summary>/)?.[1]
						let newMessage: Message | null = null
						const agent_summary_end = tasks[currentTaskId].messages.findLast((message: Message) => message.step === 'agent_summary_end')
						console.log('summary', summary)
						if (summary) {
							endMessage = summary
						}
						else if (agent_summary_end) {
							console.log('agent_summary_end', agent_summary_end)
							endMessage = agent_summary_end.summary || ""
						}

						console.log('endMessage', endMessage)
						newMessage = {
							id: generateUniqueId(),
							role: "agent",
							content: endMessage || "",
							step: agentMessages.step,
							isConfirm: false,
							fileList: fileList,
						};


						addMessages(currentTaskId, newMessage);

						setIsPending(currentTaskId, false);
						setStatus(currentTaskId, 'finished');
						// completed tasks move to history
						setUpdateCount();

						console.log(tasks[currentTaskId], 'end');


						return;
					}
					if (agentMessages.step === "notice") {
						if (agentMessages.data.process_task_id !== '') {
							let taskAssigning = [...tasks[currentTaskId].taskAssigning]

							const assigneeAgentIndex = taskAssigning!.findIndex((agent: Agent) => agent.tasks.find((task: TaskInfo) => task.id === agentMessages.data.process_task_id));
							const task = taskAssigning[assigneeAgentIndex].tasks.find((task: TaskInfo) => task.id === agentMessages.data.process_task_id);
							const toolkit = {
								toolkitId: generateUniqueId(),
								toolkitName: 'notice',
								toolkitMethods: '',
								message: agentMessages.data.notice as string,
								toolkitStatus: "running" as AgentStatus,
							}
							if (assigneeAgentIndex !== -1 && task) {
								task.toolkits ??= []
								task.toolkits.push({ ...toolkit });
							}
							setTaskAssigning(currentTaskId, [...taskAssigning]);
						} else {
							const messages = [...tasks[currentTaskId].messages]
							const noticeCardIndex = messages.findLastIndex((message) => message.step === 'notice_card')
							if (noticeCardIndex === -1) {
								const newMessage: Message = {
									id: generateUniqueId(),
									role: "agent",
									content: "",
									step: 'notice_card',
								};
								addMessages(currentTaskId, newMessage)
							}
							setCotList(currentTaskId, [...tasks[currentTaskId].cotList, agentMessages.data.notice as string])
							// addMessages(currentTaskId, newMessage);
						}
						return

					}
					if (["sync"].includes(agentMessages.step)) return
					if (agentMessages.step === "ask") {
						if (tasks[currentTaskId].activeAsk != '') {
							const newMessage: Message = {
								id: generateUniqueId(),
								role: "agent",
								agent_name: agentMessages.data.agent || '',
								content:
									agentMessages.data?.content ||
									agentMessages.data?.notice ||
									agentMessages.data?.answer ||
									agentMessages.data?.question ||
									agentMessages.data as string ||
									"",
								step: agentMessages.step,
								isConfirm: false,
							};
							let activeAskList = tasks[currentTaskId].askList
							setActiveAskList(currentTaskId, [...activeAskList, newMessage]);
							return
						}
						setActiveAsk(currentTaskId, agentMessages.data.agent || '')
						setIsPending(currentTaskId, false)
					}
					const newMessage: Message = {
						id: generateUniqueId(),
						role: "agent",
						content:
							agentMessages.data?.content ||
							agentMessages.data?.notice ||
							agentMessages.data?.answer ||
							agentMessages.data?.question ||
							agentMessages.data as string ||
							"",
						step: agentMessages.step,
						isConfirm: false,
					};
					addMessages(currentTaskId, newMessage);
				},
				async onopen(respond) {
					console.log("open", respond);
					const { setAttaches, activeTaskId } = get()
					setAttaches(activeTaskId as string, [])
					return;
				},

				onerror(err) {
					console.error("Error:", err);
					throw err;
				},

				// Server closes connection
				onclose() {
					console.log("server closed");
				},
			});

		},

		replay: async (taskId: string, question: string, time: number) => {
			const { create, setHasMessages, addMessages, startTask, setActiveTaskId, handleConfirmTask } = get();
			//get project id
			const project_id = useProjectStore.getState().activeProjectId
			if(!project_id) {
				console.error("Can't replay task because no project id provided")
				return;
			}

			create(taskId, "replay");
			setHasMessages(taskId, true);
			addMessages(taskId, {
				id: generateUniqueId(),
				role: "user",
				content: question.split("|")[0],
			});

			await startTask(taskId, "replay", undefined, time);
			setActiveTaskId(taskId);
			handleConfirmTask(project_id, taskId, "replay");
		},
		setUpdateCount() {
			set((state) => ({
				...state,
				updateCount: state.updateCount + 1
			}))
		},
		setActiveTaskId: (taskId: string) => {
			set({
				activeTaskId: taskId,
			});
		},
		addMessages(taskId, message) {
			set((state) => ({
				...state,
				tasks: {
					...state.tasks,
					[taskId]: {
						...state.tasks[taskId],
						messages: [
							...state.tasks[taskId].messages,
							message,
						],
					},
				},
			}))
		},
		setAttaches(taskId, attaches) {
			set((state) => ({
				...state,
				tasks: {
					...state.tasks,
					[taskId]: {
						...state.tasks[taskId],
						attaches: [...attaches],
					},
				},
			}))
		},
		setMessages(taskId, messages) {
			set((state) => ({
				...state,
				tasks: {
					...state.tasks,
					[taskId]: {
						...state.tasks[taskId],
						messages: [
							...messages,
						],
					},
				},
			}))
		},
		removeMessage(taskId, messageId) {
			set((state) => {
				if (!state.tasks[taskId]) {
					return state;
				}
				return {
					...state,
					tasks: {
						...state.tasks,
						[taskId]: {
							...state.tasks[taskId],
							messages: state.tasks[taskId].messages.filter(
								(message) => message.id !== messageId
							),
						},
					},
				};
			})
		},
		setCotList(taskId, cotList) {
			set((state) => ({
				...state,
				tasks: {
					...state.tasks,
					[taskId]: {
						...state.tasks[taskId],
						cotList: [...cotList],
					},
				},
			}))
		},

		setSummaryTask(taskId, summaryTask) {
			set((state) => ({
				...state,
				tasks: {
					...state.tasks,
					[taskId]: {
						...state.tasks[taskId],
						summaryTask,
					},
				},
			}))
		},
		setIsTakeControl(taskId, isTakeControl) {
			set((state) => ({
				...state,
				tasks: {
					...state.tasks,
					[taskId]: {
						...state.tasks[taskId],
						isTakeControl,
					},
				},
			}))
		},
		setHasWaitComfirm(taskId, hasWaitComfirm) {
			set((state) => ({
				...state,
				tasks: {
					...state.tasks,
					[taskId]: {
						...state.tasks[taskId],
						hasWaitComfirm,
					},
				},
			}))
		},
		setTaskInfo(taskId, taskInfo) {
			set((state) => ({
				...state,
				tasks: {
					...state.tasks,
					[taskId]: {
						...state.tasks[taskId],
						taskInfo: [...taskInfo],
					},
				},
			}))
		},
		setTaskRunning(taskId, taskRunning) {
			const { computedProgressValue } = get()
			set((state) => ({
				...state,
				tasks: {
					...state.tasks,
					[taskId]: {
						...state.tasks[taskId],
						taskRunning: [...taskRunning],
					},
				},
			}))
			computedProgressValue(taskId)
		},
		addWebViewUrl(taskId: string, webViewUrl: string, processTaskId: string) {
			set((state) => ({
				...state,
				tasks: {
					...state.tasks,
					[taskId]: {
						...state.tasks[taskId],
						webViewUrls: [...state.tasks[taskId].webViewUrls, { url: webViewUrl, processTaskId: processTaskId }],
					},
				},
			}))
		},
		setWebViewUrls(taskId: string, webViewUrls: { url: string, processTaskId: string }[]) {
			set((state) => ({
				...state,
				tasks: {
					...state.tasks,
					[taskId]: {
						...state.tasks[taskId],
						webViewUrls: [...webViewUrls],
					},
				},
			}))
		},
		setActiveAskList(taskId, askList) {
			set((state) => ({
				...state,
				tasks: {
					...state.tasks,
					[taskId]: {
						...state.tasks[taskId],
						actuveAskList: [...askList],
					},
				},
			}))
		},
		setTaskAssigning(taskId, taskAssigning) {
			set((state) => ({
				...state,
				tasks: {
					...state.tasks,
					[taskId]: {
						...state.tasks[taskId],
						taskAssigning: [...taskAssigning],
					},
				},
			}))
		},
		setStatus(taskId: string, status: 'running' | 'finished' | 'pending' | 'pause') {
			set((state) => ({
				...state,
				tasks: {
					...state.tasks,
					[taskId]: {
						...state.tasks[taskId],
						status
					},
				},
			}))
		},
		handleConfirmTask: async (project_id:string, taskId: string, type?: string) => {
			const { tasks, setMessages, setActiveWorkSpace, setStatus, setTaskTime, setTaskInfo, setTaskRunning } = get();
			if (!taskId) return;

			// record task start time
			setTaskTime(taskId, Date.now());
			const taskInfo = tasks[taskId].taskInfo.filter((task) => task.content !== '')
			setTaskInfo(taskId, taskInfo)
			// Also update taskRunning with the filtered tasks to keep counts consistent
			const taskRunning = tasks[taskId].taskRunning.filter((task) => task.content !== '')
			setTaskRunning(taskId, taskRunning)
			if (!type) {
				await fetchPut(`/task/${project_id}`, {
					task: taskInfo,
				});
				await fetchPost(`/task/${project_id}/start`, {});
				
				setActiveWorkSpace(taskId, 'workflow')
				setStatus(taskId, 'running')
			}
			let messages = [...tasks[taskId].messages]
			const cardTaskIndex = messages.findLastIndex((message) => message.step === 'to_sub_tasks')
			if (cardTaskIndex !== -1) {
				messages[cardTaskIndex] = {
					...messages[cardTaskIndex],
					isConfirm: true,
					taskType: 2,
				}
				setMessages(taskId, messages)
			}
		},
		addTaskInfo() {
			const { tasks, activeTaskId, setTaskInfo } = get()
			if (!activeTaskId) return
			let targetTaskInfo = [...tasks[activeTaskId].taskInfo]
			const newTaskInfo = {
				id: "",
				content: "",
			};
			targetTaskInfo.push(newTaskInfo)
			setTaskInfo(activeTaskId, targetTaskInfo)
		},
		addTerminal(taskId, processTaskId, terminal) {
			if (!processTaskId) return
			const { tasks, setTaskAssigning } = get()
			const taskAssigning = [...tasks[taskId].taskAssigning]
			const taskAssigningIndex = taskAssigning.findIndex((task) => task.tasks.find((task) => task.id === processTaskId))
			if (taskAssigningIndex !== -1) {
				const taskIndex = taskAssigning[taskAssigningIndex].tasks.findIndex((task) => task.id === processTaskId)
				taskAssigning[taskAssigningIndex].tasks[taskIndex].terminal ??= []
				taskAssigning[taskAssigningIndex].tasks[taskIndex].terminal?.push(terminal)
				console.log(taskAssigning[taskAssigningIndex].tasks[taskIndex].terminal)
				setTaskAssigning(taskId, taskAssigning)
			}
		},
		setActiveAsk(taskId, agentName) {
			set((state) => ({
				...state,
				tasks: {
					...state.tasks,
					[taskId]: {
						...state.tasks[taskId],
						activeAsk: agentName,
					},
				},
			}))
		},
		setProgressValue(taskId: string, progressValue: number) {
			set((state) => ({
				...state,
				tasks: {
					...state.tasks,
					[taskId]: {
						...state.tasks[taskId],
						progressValue
					},
				},
			}))
		},
		setIsPending(taskId: string, isPending: boolean) {
			set((state) => ({
				...state,
				tasks: {
					...state.tasks,
					[taskId]: {
						...state.tasks[taskId],
						isPending
					},
				},
			}))
		},
		setActiveWorkSpace(taskId: string, activeWorkSpace: string) {
			set((state) => ({
				...state,
				tasks: {
					...state.tasks,
					[taskId]: {
						...state.tasks[taskId],
						activeWorkSpace
					},
				},
			}))
		},
		setActiveAgent(taskId: string, agent_id: string) {
			console.log('setActiveAgent', taskId, agent_id)

			set((state) => {
				if (state.tasks[taskId]?.activeAgent === agent_id) {
					return state;
				}
				return ({
					...state,
					tasks: {
						...state.tasks,
						[taskId]: {
							...state.tasks[taskId],
							activeAgent: agent_id
						},
					},
				})
			})
		},
		setHasMessages(taskId: string, hasMessages: boolean) {
			set((state) => ({
				...state,
				tasks: {
					...state.tasks,
					[taskId]: {
						...state.tasks[taskId],
						hasMessages
					},
				},
			}))
		},
		setHasAddWorker(taskId: string, hasAddWorker: boolean) {
			set((state) => ({
				...state,
				tasks: {
					...state.tasks,
					[taskId]: {
						...state.tasks[taskId],
						hasAddWorker
					},
				},
			}))
		},
		addFileList(taskId, processTaskId, fileInfo) {
			const { tasks, setTaskAssigning } = get()
			const taskAssigning = [...tasks[taskId].taskAssigning]
			let agentId = ''
			const taskAssigningIndex = taskAssigning.findIndex((agent) => {
				const hasTask = agent.tasks.find((task) => task.id === processTaskId)
				if (hasTask) {
					agentId = agent.agent_id
				}
				return hasTask
			})
			if (taskAssigningIndex !== -1) {
				const taskIndex = taskAssigning[taskAssigningIndex].tasks.findIndex((task) => task.id === processTaskId)
				if (taskIndex !== -1) {
					taskAssigning[taskAssigningIndex].tasks[taskIndex].fileList ??= []
					taskAssigning[taskAssigningIndex].tasks[taskIndex].fileList?.push({ ...fileInfo, agent_id: agentId, task_id: processTaskId })
					setTaskAssigning(taskId, taskAssigning)
				}
			}
		},
		setFileList(taskId, processTaskId, fileList: FileInfo[]) {
			const { tasks, setTaskAssigning } = get()
			const taskAssigning = [...tasks[taskId].taskAssigning]

			const taskAssigningIndex = taskAssigning.findIndex((task) => task.tasks.find((task) => task.id === processTaskId))
			const taskIndex = taskAssigning[taskAssigningIndex].tasks.findIndex((task) => task.id === processTaskId)
			if (taskAssigningIndex !== -1) {
				taskAssigning[taskAssigningIndex].tasks[taskIndex].fileList = [...fileList]
				setTaskAssigning(taskId, taskAssigning)
			}
		},
		updateTaskInfo(index: number, content: string) {
			const { tasks, activeTaskId, setTaskInfo } = get()
			if (!activeTaskId) return
			let targetTaskInfo = [...tasks[activeTaskId].taskInfo]
			if (targetTaskInfo) {
				targetTaskInfo[index].content = content
			}
			setTaskInfo(activeTaskId, targetTaskInfo)
		},
		deleteTaskInfo(index: number) {
			const { tasks, activeTaskId, setTaskInfo } = get()
			if (!activeTaskId) return
			let targetTaskInfo = [...tasks[activeTaskId].taskInfo]

			if (targetTaskInfo) {
				targetTaskInfo.splice(index, 1)
			}
			setTaskInfo(activeTaskId, targetTaskInfo)

		},
		getLastUserMessage() {
			const { activeTaskId, tasks } = get();
			if (!activeTaskId) return null
			return tasks[activeTaskId]?.messages.findLast((message: Message) => message.role === 'user') || null
		},
		setTaskTime(taskId: string, taskTime: number) {
			set((state) => ({
				...state,
				tasks: {
					...state.tasks,
					[taskId]: {
						...state.tasks[taskId],
						taskTime
					},
				},
			}))
		},
		setNuwFileNum(taskId: string, nuwFileNum: number) {
			set((state) => ({
				...state,
				tasks: {
					...state.tasks,
					[taskId]: {
						...state.tasks[taskId],
						nuwFileNum
					},
				},
			}))
		},
		setType(taskId: string, type: string) {
			set((state) => ({
				...state,
				tasks: {
					...state.tasks,
					[taskId]: {
						...state.tasks[taskId],
						type
					},
				},
			}))
		},
		setDelayTime(taskId: string, delayTime: number) {
			set((state) => ({
				...state,
				tasks: {
					...state.tasks,
					[taskId]: {
						...state.tasks[taskId],
						delayTime
					},
				},
			}))
		},
		setElapsed(taskId: string, elapsed: number) {
			set((state) => ({
				...state,
				tasks: {
					...state.tasks,
					[taskId]: {
						...state.tasks[taskId],
						elapsed
					},
				},
			}))
		},
		getFormattedTaskTime(taskId: string) {

			const { tasks } = get();
			if (!taskId || !tasks[taskId]) return "N/A";

			const task = tasks[taskId];
			let taskTime = task.taskTime;
			let elapsed = task.elapsed;
			let time = 0
			// if task is running, compute current time
			if (taskTime !== 0) {
				const currentTime = Date.now()
				time = currentTime - taskTime + elapsed;
			} else {
				time = elapsed;
			}
			const hours = Math.floor(time / 3600000);
			const minutes = Math.floor((time % 3600000) / 60000);
			const seconds = Math.floor((time % 60000) / 1000);
			return `${hours.toString().padStart(2, '0')}:${minutes.toString().padStart(2, '0')}:${seconds.toString().padStart(2, '0')}`;
		},
		addTokens(taskId: string, tokens: number) {
			set((state) => ({
				...state,
				tasks: {
					...state.tasks,
					[taskId]: {
						...state.tasks[taskId],
						tokens: state.tasks[taskId].tokens + tokens
					},
				},
			}))
		},
		getTokens(taskId: string) {
			const { tasks } = get();
			return tasks[taskId]?.tokens ?? 0;
		},
		setSelectedFile(taskId: string, selectedFile: FileInfo | null) {
			set((state) => ({
				...state,
				tasks: {
					...state.tasks,
					[taskId]: {
						...state.tasks[taskId],
						selectedFile: selectedFile,
					},
				},
			}))
		},
		setSnapshots(taskId: string, snapshots: any[]) {
			set((state) => ({
				...state,
				tasks: {
					...state.tasks,
					[taskId]: {
						...state.tasks[taskId],
						snapshots,
					},
				},
			}))
		},
		setSnapshotsTemp(taskId: string, snapshot: any) {
			set((state) => {
				const oldList = state.tasks[taskId]?.snapshotsTemp || [];
				if (oldList.find(item => item.browser_url === snapshot.browser_url)) {
					return state;
				}
				return {
					...state,
					tasks: {
						...state.tasks,
						[taskId]: {
							...state.tasks[taskId],
							snapshotsTemp: [...state.tasks[taskId].snapshotsTemp, snapshot],
						},
					},
				}
			})
		},
		setIsTaskEdit(taskId: string, isTaskEdit: boolean) {
			set((state) => ({
				...state,
				tasks: {
					...state.tasks,
					[taskId]: {
						...state.tasks[taskId],
						isTaskEdit
					},
				},
			}))
		},
		clearTasks: () => {
			const { create } = get()
			console.log('clearTasks')

			window.ipcRenderer.invoke('restart-backend')
				.then((res) => {
					console.log('restart-backend', res)
				})
				.catch((error) => {
					console.error('Error in clearTasks cleanup:', error)
				})


			// Immediately create new task to maintain UI responsiveness
			const newTaskId = create()
			set((state) => ({
				...state,
				tasks: {
					[newTaskId]: {
						...state.tasks[newTaskId],
					},
				},
			}))
		},
<<<<<<< HEAD
		addQueuedMessage(taskId: string, content: string, attaches: File[]) {
=======
		setIsContextExceeded: (taskId, isContextExceeded) => {
>>>>>>> 5864f909
			set((state) => ({
				...state,
				tasks: {
					...state.tasks,
					[taskId]: {
						...state.tasks[taskId],
<<<<<<< HEAD
						queuedMessages: [
							...state.tasks[taskId].queuedMessages,
							{
								id: generateUniqueId(),
								content,
								timestamp: Date.now(),
								attaches: [...attaches]
							}
						]
					},
				},
			}))
		},
		removeQueuedMessage(taskId: string, messageId: string) {
			set((state) => ({
				...state,
				tasks: {
					...state.tasks,
					[taskId]: {
						...state.tasks[taskId],
						queuedMessages: state.tasks[taskId].queuedMessages.filter(m => m.id !== messageId)
					},
				},
			}))
		},
		clearQueuedMessages(taskId: string) {
			set((state) => ({
				...state,
				tasks: {
					...state.tasks,
					[taskId]: {
						...state.tasks[taskId],
						queuedMessages: []
					},
				},
			}))
		},
=======
						isContextExceeded: isContextExceeded,
					},
				},
			}))
		},
		setNextTaskId: (taskId) => {
			set((state) => ({
				...state,
				nextTaskId: taskId,
			}))
		}
>>>>>>> 5864f909
	})
);

const filterMessage = (message: AgentMessage) => {
	if (message.data.toolkit_name?.includes('Search ')) {
		message.data.toolkit_name = 'Search Toolkit'
	}
	if (message.data.method_name?.includes('search')) {
		message.data.method_name = 'search'
	}

	if (message.data.toolkit_name === 'Note Taking Toolkit') {
		message.data.message = message.data.message!.replace(/content='/g, '').replace(/', update=False/g, '').replace(/', update=True/g, '')
	}
	if (message.data.method_name === 'scrape') {
		message.data.message = message.data.message!.replace(/url='/g, '').slice(0, -1)
	}
	return message
}



export const useChatStore = chatStore;

export type VanillaChatStore = ReturnType<typeof chatStore>;

export const getToolStore = () => chatStore().getState();<|MERGE_RESOLUTION|>--- conflicted
+++ resolved
@@ -41,11 +41,7 @@
 	snapshotsTemp: any[];
 	isTakeControl: boolean;
 	isTaskEdit: boolean;
-<<<<<<< HEAD
-	queuedMessages: Array<{ id: string; content: string; timestamp: number; attaches: File[] }>;
-=======
 	isContextExceeded?: boolean;
->>>>>>> 5864f909
 }
 
 export interface ChatStore {
@@ -103,14 +99,8 @@
 	setSnapshotsTemp: (taskId: string, snapshot: any) => void,
 	setIsTaskEdit: (taskId: string, isTaskEdit: boolean) => void,
 	clearTasks: () => void,
-<<<<<<< HEAD
-	addQueuedMessage: (taskId: string, content: string, attaches: File[]) => void;
-	removeQueuedMessage: (taskId: string, messageId: string) => void;
-	clearQueuedMessages: (taskId: string) => void;
-=======
 	setIsContextExceeded: (taskId: string, isContextExceeded: boolean) => void;
 	setNextTaskId: (taskId: string | null) => void;
->>>>>>> 5864f909
 }
 
 
@@ -160,10 +150,6 @@
 						snapshotsTemp: [],
 						isTakeControl: false,
 						isTaskEdit: false,
-<<<<<<< HEAD
-						queuedMessages: []
-=======
->>>>>>> 5864f909
 					},
 				}
 			}))
@@ -2032,56 +2018,13 @@
 				},
 			}))
 		},
-<<<<<<< HEAD
-		addQueuedMessage(taskId: string, content: string, attaches: File[]) {
-=======
 		setIsContextExceeded: (taskId, isContextExceeded) => {
->>>>>>> 5864f909
-			set((state) => ({
-				...state,
-				tasks: {
-					...state.tasks,
-					[taskId]: {
-						...state.tasks[taskId],
-<<<<<<< HEAD
-						queuedMessages: [
-							...state.tasks[taskId].queuedMessages,
-							{
-								id: generateUniqueId(),
-								content,
-								timestamp: Date.now(),
-								attaches: [...attaches]
-							}
-						]
-					},
-				},
-			}))
-		},
-		removeQueuedMessage(taskId: string, messageId: string) {
-			set((state) => ({
-				...state,
-				tasks: {
-					...state.tasks,
-					[taskId]: {
-						...state.tasks[taskId],
-						queuedMessages: state.tasks[taskId].queuedMessages.filter(m => m.id !== messageId)
-					},
-				},
-			}))
-		},
-		clearQueuedMessages(taskId: string) {
-			set((state) => ({
-				...state,
-				tasks: {
-					...state.tasks,
-					[taskId]: {
-						...state.tasks[taskId],
-						queuedMessages: []
-					},
-				},
-			}))
-		},
-=======
+			set((state) => ({
+				...state,
+				tasks: {
+					...state.tasks,
+					[taskId]: {
+						...state.tasks[taskId],
 						isContextExceeded: isContextExceeded,
 					},
 				},
@@ -2093,7 +2036,6 @@
 				nextTaskId: taskId,
 			}))
 		}
->>>>>>> 5864f909
 	})
 );
 
