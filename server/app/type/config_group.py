from enum import Enum


class ConfigGroup(str, Enum):
    WHATSAPP = "WhatsApp"
    TWITTER = "X(Twitter)"
    LINKEDIN = "LinkedIn"
    REDDIT = "Reddit"
    SLACK = "Slack"
    NOTION = "Notion"
    GOOGLE_SUITE = "GoogleSuite"
    DISCORD = "Discord"
    SEARCH = "Search"
    AUDIO_ANALYSIS = "Audio Analysis"
    CODE_EXECUTION = "Code Execution"
    CRAW4AI = "Craw4ai"
    DALLE = "Dalle"
    EDGEONE_PAGES_MCP = "Edgeone Pages MCP"
    EXCEL = "Excel"
    FILE_WRITE = "File Write"
    GITHUB = "Github"
    GOOGLE_CALENDAR = "Google Calendar"
    GOOGLE_GMAIL = "Google Gmail"
    GOOGLE_DRIVE_MCP = "Google Drive MCP"
<<<<<<< HEAD
    GOOGLE_GMAIL = "Google Gmail"
=======
    GOOGLE_GMAIL_MCP = "Google Gmail"
>>>>>>> 9e6168e9
    IMAGE_ANALYSIS = "Image Analysis"
    MCP_SEARCH = "MCP Search"
    PPTX = "PPTX"
    TERMINAL = "Terminal"

    @classmethod
    def get_all_values(cls) -> list[str]:
        return [group.value for group in cls]

    @classmethod
    def is_valid_group(cls, group: str) -> bool:
        try:
            cls(group)
            return True
        except ValueError:
            return False
<|MERGE_RESOLUTION|>--- conflicted
+++ resolved
@@ -1,45 +1,41 @@
-from enum import Enum
-
-
-class ConfigGroup(str, Enum):
-    WHATSAPP = "WhatsApp"
-    TWITTER = "X(Twitter)"
-    LINKEDIN = "LinkedIn"
-    REDDIT = "Reddit"
-    SLACK = "Slack"
-    NOTION = "Notion"
-    GOOGLE_SUITE = "GoogleSuite"
-    DISCORD = "Discord"
-    SEARCH = "Search"
-    AUDIO_ANALYSIS = "Audio Analysis"
-    CODE_EXECUTION = "Code Execution"
-    CRAW4AI = "Craw4ai"
-    DALLE = "Dalle"
-    EDGEONE_PAGES_MCP = "Edgeone Pages MCP"
-    EXCEL = "Excel"
-    FILE_WRITE = "File Write"
-    GITHUB = "Github"
-    GOOGLE_CALENDAR = "Google Calendar"
-    GOOGLE_GMAIL = "Google Gmail"
-    GOOGLE_DRIVE_MCP = "Google Drive MCP"
-<<<<<<< HEAD
-    GOOGLE_GMAIL = "Google Gmail"
-=======
-    GOOGLE_GMAIL_MCP = "Google Gmail"
->>>>>>> 9e6168e9
-    IMAGE_ANALYSIS = "Image Analysis"
-    MCP_SEARCH = "MCP Search"
-    PPTX = "PPTX"
-    TERMINAL = "Terminal"
-
-    @classmethod
-    def get_all_values(cls) -> list[str]:
-        return [group.value for group in cls]
-
-    @classmethod
-    def is_valid_group(cls, group: str) -> bool:
-        try:
-            cls(group)
-            return True
-        except ValueError:
-            return False
+from enum import Enum
+
+
+class ConfigGroup(str, Enum):
+    WHATSAPP = "WhatsApp"
+    TWITTER = "X(Twitter)"
+    LINKEDIN = "LinkedIn"
+    REDDIT = "Reddit"
+    SLACK = "Slack"
+    NOTION = "Notion"
+    GOOGLE_SUITE = "GoogleSuite"
+    DISCORD = "Discord"
+    SEARCH = "Search"
+    AUDIO_ANALYSIS = "Audio Analysis"
+    CODE_EXECUTION = "Code Execution"
+    CRAW4AI = "Craw4ai"
+    DALLE = "Dalle"
+    EDGEONE_PAGES_MCP = "Edgeone Pages MCP"
+    EXCEL = "Excel"
+    FILE_WRITE = "File Write"
+    GITHUB = "Github"
+    GOOGLE_CALENDAR = "Google Calendar"
+    GOOGLE_GMAIL = "Google Gmail"
+    GOOGLE_DRIVE_MCP = "Google Drive MCP"
+    GOOGLE_GMAIL_MCP = "Google Gmail"
+    IMAGE_ANALYSIS = "Image Analysis"
+    MCP_SEARCH = "MCP Search"
+    PPTX = "PPTX"
+    TERMINAL = "Terminal"
+
+    @classmethod
+    def get_all_values(cls) -> list[str]:
+        return [group.value for group in cls]
+
+    @classmethod
+    def is_valid_group(cls, group: str) -> bool:
+        try:
+            cls(group)
+            return True
+        except ValueError:
+            return False