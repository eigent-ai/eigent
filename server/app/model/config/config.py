from sqlmodel import Field, SQLModel, UniqueConstraint
from app.model.abstract.model import AbstractModel, DefaultTimes
from app.type.config_group import ConfigGroup


class Config(AbstractModel, DefaultTimes, table=True):
    __table_args__ = (UniqueConstraint("user_id", "config_name", name="uix_user_id_config_name"),)
    id: int | None = Field(default=None, primary_key=True)
    user_id: int = Field(nullable=False, index=True)
    config_name: str = Field(nullable=False)
    config_value: str = Field(nullable=False, default=None)
    config_group: str = Field(nullable=False, index=True)


class ConfigCreate(SQLModel):
    config_name: str
    config_value: str
    config_group: ConfigGroup


class ConfigUpdate(SQLModel):
    config_name: str
    config_value: str
    config_group: ConfigGroup


class ConfigOut(SQLModel):
    id: int
    user_id: int
    config_name: str
    config_value: str
    config_group: ConfigGroup


class ConfigInfo:
    configs: dict = {
        # "model_platform": {"env_vars": ["api_key"]},
        # ConfigGroup.GOOGLE_SUITE.value: {
        #     "env_vars": [],
        #     "toolkit": "",
        # },
        ConfigGroup.SLACK.value: {
            "env_vars": ["SLACK_BOT_TOKEN"],
            "toolkit": "slack_toolkit",
        },
        ConfigGroup.NOTION.value: {
            "env_vars": ["MCP_REMOTE_CONFIG_DIR"],
            "toolkit": "notion_mcp_toolkit",
        },
        ConfigGroup.TWITTER.value: {
            "env_vars": [
                "TWITTER_CONSUMER_KEY",
                "TWITTER_CONSUMER_SECRET",
                "TWITTER_ACCESS_TOKEN",
                "TWITTER_ACCESS_TOKEN_SECRET",
            ],
            "toolkit": "twitter_toolkit",
        },
        ConfigGroup.WHATSAPP.value: {
            "env_vars": ["WHATSAPP_ACCESS_TOKEN", "WHATSAPP_PHONE_NUMBER_ID"],
            "toolkit": "whatsapp_toolkit",
        },
        ConfigGroup.LINKEDIN.value: {
            "env_vars": ["LINKEDIN_ACCESS_TOKEN"],
            "toolkit": "linkedin_toolkit",
        },
        ConfigGroup.REDDIT.value: {
            "env_vars": [
                "REDDIT_CLIENT_ID",
                "REDDIT_CLIENT_SECRET",
                "REDDIT_USER_AGENT",
            ],
            "toolkit": "reddit_toolkit",
        },
        # ConfigGroup.DISCORD.value: {
        #     "env_vars": ["DISCORD_BOT_TOKEN"],
        #     "toolkit": "discord_toolkit",
        # },
        ConfigGroup.SEARCH.value: {
            "env_vars": ["GOOGLE_API_KEY", "SEARCH_ENGINE_ID", "EXA_API_KEY"],
            "toolkit": "search_toolkit",
        },
        ConfigGroup.AUDIO_ANALYSIS.value: {
            "env_vars": [],
            "toolkit": "audio_analysis_toolkit",
        },
        ConfigGroup.CODE_EXECUTION.value: {
            "env_vars": [],
            "toolkit": "code_execution_toolkit",
        },
        ConfigGroup.CRAW4AI.value: {
            "env_vars": [],
            "toolkit": "craw4ai_toolkit",
        },
        ConfigGroup.DALLE.value: {
            "env_vars": [],
            "toolkit": "dalle_toolkit",
        },
        ConfigGroup.EDGEONE_PAGES_MCP.value: {
            "env_vars": [],
            "toolkit": "edgeone_pages_mcp_toolkit",
        },
        ConfigGroup.EXCEL.value: {
            "env_vars": [],
            "toolkit": "excel_toolkit",
        },
        ConfigGroup.FILE_WRITE.value: {
            "env_vars": [],
            "toolkit": "file_write_toolkit",
        },
        ConfigGroup.GITHUB.value: {
            "env_vars": ["GITHUB_TOKEN"],
            "toolkit": "github_toolkit",
        },
        ConfigGroup.GOOGLE_CALENDAR.value: {
            "env_vars": [
                "GOOGLE_CLIENT_ID",
                "GOOGLE_CLIENT_SECRET",
                "GOOGLE_REFRESH_TOKEN",
            ],
            "toolkit": "google_calendar_toolkit",
        },
        ConfigGroup.GOOGLE_GMAIL.value: {
            "env_vars": [
                "GOOGLE_CLIENT_ID",
                "GOOGLE_CLIENT_SECRET",
                "GOOGLE_REFRESH_TOKEN",
            ],
            "toolkit": "google_gmail_native_toolkit",
        },
        ConfigGroup.GOOGLE_DRIVE_MCP.value: {
            "env_vars": [],
            "toolkit": "google_drive_mcp_toolkit",
        },
<<<<<<< HEAD
        ConfigGroup.GOOGLE_GMAIL.value: {
            "env_vars": ["GOOGLE_CLIENT_ID", "GOOGLE_CLIENT_SECRET", "GOOGLE_REFRESH_TOKEN"],
            "toolkit": "google_gmail_toolkit",
=======
        ConfigGroup.GOOGLE_GMAIL_MCP.value: {
            "env_vars": ["GOOGLE_CLIENT_ID", "GOOGLE_CLIENT_SECRET", "GOOGLE_REFRESH_TOKEN"],
            "toolkit": "google_gmail_native_toolkit",
>>>>>>> 9e6168e9
        },
        ConfigGroup.IMAGE_ANALYSIS.value: {
            "env_vars": [],
            "toolkit": "image_analysis_toolkit",
        },
        ConfigGroup.MCP_SEARCH.value: {
            "env_vars": [],
            "toolkit": "mcp_search_toolkit",
        },
        ConfigGroup.PPTX.value: {
            "env_vars": [],
            "toolkit": "pptx_toolkit",
        },
    }

    @classmethod
    def getinfo(cls):
        return cls.configs

    @classmethod
    def is_valid_group(cls, group: str) -> bool:
        return group in cls.configs

    @classmethod
    def get_group_env_vars(cls, group: str) -> list[str]:
        if not cls.is_valid_group(group):
            raise KeyError(f"Invalid group: {group}")
        return cls.configs[group]["env_vars"]

    @classmethod
    def is_valid_env_var(cls, group: str, env_var: str) -> bool:
        if not cls.is_valid_group(group):
            return False
        return env_var in cls.configs[group]["env_vars"]

    @classmethod
    def validate_env_vars(cls, group: str, env_vars: list[str]) -> tuple[bool, list[str]]:
        if not cls.is_valid_group(group):
            return False, env_vars

        valid_vars = cls.configs[group]["env_vars"]
        invalid_vars = [var for var in env_vars if var not in valid_vars]

        return len(invalid_vars) == 0, invalid_vars
<|MERGE_RESOLUTION|>--- conflicted
+++ resolved
@@ -1,187 +1,181 @@
-from sqlmodel import Field, SQLModel, UniqueConstraint
-from app.model.abstract.model import AbstractModel, DefaultTimes
-from app.type.config_group import ConfigGroup
-
-
-class Config(AbstractModel, DefaultTimes, table=True):
-    __table_args__ = (UniqueConstraint("user_id", "config_name", name="uix_user_id_config_name"),)
-    id: int | None = Field(default=None, primary_key=True)
-    user_id: int = Field(nullable=False, index=True)
-    config_name: str = Field(nullable=False)
-    config_value: str = Field(nullable=False, default=None)
-    config_group: str = Field(nullable=False, index=True)
-
-
-class ConfigCreate(SQLModel):
-    config_name: str
-    config_value: str
-    config_group: ConfigGroup
-
-
-class ConfigUpdate(SQLModel):
-    config_name: str
-    config_value: str
-    config_group: ConfigGroup
-
-
-class ConfigOut(SQLModel):
-    id: int
-    user_id: int
-    config_name: str
-    config_value: str
-    config_group: ConfigGroup
-
-
-class ConfigInfo:
-    configs: dict = {
-        # "model_platform": {"env_vars": ["api_key"]},
-        # ConfigGroup.GOOGLE_SUITE.value: {
-        #     "env_vars": [],
-        #     "toolkit": "",
-        # },
-        ConfigGroup.SLACK.value: {
-            "env_vars": ["SLACK_BOT_TOKEN"],
-            "toolkit": "slack_toolkit",
-        },
-        ConfigGroup.NOTION.value: {
-            "env_vars": ["MCP_REMOTE_CONFIG_DIR"],
-            "toolkit": "notion_mcp_toolkit",
-        },
-        ConfigGroup.TWITTER.value: {
-            "env_vars": [
-                "TWITTER_CONSUMER_KEY",
-                "TWITTER_CONSUMER_SECRET",
-                "TWITTER_ACCESS_TOKEN",
-                "TWITTER_ACCESS_TOKEN_SECRET",
-            ],
-            "toolkit": "twitter_toolkit",
-        },
-        ConfigGroup.WHATSAPP.value: {
-            "env_vars": ["WHATSAPP_ACCESS_TOKEN", "WHATSAPP_PHONE_NUMBER_ID"],
-            "toolkit": "whatsapp_toolkit",
-        },
-        ConfigGroup.LINKEDIN.value: {
-            "env_vars": ["LINKEDIN_ACCESS_TOKEN"],
-            "toolkit": "linkedin_toolkit",
-        },
-        ConfigGroup.REDDIT.value: {
-            "env_vars": [
-                "REDDIT_CLIENT_ID",
-                "REDDIT_CLIENT_SECRET",
-                "REDDIT_USER_AGENT",
-            ],
-            "toolkit": "reddit_toolkit",
-        },
-        # ConfigGroup.DISCORD.value: {
-        #     "env_vars": ["DISCORD_BOT_TOKEN"],
-        #     "toolkit": "discord_toolkit",
-        # },
-        ConfigGroup.SEARCH.value: {
-            "env_vars": ["GOOGLE_API_KEY", "SEARCH_ENGINE_ID", "EXA_API_KEY"],
-            "toolkit": "search_toolkit",
-        },
-        ConfigGroup.AUDIO_ANALYSIS.value: {
-            "env_vars": [],
-            "toolkit": "audio_analysis_toolkit",
-        },
-        ConfigGroup.CODE_EXECUTION.value: {
-            "env_vars": [],
-            "toolkit": "code_execution_toolkit",
-        },
-        ConfigGroup.CRAW4AI.value: {
-            "env_vars": [],
-            "toolkit": "craw4ai_toolkit",
-        },
-        ConfigGroup.DALLE.value: {
-            "env_vars": [],
-            "toolkit": "dalle_toolkit",
-        },
-        ConfigGroup.EDGEONE_PAGES_MCP.value: {
-            "env_vars": [],
-            "toolkit": "edgeone_pages_mcp_toolkit",
-        },
-        ConfigGroup.EXCEL.value: {
-            "env_vars": [],
-            "toolkit": "excel_toolkit",
-        },
-        ConfigGroup.FILE_WRITE.value: {
-            "env_vars": [],
-            "toolkit": "file_write_toolkit",
-        },
-        ConfigGroup.GITHUB.value: {
-            "env_vars": ["GITHUB_TOKEN"],
-            "toolkit": "github_toolkit",
-        },
-        ConfigGroup.GOOGLE_CALENDAR.value: {
-            "env_vars": [
-                "GOOGLE_CLIENT_ID",
-                "GOOGLE_CLIENT_SECRET",
-                "GOOGLE_REFRESH_TOKEN",
-            ],
-            "toolkit": "google_calendar_toolkit",
-        },
-        ConfigGroup.GOOGLE_GMAIL.value: {
-            "env_vars": [
-                "GOOGLE_CLIENT_ID",
-                "GOOGLE_CLIENT_SECRET",
-                "GOOGLE_REFRESH_TOKEN",
-            ],
-            "toolkit": "google_gmail_native_toolkit",
-        },
-        ConfigGroup.GOOGLE_DRIVE_MCP.value: {
-            "env_vars": [],
-            "toolkit": "google_drive_mcp_toolkit",
-        },
-<<<<<<< HEAD
-        ConfigGroup.GOOGLE_GMAIL.value: {
-            "env_vars": ["GOOGLE_CLIENT_ID", "GOOGLE_CLIENT_SECRET", "GOOGLE_REFRESH_TOKEN"],
-            "toolkit": "google_gmail_toolkit",
-=======
-        ConfigGroup.GOOGLE_GMAIL_MCP.value: {
-            "env_vars": ["GOOGLE_CLIENT_ID", "GOOGLE_CLIENT_SECRET", "GOOGLE_REFRESH_TOKEN"],
-            "toolkit": "google_gmail_native_toolkit",
->>>>>>> 9e6168e9
-        },
-        ConfigGroup.IMAGE_ANALYSIS.value: {
-            "env_vars": [],
-            "toolkit": "image_analysis_toolkit",
-        },
-        ConfigGroup.MCP_SEARCH.value: {
-            "env_vars": [],
-            "toolkit": "mcp_search_toolkit",
-        },
-        ConfigGroup.PPTX.value: {
-            "env_vars": [],
-            "toolkit": "pptx_toolkit",
-        },
-    }
-
-    @classmethod
-    def getinfo(cls):
-        return cls.configs
-
-    @classmethod
-    def is_valid_group(cls, group: str) -> bool:
-        return group in cls.configs
-
-    @classmethod
-    def get_group_env_vars(cls, group: str) -> list[str]:
-        if not cls.is_valid_group(group):
-            raise KeyError(f"Invalid group: {group}")
-        return cls.configs[group]["env_vars"]
-
-    @classmethod
-    def is_valid_env_var(cls, group: str, env_var: str) -> bool:
-        if not cls.is_valid_group(group):
-            return False
-        return env_var in cls.configs[group]["env_vars"]
-
-    @classmethod
-    def validate_env_vars(cls, group: str, env_vars: list[str]) -> tuple[bool, list[str]]:
-        if not cls.is_valid_group(group):
-            return False, env_vars
-
-        valid_vars = cls.configs[group]["env_vars"]
-        invalid_vars = [var for var in env_vars if var not in valid_vars]
-
-        return len(invalid_vars) == 0, invalid_vars
+from sqlmodel import Field, SQLModel, UniqueConstraint
+from app.model.abstract.model import AbstractModel, DefaultTimes
+from app.type.config_group import ConfigGroup
+
+
+class Config(AbstractModel, DefaultTimes, table=True):
+    __table_args__ = (UniqueConstraint("user_id", "config_name", name="uix_user_id_config_name"),)
+    id: int | None = Field(default=None, primary_key=True)
+    user_id: int = Field(nullable=False, index=True)
+    config_name: str = Field(nullable=False)
+    config_value: str = Field(nullable=False, default=None)
+    config_group: str = Field(nullable=False, index=True)
+
+
+class ConfigCreate(SQLModel):
+    config_name: str
+    config_value: str
+    config_group: ConfigGroup
+
+
+class ConfigUpdate(SQLModel):
+    config_name: str
+    config_value: str
+    config_group: ConfigGroup
+
+
+class ConfigOut(SQLModel):
+    id: int
+    user_id: int
+    config_name: str
+    config_value: str
+    config_group: ConfigGroup
+
+
+class ConfigInfo:
+    configs: dict = {
+        # "model_platform": {"env_vars": ["api_key"]},
+        # ConfigGroup.GOOGLE_SUITE.value: {
+        #     "env_vars": [],
+        #     "toolkit": "",
+        # },
+        ConfigGroup.SLACK.value: {
+            "env_vars": ["SLACK_BOT_TOKEN"],
+            "toolkit": "slack_toolkit",
+        },
+        ConfigGroup.NOTION.value: {
+            "env_vars": ["MCP_REMOTE_CONFIG_DIR"],
+            "toolkit": "notion_mcp_toolkit",
+        },
+        ConfigGroup.TWITTER.value: {
+            "env_vars": [
+                "TWITTER_CONSUMER_KEY",
+                "TWITTER_CONSUMER_SECRET",
+                "TWITTER_ACCESS_TOKEN",
+                "TWITTER_ACCESS_TOKEN_SECRET",
+            ],
+            "toolkit": "twitter_toolkit",
+        },
+        ConfigGroup.WHATSAPP.value: {
+            "env_vars": ["WHATSAPP_ACCESS_TOKEN", "WHATSAPP_PHONE_NUMBER_ID"],
+            "toolkit": "whatsapp_toolkit",
+        },
+        ConfigGroup.LINKEDIN.value: {
+            "env_vars": ["LINKEDIN_ACCESS_TOKEN"],
+            "toolkit": "linkedin_toolkit",
+        },
+        ConfigGroup.REDDIT.value: {
+            "env_vars": [
+                "REDDIT_CLIENT_ID",
+                "REDDIT_CLIENT_SECRET",
+                "REDDIT_USER_AGENT",
+            ],
+            "toolkit": "reddit_toolkit",
+        },
+        # ConfigGroup.DISCORD.value: {
+        #     "env_vars": ["DISCORD_BOT_TOKEN"],
+        #     "toolkit": "discord_toolkit",
+        # },
+        ConfigGroup.SEARCH.value: {
+            "env_vars": ["GOOGLE_API_KEY", "SEARCH_ENGINE_ID", "EXA_API_KEY"],
+            "toolkit": "search_toolkit",
+        },
+        ConfigGroup.AUDIO_ANALYSIS.value: {
+            "env_vars": [],
+            "toolkit": "audio_analysis_toolkit",
+        },
+        ConfigGroup.CODE_EXECUTION.value: {
+            "env_vars": [],
+            "toolkit": "code_execution_toolkit",
+        },
+        ConfigGroup.CRAW4AI.value: {
+            "env_vars": [],
+            "toolkit": "craw4ai_toolkit",
+        },
+        ConfigGroup.DALLE.value: {
+            "env_vars": [],
+            "toolkit": "dalle_toolkit",
+        },
+        ConfigGroup.EDGEONE_PAGES_MCP.value: {
+            "env_vars": [],
+            "toolkit": "edgeone_pages_mcp_toolkit",
+        },
+        ConfigGroup.EXCEL.value: {
+            "env_vars": [],
+            "toolkit": "excel_toolkit",
+        },
+        ConfigGroup.FILE_WRITE.value: {
+            "env_vars": [],
+            "toolkit": "file_write_toolkit",
+        },
+        ConfigGroup.GITHUB.value: {
+            "env_vars": ["GITHUB_TOKEN"],
+            "toolkit": "github_toolkit",
+        },
+        ConfigGroup.GOOGLE_CALENDAR.value: {
+            "env_vars": [
+                "GOOGLE_CLIENT_ID",
+                "GOOGLE_CLIENT_SECRET",
+                "GOOGLE_REFRESH_TOKEN",
+            ],
+            "toolkit": "google_calendar_toolkit",
+        },
+        ConfigGroup.GOOGLE_GMAIL.value: {
+            "env_vars": [
+                "GOOGLE_CLIENT_ID",
+                "GOOGLE_CLIENT_SECRET",
+                "GOOGLE_REFRESH_TOKEN",
+            ],
+            "toolkit": "google_gmail_native_toolkit",
+        },
+        ConfigGroup.GOOGLE_DRIVE_MCP.value: {
+            "env_vars": [],
+            "toolkit": "google_drive_mcp_toolkit",
+        },
+        ConfigGroup.GOOGLE_GMAIL_MCP.value: {
+            "env_vars": ["GOOGLE_CLIENT_ID", "GOOGLE_CLIENT_SECRET", "GOOGLE_REFRESH_TOKEN"],
+            "toolkit": "google_gmail_native_toolkit",
+        },
+        ConfigGroup.IMAGE_ANALYSIS.value: {
+            "env_vars": [],
+            "toolkit": "image_analysis_toolkit",
+        },
+        ConfigGroup.MCP_SEARCH.value: {
+            "env_vars": [],
+            "toolkit": "mcp_search_toolkit",
+        },
+        ConfigGroup.PPTX.value: {
+            "env_vars": [],
+            "toolkit": "pptx_toolkit",
+        },
+    }
+
+    @classmethod
+    def getinfo(cls):
+        return cls.configs
+
+    @classmethod
+    def is_valid_group(cls, group: str) -> bool:
+        return group in cls.configs
+
+    @classmethod
+    def get_group_env_vars(cls, group: str) -> list[str]:
+        if not cls.is_valid_group(group):
+            raise KeyError(f"Invalid group: {group}")
+        return cls.configs[group]["env_vars"]
+
+    @classmethod
+    def is_valid_env_var(cls, group: str, env_var: str) -> bool:
+        if not cls.is_valid_group(group):
+            return False
+        return env_var in cls.configs[group]["env_vars"]
+
+    @classmethod
+    def validate_env_vars(cls, group: str, env_vars: list[str]) -> tuple[bool, list[str]]:
+        if not cls.is_valid_group(group):
+            return False, env_vars
+
+        valid_vars = cls.configs[group]["env_vars"]
+        invalid_vars = [var for var in env_vars if var not in valid_vars]
+
+        return len(invalid_vars) == 0, invalid_vars