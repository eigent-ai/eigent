--- conflicted
+++ resolved
@@ -1027,14 +1027,8 @@
   fileReader = new FileReader(win);
   webViewManager = new WebViewManager(win, browser_port);
 
-<<<<<<< HEAD
-  // create multiple webviews
-  log.info(`[PROJECT BROWSER] Creating WebViews with partition: persist:user_login`);
-  for (let i = 1; i <= 8; i++) {
-=======
   // create initial webviews (reduced from 8 to 3)
   for (let i = 1; i <= 3; i++) {
->>>>>>> bf8fc900
     webViewManager.createWebview(i === 1 ? undefined : i.toString());
   }
   log.info('[PROJECT BROWSER] WebViewManager initialized with webviews');
@@ -1471,90 +1465,83 @@
 app.on('before-quit', async (event) => {
   log.info('before-quit');
   log.info('quit python_process.pid: ' + python_process?.pid);
-<<<<<<< HEAD
-
-  // Sync browser profile back to profile_user_login
-  if (browserProfilePaths) {
-    const { sourceProfile, targetProfile } = browserProfilePaths;
-    try {
-      log.info('[PROFILE SYNC] Syncing browser profile from target back to source...');
-      log.info('[PROFILE SYNC] Source:', sourceProfile);
-      log.info('[PROFILE SYNC] Target:', targetProfile);
-
-      // Check if target profile exists and has data
-      if (fs.existsSync(targetProfile)) {
-        const partitionPath = path.join(targetProfile, 'Partitions', 'user_login');
-
-        if (fs.existsSync(partitionPath)) {
-          // Ensure source profile directories exist
-          const sourcePartitionPath = path.join(sourceProfile, 'Partitions', 'user_login');
-          if (!fs.existsSync(sourcePartitionPath)) {
-            fs.mkdirSync(sourcePartitionPath, { recursive: true });
-          }
-
-          // Copy Partitions directory back to source (this contains login data)
-          const sourcePartitionsDir = path.join(sourceProfile, 'Partitions');
-          const targetPartitionsDir = path.join(targetProfile, 'Partitions');
-
-          if (fs.existsSync(targetPartitionsDir)) {
-            // Remove old source partitions and replace with new
-            if (fs.existsSync(sourcePartitionsDir)) {
-              fs.rmSync(sourcePartitionsDir, { recursive: true, force: true });
+
+  // Prevent default quit to ensure cleanup completes
+  event.preventDefault();
+
+  try {
+    // Sync browser profile back to profile_user_login
+    if (browserProfilePaths) {
+      const { sourceProfile, targetProfile } = browserProfilePaths;
+      try {
+        log.info('[PROFILE SYNC] Syncing browser profile from target back to source...');
+        log.info('[PROFILE SYNC] Source:', sourceProfile);
+        log.info('[PROFILE SYNC] Target:', targetProfile);
+
+        // Check if target profile exists and has data
+        if (fs.existsSync(targetProfile)) {
+          const partitionPath = path.join(targetProfile, 'Partitions', 'user_login');
+
+          if (fs.existsSync(partitionPath)) {
+            // Ensure source profile directories exist
+            const sourcePartitionPath = path.join(sourceProfile, 'Partitions', 'user_login');
+            if (!fs.existsSync(sourcePartitionPath)) {
+              fs.mkdirSync(sourcePartitionPath, { recursive: true });
             }
 
-            // Copy new partitions
-            fs.cpSync(targetPartitionsDir, sourcePartitionsDir, { recursive: true });
-            log.info('[PROFILE SYNC] Successfully synced browser profile back to source');
-
-            // Log partition size for verification
-            const files = fs.readdirSync(sourcePartitionPath);
-            log.info(`[PROFILE SYNC] Source partition now contains ${files.length} files`);
-            if (files.includes('Cookies')) {
-              const cookieStat = fs.statSync(path.join(sourcePartitionPath, 'Cookies'));
-              log.info(`[PROFILE SYNC] Cookies file size: ${cookieStat.size} bytes`);
+            // Copy Partitions directory back to source (this contains login data)
+            const sourcePartitionsDir = path.join(sourceProfile, 'Partitions');
+            const targetPartitionsDir = path.join(targetProfile, 'Partitions');
+
+            if (fs.existsSync(targetPartitionsDir)) {
+              // Remove old source partitions and replace with new
+              if (fs.existsSync(sourcePartitionsDir)) {
+                fs.rmSync(sourcePartitionsDir, { recursive: true, force: true });
+              }
+
+              // Copy new partitions
+              fs.cpSync(targetPartitionsDir, sourcePartitionsDir, { recursive: true });
+              log.info('[PROFILE SYNC] Successfully synced browser profile back to source');
+
+              // Log partition size for verification
+              const files = fs.readdirSync(sourcePartitionPath);
+              log.info(`[PROFILE SYNC] Source partition now contains ${files.length} files`);
+              if (files.includes('Cookies')) {
+                const cookieStat = fs.statSync(path.join(sourcePartitionPath, 'Cookies'));
+                log.info(`[PROFILE SYNC] Cookies file size: ${cookieStat.size} bytes`);
+              }
             }
           }
         }
-      }
-    } catch (error) {
-      log.error('[PROFILE SYNC] Failed to sync profile:', error);
-    }
-  }
-
-  if (win) {
-    win.destroy();
-  }
-  await cleanupPythonProcess();
-=======
-  
-  // Prevent default quit to ensure cleanup completes
-  event.preventDefault();
-  
-  try {
+      } catch (error) {
+        log.error('[PROFILE SYNC] Failed to sync profile:', error);
+      }
+    }
+
     // Clean up resources
     if (webViewManager) {
       webViewManager.destroy();
       webViewManager = null;
     }
-    
+
     if (win && !win.isDestroyed()) {
       win.destroy();
       win = null;
     }
-    
+
     // Wait for Python process cleanup
     await cleanupPythonProcess();
-    
+
     // Clean up file reader if exists
     if (fileReader) {
       fileReader = null;
     }
-    
+
     // Clear any remaining timeouts/intervals
     if (global.gc) {
       global.gc();
     }
-    
+
     log.info('All cleanup completed, exiting...');
   } catch (error) {
     log.error('Error during cleanup:', error);
@@ -1562,5 +1549,4 @@
     // Force quit after cleanup
     app.exit(0);
   }
->>>>>>> bf8fc900
 });
