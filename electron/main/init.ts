--- conflicted
+++ resolved
@@ -184,11 +184,8 @@
         SERVER_URL: "https://dev.eigent.ai/api",
         PYTHONIOENCODING: 'utf-8',
         PYTHONUNBUFFERED: '1',
-<<<<<<< HEAD
         UV_PROJECT_ENVIRONMENT: resolvedVenvPath,
         VIRTUAL_ENV: resolvedVenvPath,
-=======
->>>>>>> 9e6168e9
         npm_config_cache: npmCacheDir,
     }
 
