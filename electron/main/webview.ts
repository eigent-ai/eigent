import { ipcMain, WebContentsView, BrowserWindow } from 'electron'

interface WebViewInfo {
  id: string
  view: WebContentsView
  initialUrl: string
  currentUrl: string
  isActive: boolean
  isShow: boolean
}

interface Size {
  x: number
  y: number
  width: number
  height: number
}

export class WebViewManager {
  private webViews = new Map<string, WebViewInfo>()
  private win: BrowserWindow | null = null
  private size: Size = { x: 0, y: 0, width: 0, height: 0 }
<<<<<<< HEAD
  private browserPort: number
  
  constructor(window: BrowserWindow, browserPort: number = 9222) {
=======
  private maxInactiveWebviews = 5
  private lastCleanupTime = Date.now()
  
  constructor(window: BrowserWindow) {
>>>>>>> bf8fc900
    this.win = window
    this.browserPort = browserPort
  }

  // Remove automatic IPC handler registration from constructor
  // IPC handlers should be registered once in the main process

  public async captureWebview(webviewId: string) {
    const webContents = this.webViews.get(webviewId);
    if (!webContents) return null;

    const image = await webContents.view.webContents.capturePage();
    const jpegBuffer = image.toJPEG(10);
    return 'data:image/jpeg;base64,' + jpegBuffer.toString('base64');
  }

  public setSize(size: Size) {
    this.size = size
    this.webViews.forEach((webview) => {
      if (webview.isActive && webview.isShow) {
        this.changeViewSize(webview.id, size)
      }
    })
  }

  public getActiveWebview() {
    const activeWebviews = Array.from(this.webViews.values()).filter(webview => webview.isActive)

    return activeWebviews.map(webview => webview.id)
  }



  public async createWebview(id: string = '1', url: string = 'about:blank?use=0') {
    try {
      // If webview with this id already exists, return error
      if (this.webViews.has(id)) {
        return { success: false, error: `Webview with id ${id} already exists` }
      }
      const view = new WebContentsView({
        webPreferences: {
          // Use a separate session partition for webviews to isolate storage from main window
          // This ensures clearing webview storage won't affect main window's auth data
          partition: 'persist:agent-webview',
          nodeIntegration: false,
          contextIsolation: true,
<<<<<<< HEAD
          partition: 'persist:user_login',  // 使用与 tool_controller.py 相同的 partition
=======
          backgroundThrottling: true,
          offscreen: false,
          sandbox: true,
          disableBlinkFeatures: 'Accelerated2dCanvas',
          enableBlinkFeatures: 'IdleDetection',
          autoplayPolicy: 'document-user-activation-required',
>>>>>>> bf8fc900
        },
      })
      view.webContents.on('did-finish-load', () => {
        view.webContents.executeJavaScript(`
          window.addEventListener('mousedown', (e) => {
            if (!(e.target instanceof HTMLButtonElement || e.target instanceof HTMLInputElement)) {
              e.preventDefault();
            }
          }, true);
        `);
      });

      // Set to muted state when created
      view.webContents.audioMuted = true
      let newId = Number(id)
      view.setBounds({ x: -9999 + newId * 100, y: -9999 + newId * 100, width: 100, height: 100 })
      view.setBorderRadius(16)

      await view.webContents.loadURL(url)

      const webViewInfo: WebViewInfo = {
        id,
        view,
        initialUrl: url,
        currentUrl: url,
        isActive: false,
        isShow: false,
      }
      // view.webContents.on("did-navigate", (event, url) => {
      //   const win = BrowserWindow.fromWebContents(event.sender);
      //   win?.webContents.send("url-updated", url);
      // });

      view.webContents.on("did-navigate-in-page", (event, url) => {
        if (webViewInfo.isActive && webViewInfo.isShow && url !== 'about:blank?use=0' && url !== 'about:blank') {
          console.log("did-navigate-in-page", id, url)
          this.win?.webContents.send("url-updated", url);
          return
        }
      });
      // Listen for URL change events
      view.webContents.on('did-navigate', (event, navigationUrl) => {

        webViewInfo.currentUrl = navigationUrl
        if (navigationUrl !== webViewInfo.initialUrl) {
          webViewInfo.isActive = true
        }
        console.log(`Webview ${id} navigated to: ${navigationUrl}`)
        if (webViewInfo.isActive && webViewInfo.isShow && navigationUrl !== 'about:blank?use=0' && navigationUrl !== 'about:blank') {
          console.log("did-navigate", id, navigationUrl)
          this.win?.webContents.send("url-updated", navigationUrl);
          return
        }
        webViewInfo.view.setBounds({ x: -1919, y: -1079, width: 1920, height: 1080 })
        const activeSize = this.getActiveWebview().length
        const allSize = Array.from(this.webViews.values()).length
        const inactiveSize = allSize - activeSize
        
        // Clean up inactive webviews if too many
        if (inactiveSize > this.maxInactiveWebviews && Date.now() - this.lastCleanupTime > 30000) {
          this.cleanupInactiveWebviews()
          this.lastCleanupTime = Date.now()
        }
        
        // Create new webviews if needed
        if (inactiveSize <= 2) {
          const existingKeys = Array.from(this.webViews.keys()).map(Number).filter(n => !isNaN(n))
          const maxId = existingKeys.length > 0 ? Math.max(...existingKeys) : 0
          const startId = maxId + 1

          // Create only 2 new webviews to reduce memory usage
          for (let i = 0; i < 2; i++) {
            const nextId = (startId + i).toString()
            this.createWebview(nextId, 'about:blank?use=0')
          }
        }

        // setTimeout(() => {
        //   let newId = Number(id)
        //   view.setBounds({ x: -9999 + newId * 100, y: -9999 + newId * 100, width: 100, height: 100 })
        // }, 500)
        // Notify frontend when URL changes
        if (this.win && !this.win.isDestroyed()) {
          this.win.webContents.send('webview-navigated', id, navigationUrl)
        }
      })


      view.webContents.setWindowOpenHandler(({ url }) => {
        view.webContents.loadURL(url)

        return { action: 'deny' }
      })
      // Store in Map
      this.webViews.set(id, webViewInfo)

      this.win?.contentView.addChildView(view)
      return { success: true, id, hidden: true }
    } catch (error: any) {
      console.error(`Failed to create hidden webview ${id}:`, error)
      return { success: false, error: error.message }
    }
  }


  public changeViewSize(id: string, size: Size) {
    try {
      const webViewInfo = this.webViews.get(id)
      if (!webViewInfo) {
        return { success: false, error: `Webview with id ${id} not found` }
      }

      const { x, y, width, height } = size
      if (webViewInfo.isActive && webViewInfo.isShow) {
        webViewInfo.view.setBounds({ x, y, width: Math.max(width, 100), height: Math.max(height, 100) })
      } else {
        let newId = Number(id)
        webViewInfo.view.setBounds({ x: -9999 + newId * 100, y: -9999 + newId * 100, width: Math.max(width, 100), height: Math.max(height, 100) })
      }

      return { success: true }
    } catch (error: any) {
      console.error(`Failed to resize all webviews:`, error)
      return { success: false, error: error.message }
    }
  }


  public hideWebview(id: string) {
    const webViewInfo = this.webViews.get(id)
    if (!webViewInfo) {
      return { success: false, error: `Webview with id ${id} not found` }
    }
    let newId = Number(id)
    webViewInfo.view.setBounds({ x: -9999 + newId * 100, y: -9999 + newId * 100, width: 100, height: 100 })
    webViewInfo.isShow = false
    
    if (webViewInfo.view.webContents && !webViewInfo.view.webContents.isDestroyed()) {
      webViewInfo.view.webContents.setBackgroundThrottling(true)
    }

    return { success: true }
  }
  public hideAllWebview() {
    this.webViews.forEach(webview => {
      let newId = Number(webview.id)
      webview.view.setBounds({ x: -9999 + newId * 100, y: -9999 + newId * 100, width: 100, height: 100 })
      webview.isShow = false
      
      if (webview.view.webContents && !webview.view.webContents.isDestroyed()) {
        webview.view.webContents.setBackgroundThrottling(true)
      }
    })
  }

  public async showWebview(id: string) {
    let webViewInfo = this.webViews.get(id)
    
    // If webview doesn't exist, create it
    if (!webViewInfo) {
      console.log(`Webview ${id} not found, creating new one`)
      const createResult = await this.createWebview(id, 'about:blank?use=0')
      if (!createResult.success) {
        return { success: false, error: `Failed to create webview ${id}` }
      }
      webViewInfo = this.webViews.get(id)!
    }
    
    const currentUrl = webViewInfo.view.webContents.getURL();
    this.win?.webContents.send("url-updated", currentUrl);
    webViewInfo.isShow = true
    this.changeViewSize(id, this.size)
    console.log("showWebview", id, this.size)
    
    if (webViewInfo.view.webContents && !webViewInfo.view.webContents.isDestroyed()) {
      webViewInfo.view.webContents.setBackgroundThrottling(false)
    }
    
    if (this.win && !this.win.isDestroyed()) {
      this.win.webContents.send('webview-show', id)
    }

    return { success: true }
  }
  public getShowWebview() {
    return JSON.parse(JSON.stringify(Array.from(this.webViews.values()).filter(webview => webview.isShow).map(webview => webview.id)))
  }

  public destroyWebview(id: string) {
    try {
      const webViewInfo = this.webViews.get(id)
      if (!webViewInfo) {
        return { success: false, error: `Webview with id ${id} not found` }
      }

      if (!webViewInfo.view.webContents.isDestroyed()) {
        webViewInfo.view.webContents.removeAllListeners()
        // Now safe to clear all storage since webviews use separate partition
        webViewInfo.view.webContents.session.clearCache()
        webViewInfo.view.webContents.session.clearStorageData({
          storages: ['cookies', 'localstorage', 'websql', 'indexdb', 'serviceworkers', 'cachestorage']
        })
      }

      // remove webview from parent container
      if (this.win?.contentView) {
        this.win.contentView.removeChildView(webViewInfo.view)
      }

      // destroy webview
      webViewInfo.view.webContents.close()

      // remove from Map
      this.webViews.delete(id)

      console.log(`Webview ${id} destroyed successfully`)
      return { success: true }
    } catch (error: any) {
      console.error(`Failed to destroy webview ${id}:`, error)
      return { success: false, error: error.message }
    }
  }

  public destroy() {
    // Destroy all webviews
    Array.from(this.webViews.keys()).forEach(id => {
      this.destroyWebview(id)
    })
    this.webViews.clear()
  }
  
  private cleanupInactiveWebviews() {
    const inactiveWebviews = Array.from(this.webViews.entries())
      .filter(([id, info]) => !info.isActive && !info.isShow && info.currentUrl === 'about:blank?use=0')
      .sort((a, b) => parseInt(a[0]) - parseInt(b[0]))
    
    const toRemove = inactiveWebviews.slice(this.maxInactiveWebviews)
    
    toRemove.forEach(([id, _]) => {
      console.log(`Cleaning up inactive webview: ${id}`)
      this.destroyWebview(id)
    })
  }
}
<|MERGE_RESOLUTION|>--- conflicted
+++ resolved
@@ -20,16 +20,11 @@
   private webViews = new Map<string, WebViewInfo>()
   private win: BrowserWindow | null = null
   private size: Size = { x: 0, y: 0, width: 0, height: 0 }
-<<<<<<< HEAD
   private browserPort: number
-  
-  constructor(window: BrowserWindow, browserPort: number = 9222) {
-=======
   private maxInactiveWebviews = 5
   private lastCleanupTime = Date.now()
-  
-  constructor(window: BrowserWindow) {
->>>>>>> bf8fc900
+
+  constructor(window: BrowserWindow, browserPort: number = 9222) {
     this.win = window
     this.browserPort = browserPort
   }
@@ -71,21 +66,17 @@
       }
       const view = new WebContentsView({
         webPreferences: {
-          // Use a separate session partition for webviews to isolate storage from main window
-          // This ensures clearing webview storage won't affect main window's auth data
-          partition: 'persist:agent-webview',
+          // Use persist:user_login to share login state with tool_controller.py backend
+          // while isolating from main window
+          partition: 'persist:user_login',
           nodeIntegration: false,
           contextIsolation: true,
-<<<<<<< HEAD
-          partition: 'persist:user_login',  // 使用与 tool_controller.py 相同的 partition
-=======
           backgroundThrottling: true,
           offscreen: false,
           sandbox: true,
           disableBlinkFeatures: 'Accelerated2dCanvas',
           enableBlinkFeatures: 'IdleDetection',
           autoplayPolicy: 'document-user-activation-required',
->>>>>>> bf8fc900
         },
       })
       view.webContents.on('did-finish-load', () => {
