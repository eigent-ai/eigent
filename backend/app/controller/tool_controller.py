from fastapi import APIRouter, HTTPException
from app.utils.toolkit.notion_mcp_toolkit import NotionMCPToolkit
from app.utils.toolkit.google_calendar_toolkit import GoogleCalendarToolkit
<<<<<<< HEAD
from app.utils.toolkit.google_gmail_native_toolkit import GoogleGmailNativeToolkit
from app.utils.oauth_state_manager import oauth_state_manager
=======
from app.utils.oauth_state_manager import oauth_state_manager
from utils import traceroot_wrapper as traceroot
from camel.toolkits.hybrid_browser_toolkit.hybrid_browser_toolkit_ts import (
    HybridBrowserToolkit as BaseHybridBrowserToolkit,
)
from app.utils.cookie_manager import CookieManager
import os
import uuid
>>>>>>> 9e6168e9

logger = traceroot.get_logger("tool_controller")
router = APIRouter()


@router.post("/install/tool/{tool}", name="install tool")
async def install_tool(tool: str):
    """
    Install and pre-instantiate a specific MCP tool for authentication

    Args:
        tool: Tool name to install (notion)

    Returns:
        Installation result with tool information
    """
    if tool == "notion":
        try:
            # Use a dummy task_id for installation, as this is just for pre-authentication
            toolkit = NotionMCPToolkit("install_auth")

            try:
                # Pre-instantiate by connecting (this completes authentication)
                await toolkit.connect()

                # Get available tools to verify connection
                tools = [tool_func.func.__name__ for tool_func in
                         toolkit.get_tools()]
                logger.info(
                    f"Successfully pre-instantiated {tool} toolkit with {len(tools)} tools")

                # Disconnect, authentication info is saved
                await toolkit.disconnect()

                return {
                    "success": True,
                    "tools": tools,
                    "message": f"Successfully installed and authenticated {tool} toolkit",
                    "count": len(tools),
                    "toolkit_name": "NotionMCPToolkit"
                }
            except Exception as connect_error:
                logger.warning(
                    f"Could not connect to {tool} MCP server: {connect_error}")
                # Even if connection fails, mark as installed so user can use it later
                return {
                    "success": True,
                    "tools": [],
                    "message": f"{tool} toolkit installed but not connected. Will connect when needed.",
                    "count": 0,
                    "toolkit_name": "NotionMCPToolkit",
                    "warning": "Could not connect to Notion MCP server. You may need to authenticate when using the tool."
                }
        except Exception as e:
            logger.error(f"Failed to install {tool} toolkit: {e}")
            raise HTTPException(
                status_code=500,
                detail=f"Failed to install {tool}: {str(e)}"
            ) 
    elif tool == "google_calendar":
        try:
            # Try to initialize toolkit - will succeed if credentials exist
            try:
                toolkit = GoogleCalendarToolkit("install_auth")
                tools = [tool_func.func.__name__ for tool_func in toolkit.get_tools()]
                logger.info(f"Successfully initialized Google Calendar toolkit with {len(tools)} tools")
<<<<<<< HEAD
                
=======

>>>>>>> 9e6168e9
                return {
                    "success": True,
                    "tools": tools,
                    "message": f"Successfully installed {tool} toolkit",
                    "count": len(tools),
                    "toolkit_name": "GoogleCalendarToolkit"
                }
            except ValueError as auth_error:
                # No credentials - need authorization
                logger.info(f"No credentials found, starting authorization: {auth_error}")
<<<<<<< HEAD
                
                # Start background authorization in a new thread
                logger.info("Starting background Google Calendar authorization")
                GoogleCalendarToolkit.start_background_auth("install_auth")
                
=======

                # Start background authorization in a new thread
                logger.info("Starting background Google Calendar authorization")
                GoogleCalendarToolkit.start_background_auth("install_auth")

>>>>>>> 9e6168e9
                return {
                    "success": False,
                    "status": "authorizing",
                    "message": "Authorization required. Browser should open automatically. Complete authorization and try installing again.",
                    "toolkit_name": "GoogleCalendarToolkit",
                    "requires_auth": True
                }
<<<<<<< HEAD
        except Exception as e:
            logger.error(f"Failed to install {tool} toolkit: {e}")
            raise HTTPException(
                status_code=500,
                detail=f"Failed to install {tool}: {str(e)}"
            )
    elif tool == "google_gmail":
        try:
            # Try to initialize toolkit - will succeed if credentials exist
            try:
                toolkit = GoogleGmailNativeToolkit("install_auth")
                tools = [tool_func.func.__name__ for tool_func in toolkit.get_tools()]
                logger.info(f"Successfully initialized Google Gmail toolkit with {len(tools)} tools")
                
                return {
                    "success": True,
                    "tools": tools,
                    "message": f"Successfully installed {tool} toolkit",
                    "count": len(tools),
                    "toolkit_name": "GoogleGmailNativeToolkit"
                }
            except ValueError as auth_error:
                # No credentials - need authorization
                logger.info(f"No credentials found, starting authorization: {auth_error}")
                
                # Start background authorization in a new thread
                logger.info("Starting background Google Gmail authorization")
                GoogleGmailNativeToolkit.start_background_auth("install_auth")
                
                return {
                    "success": False,
                    "status": "authorizing",
                    "message": "Authorization required. Browser should open automatically. Complete authorization and try installing again.",
                    "toolkit_name": "GoogleGmailNativeToolkit",
                    "requires_auth": True
                }
=======
>>>>>>> 9e6168e9
        except Exception as e:
            logger.error(f"Failed to install {tool} toolkit: {e}")
            raise HTTPException(
                status_code=500,
                detail=f"Failed to install {tool}: {str(e)}"
            )
    else:
        raise HTTPException(
            status_code=404,
            detail=f"Tool '{tool}' not found. Available tools: ['notion', 'google_calendar', 'google_gmail']"
        )


@router.get("/tools/available", name="list available tools")
async def list_available_tools():
    """
    List all available MCP tools that can be installed

    Returns:
        List of available tools with their information
    """
    return {
        "tools": [
            {
                "name": "notion",
                "display_name": "Notion MCP",
                "description": "Notion workspace integration for reading and managing Notion pages",
                "toolkit_class": "NotionMCPToolkit",
                "requires_auth": True
            },
            {
                "name": "google_calendar",
                "display_name": "Google Calendar",
                "description": "Google Calendar integration for managing events and schedules",
                "toolkit_class": "GoogleCalendarToolkit",
                "requires_auth": True
            },
            {
                "name": "google_gmail",
                "display_name": "Google Gmail",
                "description": "Gmail integration for sending, receiving, and managing emails",
                "toolkit_class": "GoogleGmailNativeToolkit",
                "requires_auth": True
            }
        ]
    }


@router.get("/oauth/status/{provider}", name="get oauth status")
async def get_oauth_status(provider: str):
    """
    Get the current OAuth authorization status for a provider

    Args:
        provider: OAuth provider name (e.g., 'google_calendar')

    Returns:
        Current authorization status
    """
    state = oauth_state_manager.get_state(provider)
<<<<<<< HEAD
    
=======

>>>>>>> 9e6168e9
    if not state:
        return {
            "provider": provider,
            "status": "not_started",
            "message": "No authorization in progress"
        }
<<<<<<< HEAD
    
=======

>>>>>>> 9e6168e9
    return state.to_dict()


@router.post("/oauth/cancel/{provider}", name="cancel oauth")
async def cancel_oauth(provider: str):
    """
    Cancel an ongoing OAuth authorization flow

    Args:
        provider: OAuth provider name (e.g., 'google_calendar')

    Returns:
        Cancellation result
    """
    state = oauth_state_manager.get_state(provider)
<<<<<<< HEAD
    
=======

>>>>>>> 9e6168e9
    if not state:
        raise HTTPException(
            status_code=404,
            detail=f"No authorization found for provider '{provider}'"
        )
<<<<<<< HEAD
    
=======

>>>>>>> 9e6168e9
    if state.status not in ["pending", "authorizing"]:
        raise HTTPException(
            status_code=400,
            detail=f"Cannot cancel authorization with status '{state.status}'"
        )
<<<<<<< HEAD
    
    state.cancel()
    logger.info(f"Cancelled OAuth authorization for {provider}")
    
=======

    state.cancel()
    logger.info(f"Cancelled OAuth authorization for {provider}")

>>>>>>> 9e6168e9
    return {
        "success": True,
        "provider": provider,
        "message": "Authorization cancelled successfully"
<<<<<<< HEAD
    }
=======
    }


@router.delete("/uninstall/tool/{tool}", name="uninstall tool")
async def uninstall_tool(tool: str):
    """
    Uninstall a tool and clean up its authentication data

    Args:
        tool: Tool name to uninstall (notion, google_calendar)

    Returns:
        Uninstallation result
    """
    import os
    import shutil

    if tool == "notion":
        try:
            import hashlib
            import glob

            # Calculate the hash for Notion MCP URL
            # mcp-remote uses MD5 hash of the URL to generate file names
            notion_url = "https://mcp.notion.com/mcp"
            url_hash = hashlib.md5(notion_url.encode()).hexdigest()

            # Find and remove Notion-specific auth files
            mcp_auth_dir = os.path.join(os.path.expanduser("~"), ".mcp-auth")
            deleted_files = []

            if os.path.exists(mcp_auth_dir):
                # Look for all files with the Notion hash prefix
                for version_dir in os.listdir(mcp_auth_dir):
                    version_path = os.path.join(mcp_auth_dir, version_dir)
                    if os.path.isdir(version_path):
                        # Find all files matching the hash pattern
                        pattern = os.path.join(version_path, f"{url_hash}_*")
                        notion_files = glob.glob(pattern)

                        for file_path in notion_files:
                            try:
                                os.remove(file_path)
                                deleted_files.append(file_path)
                                logger.info(f"Removed Notion auth file: {file_path}")
                            except Exception as e:
                                logger.warning(f"Failed to remove {file_path}: {e}")

            message = f"Successfully uninstalled {tool}"
            if deleted_files:
                message += f" and cleaned up {len(deleted_files)} authentication file(s)"

            return {
                "success": True,
                "message": message,
                "deleted_files": deleted_files
            }
        except Exception as e:
            logger.error(f"Failed to uninstall {tool}: {e}")
            raise HTTPException(
                status_code=500,
                detail=f"Failed to uninstall {tool}: {str(e)}"
            )

    elif tool == "google_calendar":
        try:
            # Clean up Google Calendar token directories (user-scoped + legacy)
            token_dirs = set()
            try:
                token_dirs.add(os.path.dirname(GoogleCalendarToolkit._build_canonical_token_path()))
            except Exception as e:
                logger.warning(f"Failed to resolve canonical Google Calendar token path: {e}")

            token_dirs.add(os.path.join(os.path.expanduser("~"), ".eigent", "tokens", "google_calendar"))

            for token_dir in token_dirs:
                if os.path.exists(token_dir):
                    shutil.rmtree(token_dir)
                    logger.info(f"Removed Google Calendar token directory: {token_dir}")

            # Clear OAuth state manager cache (this is the key fix!)
            # This removes the cached credentials from memory
            state = oauth_state_manager.get_state("google_calendar")
            if state:
                if state.status in ["pending", "authorizing"]:
                    state.cancel()
                    logger.info("Cancelled ongoing Google Calendar authorization")
                # Clear the state completely to remove cached credentials
                oauth_state_manager._states.pop("google_calendar", None)
                logger.info("Cleared Google Calendar OAuth state cache")

            return {
                "success": True,
                "message": f"Successfully uninstalled {tool} and cleaned up authentication tokens"
            }
        except Exception as e:
            logger.error(f"Failed to uninstall {tool}: {e}")
            raise HTTPException(
                status_code=500,
                detail=f"Failed to uninstall {tool}: {str(e)}"
            )
    else:
        raise HTTPException(
            status_code=404,
            detail=f"Tool '{tool}' not found. Available tools: ['notion', 'google_calendar']"
        )


@router.post("/browser/login", name="open browser for login")
async def open_browser_login():
    """
    Open an Electron-based Chrome browser for user login with a dedicated user data directory

    Returns:
        Browser session information
    """
    try:
        import subprocess
        import platform
        import socket
        import json
        
        # Use fixed profile name for persistent logins (no port suffix)
        session_id = "user_login"
        cdp_port = 9223

        # IMPORTANT: Use dedicated profile for tool_controller browser
        # This is the SOURCE OF TRUTH for login data
        # On Eigent startup, this data will be copied to WebView partition (one-way sync)
        browser_profiles_base = os.path.expanduser("~/.eigent/browser_profiles")
        user_data_dir = os.path.join(browser_profiles_base, "profile_user_login")

        os.makedirs(user_data_dir, exist_ok=True)

        logger.info(
            f"Creating browser session {session_id} with profile at: {user_data_dir}")
        
        # Check if browser is already running on this port
        def is_port_in_use(port):
            with socket.socket(socket.AF_INET, socket.SOCK_STREAM) as s:
                return s.connect_ex(('localhost', port)) == 0
        
        if is_port_in_use(cdp_port):
            logger.info(f"Browser already running on port {cdp_port}")
            return {
                "success": True,
                "session_id": session_id,
                "user_data_dir": user_data_dir,
                "cdp_port": cdp_port,
                "message": "Browser already running. Use existing window to log in.",
                "note": "Your login data will be saved in the profile."
            }
        
        # Create Electron browser script with .cjs extension for CommonJS
        electron_script_path = os.path.join(os.path.dirname(__file__), "electron_browser.cjs")
        electron_script_content = '''
const { app, BrowserWindow, ipcMain } = require('electron');
const path = require('path');

// Parse command line arguments
const args = process.argv.slice(2);
const userDataDir = args[0];
const cdpPort = args[1];
const startUrl = args[2] || 'https://www.google.com';

// This must be called before app.ready
app.commandLine.appendSwitch('remote-debugging-port', cdpPort);

console.log('[ELECTRON BROWSER] Starting with:');
console.log('  Chrome version:', process.versions.chrome);
console.log('  User data dir (requested):', userDataDir);
console.log('  CDP port:', cdpPort);
console.log('  Start URL:', startUrl);

// Set app paths - must be done before app.ready
// Do NOT use commandLine.appendSwitch('user-data-dir') as it conflicts with setPath
app.setPath('userData', userDataDir);
app.setPath('sessionData', userDataDir);

app.whenReady().then(async () => {
  const { session } = require('electron');
  const fs = require('fs');
  const path = require('path');

  // Log actual paths being used
  console.log('[ELECTRON BROWSER] Actual paths:');
  console.log('  app.getPath("userData"):', app.getPath('userData'));
  console.log('  app.getPath("sessionData"):', app.getPath('sessionData'));
  console.log('  app.getPath("cache"):', app.getPath('cache'));
  console.log('  app.getPath("temp"):', app.getPath('temp'));
  console.log('  process.argv:', process.argv);

  // Check command line switches
  console.log('[ELECTRON BROWSER] Command line switches:');
  console.log('  user-data-dir:', app.commandLine.getSwitchValue('user-data-dir'));
  console.log('  remote-debugging-port:', app.commandLine.getSwitchValue('remote-debugging-port'));

  // Log partition session info
  const userLoginSession = session.fromPartition('persist:user_login');
  console.log('[ELECTRON BROWSER] Session info:');
  console.log('  Partition: persist:user_login');
  console.log('  Session storage path:', userLoginSession.getStoragePath());

  // Check if Cookies file exists
  const cookiesPath = path.join(app.getPath('userData'), 'Partitions', 'user_login', 'Cookies');
  console.log('[ELECTRON BROWSER] Cookies path:', cookiesPath);
  console.log('[ELECTRON BROWSER] Cookies exists:', fs.existsSync(cookiesPath));
  if (fs.existsSync(cookiesPath)) {
    const stats = fs.statSync(cookiesPath);
    console.log('[ELECTRON BROWSER] Cookies file size:', stats.size, 'bytes');
  }
  const win = new BrowserWindow({
    width: 1400,
    height: 900,
    title: 'Eigent Browser - Login',
    webPreferences: {
      nodeIntegration: true,
      contextIsolation: false,
      webviewTag: true
    }
  });

  // Create navigation bar and webview
  const html = `
<!DOCTYPE html>
<html>
<head>
  <style>
    body {
      margin: 0;
      font-family: -apple-system, BlinkMacSystemFont, 'Segoe UI', Arial, sans-serif;
      display: flex;
      flex-direction: column;
      height: 100vh;
      overflow: hidden;
    }
    
    #nav-bar {
      display: flex;
      align-items: center;
      padding: 8px;
      background: #f5f5f5;
      border-bottom: 1px solid #ddd;
      gap: 8px;
    }
    
    button {
      padding: 6px 12px;
      border: 1px solid #ccc;
      background: white;
      border-radius: 4px;
      cursor: pointer;
      font-size: 14px;
      display: flex;
      align-items: center;
      gap: 4px;
    }
    
    button:hover:not(:disabled) {
      background: #f0f0f0;
    }
    
    button:disabled {
      opacity: 0.5;
      cursor: not-allowed;
    }
    
    #url-input {
      flex: 1;
      padding: 8px 12px;
      border: 1px solid #ccc;
      border-radius: 4px;
      font-size: 14px;
    }
    
    #url-input:focus {
      outline: none;
      border-color: #4285f4;
    }
    
    #webview {
      flex: 1;
      width: 100%;
      border: none;
    }
    
    .nav-icon {
      font-size: 16px;
    }
    
    #loading-indicator {
      width: 20px;
      height: 20px;
      border: 2px solid #f3f3f3;
      border-top: 2px solid #4285f4;
      border-radius: 50%;
      animation: spin 1s linear infinite;
      display: none;
    }
    
    @keyframes spin {
      0% { transform: rotate(0deg); }
      100% { transform: rotate(360deg); }
    }
    
    .loading #loading-indicator {
      display: block;
    }
    
    .loading #reload-btn .nav-icon {
      display: none;
    }
  </style>
</head>
<body>
  <div id="nav-bar">
    <button id="back-btn" title="Back">
      <span class="nav-icon">←</span>
    </button>
    <button id="forward-btn" title="Forward">
      <span class="nav-icon">→</span>
    </button>
    <button id="reload-btn" title="Reload">
      <span class="nav-icon">↻</span>
      <div id="loading-indicator"></div>
    </button>
    <button id="home-btn" title="Home">
      <span class="nav-icon">🏠</span>
    </button>
    <input type="text" id="url-input" placeholder="Enter URL..." />
    <button id="go-btn">Go</button>
    <button id="linkedin-btn" style="background: #0077B5; color: white; border-color: #0077B5;">
      LinkedIn
    </button>
    <button id="info-btn" title="Show Info">ℹ️</button>
  </div>
  
  <webview id="webview" src="${startUrl}" partition="persist:user_login"></webview>
  
  <div id="info-panel" style="display: none; position: absolute; top: 50px; right: 10px; background: white; border: 1px solid #ccc; padding: 15px; box-shadow: 0 2px 10px rgba(0,0,0,0.1); z-index: 1000; max-width: 400px; font-size: 12px;">
    <h4 style="margin: 0 0 10px 0;">Browser Info</h4>
    <div id="info-content"></div>
    <button onclick="document.getElementById('info-panel').style.display='none'" style="margin-top: 10px;">Close</button>
  </div>
  
  <script>
    const webview = document.getElementById('webview');
    const backBtn = document.getElementById('back-btn');
    const forwardBtn = document.getElementById('forward-btn');
    const reloadBtn = document.getElementById('reload-btn');
    const homeBtn = document.getElementById('home-btn');
    const urlInput = document.getElementById('url-input');
    const goBtn = document.getElementById('go-btn');
    const linkedinBtn = document.getElementById('linkedin-btn');
    const navBar = document.getElementById('nav-bar');
    const infoBtn = document.getElementById('info-btn');
    const infoPanel = document.getElementById('info-panel');
    const infoContent = document.getElementById('info-content');
    
    // Show info panel
    infoBtn.addEventListener('click', () => {
      const { ipcRenderer } = require('electron');
      
      // Get browser info
      const info = {
        'Chrome Version': process.versions.chrome,
        'Electron Version': process.versions.electron,
        'Node Version': process.versions.node,
        'User Data Dir (requested)': '${userDataDir}',
        'CDP Port': '${cdpPort}',
        'Platform': process.platform,
        'Architecture': process.arch
      };
      
      // Also check webview partition info
      const partition = webview.partition || 'default';
      info['WebView Partition'] = partition;
      
      // Format info as HTML
      let html = '<table style="width: 100%; border-collapse: collapse;">';
      for (const [key, value] of Object.entries(info)) {
        html += '<tr><td style="padding: 4px; border-bottom: 1px solid #eee;"><strong>' + key + ':</strong></td><td style="padding: 4px; border-bottom: 1px solid #eee; word-break: break-all;">' + value + '</td></tr>';
      }
      html += '</table>';
      
      infoContent.innerHTML = html;
      infoPanel.style.display = 'block';
    });
    
    // Update navigation buttons
    function updateNavButtons() {
      backBtn.disabled = !webview.canGoBack();
      forwardBtn.disabled = !webview.canGoForward();
    }
    
    // Navigate to URL
    function navigateToUrl() {
      let url = urlInput.value.trim();
      if (!url) return;
      
      if (!url.startsWith('http://') && !url.startsWith('https://')) {
        url = 'https://' + url;
      }
      
      webview.loadURL(url);
    }
    
    // Event listeners
    backBtn.addEventListener('click', () => webview.goBack());
    forwardBtn.addEventListener('click', () => webview.goForward());
    reloadBtn.addEventListener('click', () => webview.reload());
    homeBtn.addEventListener('click', () => webview.loadURL('${startUrl}'));
    goBtn.addEventListener('click', navigateToUrl);
    linkedinBtn.addEventListener('click', () => webview.loadURL('https://www.linkedin.com'));
    
    urlInput.addEventListener('keypress', (e) => {
      if (e.key === 'Enter') {
        navigateToUrl();
      }
    });
    
    // WebView events
    webview.addEventListener('did-start-loading', () => {
      navBar.classList.add('loading');
    });
    
    webview.addEventListener('did-stop-loading', () => {
      navBar.classList.remove('loading');
      updateNavButtons();
    });
    
    webview.addEventListener('did-navigate', (e) => {
      urlInput.value = e.url;
      updateNavButtons();
    });
    
    webview.addEventListener('did-navigate-in-page', (e) => {
      urlInput.value = e.url;
      updateNavButtons();
    });
    
    webview.addEventListener('new-window', (e) => {
      // Open new windows in the same webview
      e.preventDefault();
      webview.loadURL(e.url);
    });
    
    // Initialize
    updateNavButtons();
  </script>
</body>
</html>`;

  win.loadURL('data:text/html;charset=UTF-8,' + encodeURIComponent(html));

  // Show window when ready
  win.once('ready-to-show', () => {
    win.show();

    // Log cookies periodically to track changes
    setInterval(async () => {
      try {
        const cookies = await userLoginSession.cookies.get({});
        console.log('[ELECTRON BROWSER] Current cookies count:', cookies.length);
        if (cookies.length > 0) {
          console.log('[ELECTRON BROWSER] Cookie domains:', [...new Set(cookies.map(c => c.domain))]);
        }
      } catch (error) {
        console.error('[ELECTRON BROWSER] Failed to get cookies:', error);
      }
    }, 5000); // Check every 5 seconds
  });
  
  win.on('closed', async () => {
    console.log('[ELECTRON BROWSER] Window closed, preparing to quit...');

    // Flush storage data before quitting to ensure cookies are saved
    try {
      const { session } = require('electron');
      const fs = require('fs');
      const path = require('path');
      const userLoginSession = session.fromPartition('persist:user_login');

      // Log cookies before flush
      const cookiesBeforeFlush = await userLoginSession.cookies.get({});
      console.log('[ELECTRON BROWSER] Cookies count before flush:', cookiesBeforeFlush.length);

      // Flush storage
      console.log('[ELECTRON BROWSER] Flushing storage data...');
      await userLoginSession.flushStorageData();
      console.log('[ELECTRON BROWSER] Storage data flushed successfully');

      // Check cookies file after flush
      const cookiesPath = path.join(app.getPath('userData'), 'Partitions', 'user_login', 'Cookies');
      if (fs.existsSync(cookiesPath)) {
        const stats = fs.statSync(cookiesPath);
        console.log('[ELECTRON BROWSER] Cookies file size after flush:', stats.size, 'bytes');
      } else {
        console.log('[ELECTRON BROWSER] WARNING: Cookies file does not exist after flush!');
      }
    } catch (error) {
      console.error('[ELECTRON BROWSER] Failed to flush storage data:', error);
    }
    app.quit();
  });
});

let isQuitting = false;

app.on('before-quit', async (event) => {
  if (isQuitting) return;

  // Prevent immediate quit to allow storage flush and cookie sync
  event.preventDefault();
  isQuitting = true;

  console.log('[ELECTRON BROWSER] before-quit event triggered');

  try {
    const { session } = require('electron');
    const fs = require('fs');
    const path = require('path');
    const userLoginSession = session.fromPartition('persist:user_login');

    // Log cookies before flush
    const cookiesBeforeQuit = await userLoginSession.cookies.get({});
    console.log('[ELECTRON BROWSER] Cookies count before quit:', cookiesBeforeQuit.length);
    if (cookiesBeforeQuit.length > 0) {
      console.log('[ELECTRON BROWSER] Cookie domains before quit:', [...new Set(cookiesBeforeQuit.map(c => c.domain))]);
    }

    // Flush storage
    console.log('[ELECTRON BROWSER] Flushing storage on quit...');
    await userLoginSession.flushStorageData();
    console.log('[ELECTRON BROWSER] Storage data flushed on quit');
  } catch (error) {
    console.error('[ELECTRON BROWSER] Failed to sync cookies:', error);
  } finally {
    console.log('[ELECTRON BROWSER] Exiting now...');
    // Force quit after sync
    app.exit(0);
  }
});

app.on('window-all-closed', () => {
  if (!isQuitting) {
    app.quit();
  }
});
'''
        
        # Write the Electron script
        with open(electron_script_path, 'w') as f:
            f.write(electron_script_content)
        
        # Find Electron executable
        # Try to use the same Electron version as the main app
        electron_cmd = "npx"
        electron_args = [
            electron_cmd,
            "electron",
            electron_script_path,
            user_data_dir,
            str(cdp_port),
            "https://www.google.com"
        ]
        
        # Get the app's directory to run npx in the right context
        app_dir = os.path.dirname(os.path.dirname(os.path.dirname(os.path.dirname(__file__))))
        
        logger.info(f"[PROFILE USER LOGIN] Launching Electron browser with CDP on port {cdp_port}")
        logger.info(f"[PROFILE USER LOGIN] Working directory: {app_dir}")
        logger.info(f"[PROFILE USER LOGIN] userData path: {user_data_dir}")
        logger.info(f"[PROFILE USER LOGIN] Electron args: {electron_args}")

        # Start process and capture output in real-time
        process = subprocess.Popen(
            electron_args,
            cwd=app_dir,
            stdout=subprocess.PIPE,
            stderr=subprocess.STDOUT,  # Redirect stderr to stdout
            universal_newlines=True,
            bufsize=1  # Line buffered
        )

        # Create async task to log Electron output
        async def log_electron_output():
            for line in iter(process.stdout.readline, ''):
                if line:
                    logger.info(f"[ELECTRON OUTPUT] {line.strip()}")

        import asyncio
        asyncio.create_task(log_electron_output())
        
        # Wait a bit for Electron to start
        import asyncio
        await asyncio.sleep(3)
        
        # Clean up the script file after a delay
        async def cleanup_script():
            await asyncio.sleep(10)
            try:
                os.remove(electron_script_path)
            except:
                pass
        
        asyncio.create_task(cleanup_script())
        
        logger.info(f"[PROFILE USER LOGIN] Electron browser launched with PID {process.pid}")

        return {
            "success": True,
            "session_id": session_id,
            "user_data_dir": user_data_dir,
            "cdp_port": cdp_port,
            "pid": process.pid,
            "chrome_version": "130.0.6723.191",  # Electron 33's Chrome version
            "message": "Electron browser opened successfully. Please log in to your accounts.",
            "note": "The browser will remain open for you to log in. Your login data will be saved in the profile."
        }

    except Exception as e:
        logger.error(f"Failed to open Electron browser for login: {e}")
        raise HTTPException(
            status_code=500,
            detail=f"Failed to open browser: {str(e)}"
        )


@router.get("/browser/cookies", name="list cookie domains")
async def list_cookie_domains(search: str = None):
    """
    list cookie domains

    Args:
        search: url

    Returns:
       list of cookie domains
    """
    try:
        # Use tool_controller browser's user data directory (source of truth)
        user_data_base = os.path.expanduser("~/.eigent/browser_profiles")
        user_data_dir = os.path.join(user_data_base, "profile_user_login")

        logger.info(f"[COOKIES CHECK] Tool controller user_data_dir: {user_data_dir}")
        logger.info(f"[COOKIES CHECK] Tool controller user_data_dir exists: {os.path.exists(user_data_dir)}")

        # Check partition path
        partition_path = os.path.join(user_data_dir, "Partitions", "user_login")
        logger.info(f"[COOKIES CHECK] partition path: {partition_path}")
        logger.info(f"[COOKIES CHECK] partition exists: {os.path.exists(partition_path)}")

        # Check cookies file
        cookies_file = os.path.join(partition_path, "Cookies")
        logger.info(f"[COOKIES CHECK] cookies file: {cookies_file}")
        logger.info(f"[COOKIES CHECK] cookies file exists: {os.path.exists(cookies_file)}")
        if os.path.exists(cookies_file):
            stat = os.stat(cookies_file)
            logger.info(f"[COOKIES CHECK] cookies file size: {stat.st_size} bytes")

            # Try to read actual cookie count
            try:
                import sqlite3
                conn = sqlite3.connect(cookies_file)
                cursor = conn.cursor()
                cursor.execute("SELECT COUNT(*) FROM cookies")
                count = cursor.fetchone()[0]
                logger.info(f"[COOKIES CHECK] actual cookie count in database: {count}")
                conn.close()
            except Exception as e:
                logger.error(f"[COOKIES CHECK] failed to read cookie count: {e}")

        if not os.path.exists(user_data_dir):
            return {
                "success": True,
                "domains": [],
                "message": "No browser profile found. Please login first using /browser/login."
            }

        cookie_manager = CookieManager(user_data_dir)

        if search:
            domains = cookie_manager.search_cookies(search)
        else:
            domains = cookie_manager.get_cookie_domains()

        return {
            "success": True,
            "domains": domains,
            "total": len(domains),
            "user_data_dir": user_data_dir
        }

    except Exception as e:
        logger.error(f"Failed to list cookie domains: {e}")
        raise HTTPException(
            status_code=500,
            detail=f"Failed to list cookies: {str(e)}"
        )


@router.get("/browser/cookies/{domain}", name="get domain cookies")
async def get_domain_cookies(domain: str):
    """
    get domain cookies

    Args:
        domain

    Returns:
        cookies
    """
    try:
        user_data_base = os.path.expanduser("~/.eigent/browser_profiles")
        user_data_dir = os.path.join(user_data_base, "profile_user_login")

        if not os.path.exists(user_data_dir):
            raise HTTPException(
                status_code=404,
                detail="No browser profile found. Please login first using /browser/login."
            )

        cookie_manager = CookieManager(user_data_dir)
        cookies = cookie_manager.get_cookies_for_domain(domain)

        return {
            "success": True,
            "domain": domain,
            "cookies": cookies,
            "count": len(cookies)
        }

    except HTTPException:
        raise
    except Exception as e:
        logger.error(f"Failed to get cookies for domain {domain}: {e}")
        raise HTTPException(
            status_code=500,
            detail=f"Failed to get cookies: {str(e)}"
        )


@router.delete("/browser/cookies/{domain}", name="delete domain cookies")
async def delete_domain_cookies(domain: str):
    """
    Delete cookies

    Args:
        domain

    Returns:
        deleted cookies
    """
    try:
        user_data_base = os.path.expanduser("~/.eigent/browser_profiles")
        user_data_dir = os.path.join(user_data_base, "profile_user_login")

        if not os.path.exists(user_data_dir):
            raise HTTPException(
                status_code=404,
                detail="No browser profile found. Please login first using /browser/login."
            )

        cookie_manager = CookieManager(user_data_dir)
        success = cookie_manager.delete_cookies_for_domain(domain)

        if success:
            return {
                "success": True,
                "message": f"Successfully deleted cookies for domain: {domain}"
            }
        else:
            raise HTTPException(
                status_code=500,
                detail=f"Failed to delete cookies for domain: {domain}"
            )

    except HTTPException:
        raise
    except Exception as e:
        logger.error(f"Failed to delete cookies for domain {domain}: {e}")
        raise HTTPException(
            status_code=500,
            detail=f"Failed to delete cookies: {str(e)}"
        )


@router.delete("/browser/cookies", name="delete all cookies")
async def delete_all_cookies():
    """
    delete all cookies

    Returns:
        deleted cookies
    """
    try:
        user_data_base = os.path.expanduser("~/.eigent/browser_profiles")
        user_data_dir = os.path.join(user_data_base, "profile_user_login")

        if not os.path.exists(user_data_dir):
            raise HTTPException(
                status_code=404,
                detail="No browser profile found."
            )

        cookie_manager = CookieManager(user_data_dir)
        success = cookie_manager.delete_all_cookies()

        if success:
            return {
                "success": True,
                "message": "Successfully deleted all cookies"
            }
        else:
            raise HTTPException(
                status_code=500,
                detail="Failed to delete all cookies"
            )

    except HTTPException:
        raise
    except Exception as e:
        logger.error(f"Failed to delete all cookies: {e}")
        raise HTTPException(
            status_code=500,
            detail=f"Failed to delete cookies: {str(e)}"
        )
>>>>>>> 9e6168e9
<|MERGE_RESOLUTION|>--- conflicted
+++ resolved
@@ -1,10 +1,7 @@
 from fastapi import APIRouter, HTTPException
 from app.utils.toolkit.notion_mcp_toolkit import NotionMCPToolkit
 from app.utils.toolkit.google_calendar_toolkit import GoogleCalendarToolkit
-<<<<<<< HEAD
 from app.utils.toolkit.google_gmail_native_toolkit import GoogleGmailNativeToolkit
-from app.utils.oauth_state_manager import oauth_state_manager
-=======
 from app.utils.oauth_state_manager import oauth_state_manager
 from utils import traceroot_wrapper as traceroot
 from camel.toolkits.hybrid_browser_toolkit.hybrid_browser_toolkit_ts import (
@@ -13,7 +10,6 @@
 from app.utils.cookie_manager import CookieManager
 import os
 import uuid
->>>>>>> 9e6168e9
 
 logger = traceroot.get_logger("tool_controller")
 router = APIRouter()
@@ -80,11 +76,7 @@
                 toolkit = GoogleCalendarToolkit("install_auth")
                 tools = [tool_func.func.__name__ for tool_func in toolkit.get_tools()]
                 logger.info(f"Successfully initialized Google Calendar toolkit with {len(tools)} tools")
-<<<<<<< HEAD
-                
-=======
-
->>>>>>> 9e6168e9
+
                 return {
                     "success": True,
                     "tools": tools,
@@ -95,19 +87,11 @@
             except ValueError as auth_error:
                 # No credentials - need authorization
                 logger.info(f"No credentials found, starting authorization: {auth_error}")
-<<<<<<< HEAD
-                
+
                 # Start background authorization in a new thread
                 logger.info("Starting background Google Calendar authorization")
                 GoogleCalendarToolkit.start_background_auth("install_auth")
-                
-=======
-
-                # Start background authorization in a new thread
-                logger.info("Starting background Google Calendar authorization")
-                GoogleCalendarToolkit.start_background_auth("install_auth")
-
->>>>>>> 9e6168e9
+
                 return {
                     "success": False,
                     "status": "authorizing",
@@ -115,7 +99,6 @@
                     "toolkit_name": "GoogleCalendarToolkit",
                     "requires_auth": True
                 }
-<<<<<<< HEAD
         except Exception as e:
             logger.error(f"Failed to install {tool} toolkit: {e}")
             raise HTTPException(
@@ -152,8 +135,6 @@
                     "toolkit_name": "GoogleGmailNativeToolkit",
                     "requires_auth": True
                 }
-=======
->>>>>>> 9e6168e9
         except Exception as e:
             logger.error(f"Failed to install {tool} toolkit: {e}")
             raise HTTPException(
@@ -214,22 +195,14 @@
         Current authorization status
     """
     state = oauth_state_manager.get_state(provider)
-<<<<<<< HEAD
-    
-=======
-
->>>>>>> 9e6168e9
+
     if not state:
         return {
             "provider": provider,
             "status": "not_started",
             "message": "No authorization in progress"
         }
-<<<<<<< HEAD
-    
-=======
-
->>>>>>> 9e6168e9
+
     return state.to_dict()
 
 
@@ -245,44 +218,26 @@
         Cancellation result
     """
     state = oauth_state_manager.get_state(provider)
-<<<<<<< HEAD
-    
-=======
-
->>>>>>> 9e6168e9
+
     if not state:
         raise HTTPException(
             status_code=404,
             detail=f"No authorization found for provider '{provider}'"
         )
-<<<<<<< HEAD
-    
-=======
-
->>>>>>> 9e6168e9
+
     if state.status not in ["pending", "authorizing"]:
         raise HTTPException(
             status_code=400,
             detail=f"Cannot cancel authorization with status '{state.status}'"
         )
-<<<<<<< HEAD
-    
+
     state.cancel()
     logger.info(f"Cancelled OAuth authorization for {provider}")
-    
-=======
-
-    state.cancel()
-    logger.info(f"Cancelled OAuth authorization for {provider}")
-
->>>>>>> 9e6168e9
+
     return {
         "success": True,
         "provider": provider,
         "message": "Authorization cancelled successfully"
-<<<<<<< HEAD
-    }
-=======
     }
 
 
@@ -1110,5 +1065,4 @@
         raise HTTPException(
             status_code=500,
             detail=f"Failed to delete cookies: {str(e)}"
-        )
->>>>>>> 9e6168e9
+        )