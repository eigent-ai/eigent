--- conflicted
+++ resolved
@@ -2,15 +2,11 @@
 from functools import wraps
 from inspect import iscoroutinefunction, getmembers, ismethod, signature
 import json
-<<<<<<< HEAD
-from typing import Any, Callable
-=======
 from typing import Any, Callable, Type, TypeVar
 import threading
 from concurrent.futures import ThreadPoolExecutor
 
 from loguru import logger
->>>>>>> d59b7996
 from app.service.task import (
     ActionActivateToolkitData,
     ActionDeactivateToolkitData,
