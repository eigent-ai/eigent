--- conflicted
+++ resolved
@@ -1134,14 +1134,9 @@
             "browser_switch_tab",
             "browser_enter",
             "browser_visit_page",
-<<<<<<< HEAD
             "browser_get_page_snapshot"
             # "browser_scroll",
             # "browser_get_page_snapshot",
-=======
-            "browser_scroll",
-            # "browser_get_som_screenshot",
->>>>>>> 3352ee3b
         ],
     )
 
@@ -1254,12 +1249,11 @@
     interactive elements, not the full page text. To see more content on
     long pages, Navigate with `browser_click`, `browser_back`, and
     `browser_forward`. Manage multiple pages with `browser_switch_tab`.
-<<<<<<< HEAD
+
 - **Analysis**: Use `browser_get_page_snapshot` to understand the page
     layout and identify interactive elements. Since this is a heavy
     operation, only use it when visual analysis is necessary.
-=======
->>>>>>> 3352ee3b
+
 - **Interaction**: Use `browser_type` to fill out forms and
     `browser_enter` to submit or confirm search.
 
