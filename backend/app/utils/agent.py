import asyncio
import json
import os
import platform
from threading import Event
import traceback
from typing import Any, Callable, Dict, List, Tuple
import uuid
from utils import traceroot_wrapper as traceroot
from camel.agents import ChatAgent
from camel.agents.chat_agent import StreamingChatAgentResponse, AsyncStreamingChatAgentResponse
from camel.agents._types import ToolCallRequest
from camel.memories import AgentMemory
from camel.messages import BaseMessage
from camel.models import BaseModelBackend, ModelFactory, ModelManager, OpenAIAudioModels, ModelProcessingError
from camel.responses import ChatAgentResponse
from camel.terminators import ResponseTerminator
from camel.toolkits import FunctionTool, RegisteredAgentToolkit
from camel.types.agents import ToolCallingRecord
from app.component.environment import env
from app.utils.file_utils import get_working_directory
from app.utils.toolkit.abstract_toolkit import AbstractToolkit
from app.utils.toolkit.hybrid_browser_toolkit import HybridBrowserToolkit
from app.utils.toolkit.excel_toolkit import ExcelToolkit
from app.utils.toolkit.file_write_toolkit import FileToolkit
from app.utils.toolkit.google_calendar_toolkit import GoogleCalendarToolkit
from app.utils.toolkit.google_drive_mcp_toolkit import GoogleDriveMCPToolkit
from app.utils.toolkit.google_gmail_native_toolkit import GoogleGmailNativeToolkit
from app.utils.toolkit.human_toolkit import HumanToolkit
from app.utils.toolkit.markitdown_toolkit import MarkItDownToolkit
from app.utils.toolkit.mcp_search_toolkit import McpSearchToolkit
from app.utils.toolkit.note_taking_toolkit import NoteTakingToolkit
from app.utils.toolkit.notion_mcp_toolkit import NotionMCPToolkit
from app.utils.toolkit.pptx_toolkit import PPTXToolkit
from app.utils.toolkit.screenshot_toolkit import ScreenshotToolkit
from app.utils.toolkit.terminal_toolkit import TerminalToolkit
from app.utils.toolkit.github_toolkit import GithubToolkit
from app.utils.toolkit.search_toolkit import SearchToolkit
from app.utils.toolkit.video_download_toolkit import VideoDownloaderToolkit
from app.utils.toolkit.audio_analysis_toolkit import AudioAnalysisToolkit
from app.utils.toolkit.video_analysis_toolkit import VideoAnalysisToolkit
from app.utils.toolkit.image_analysis_toolkit import ImageAnalysisToolkit
from app.utils.toolkit.openai_image_toolkit import OpenAIImageToolkit
from app.utils.toolkit.web_deploy_toolkit import WebDeployToolkit
from app.utils.toolkit.whatsapp_toolkit import WhatsAppToolkit
from app.utils.toolkit.twitter_toolkit import TwitterToolkit
from app.utils.toolkit.linkedin_toolkit import LinkedInToolkit
from app.utils.toolkit.reddit_toolkit import RedditToolkit
from app.utils.toolkit.slack_toolkit import SlackToolkit
from camel.types import ModelPlatformType, ModelType
from camel.toolkits import MCPToolkit, ToolkitMessageIntegration
import datetime
from pydantic import BaseModel
from app.model.chat import Chat, McpServers

# Create traceroot logger for agent tracking
traceroot_logger = traceroot.get_logger("agent")
from app.service.task import (
    Action,
    ActionActivateAgentData,
    ActionActivateToolkitData,
    ActionBudgetNotEnough,
    ActionCreateAgentData,
    ActionDeactivateAgentData,
    ActionDeactivateToolkitData,
    Agents,
    get_task_lock,
)
from app.service.task import set_process_task

NOW_STR = datetime.datetime.now().strftime("%Y-%m-%d %H:00:00")


class ListenChatAgent(ChatAgent):
    @traceroot.trace()
    def __init__(
        self,
        api_task_id: str,
        agent_name: str,
        system_message: BaseMessage | str | None = None,
        model: BaseModelBackend
        | ModelManager
        | Tuple[str, str]
        | str
        | ModelType
        | Tuple[ModelPlatformType, ModelType]
        | List[BaseModelBackend]
        | List[str]
        | List[ModelType]
        | List[Tuple[str, str]]
        | List[Tuple[ModelPlatformType, ModelType]]
        | None = None,
        memory: AgentMemory | None = None,
        message_window_size: int | None = None,
        token_limit: int | None = None,
        output_language: str | None = None,
        tools: List[FunctionTool | Callable[..., Any]] | None = None,
        toolkits_to_register_agent: List[RegisteredAgentToolkit] | None = None,
        external_tools: List[FunctionTool | Callable[..., Any] | Dict[str, Any]] | None = None,
        response_terminators: List[ResponseTerminator] | None = None,
        scheduling_strategy: str = "round_robin",
        max_iteration: int | None = None,
        agent_id: str | None = None,
        stop_event: Event | None = None,
        tool_execution_timeout: float | None = None,
        mask_tool_output: bool = False,
        pause_event: asyncio.Event | None = None,
        prune_tool_calls_from_memory: bool = False,
        enable_snapshot_clean: bool = False,
    ) -> None:
        super().__init__(
            system_message=system_message,
            model=model,
            memory=memory,
            message_window_size=message_window_size,
            token_limit=token_limit,
            output_language=output_language,
            tools=tools,
            toolkits_to_register_agent=toolkits_to_register_agent,
            external_tools=external_tools,
            response_terminators=response_terminators,
            scheduling_strategy=scheduling_strategy,
            max_iteration=max_iteration,
            agent_id=agent_id,
            stop_event=stop_event,
            tool_execution_timeout=tool_execution_timeout,
            mask_tool_output=mask_tool_output,
            pause_event=pause_event,
            prune_tool_calls_from_memory=prune_tool_calls_from_memory,
            enable_snapshot_clean=enable_snapshot_clean,
        )
        self.api_task_id = api_task_id
        self.agent_name = agent_name

    process_task_id: str = ""

    @traceroot.trace()
    def step(
        self,
        input_message: BaseMessage | str,
        response_format: type[BaseModel] | None = None,
    ) -> ChatAgentResponse | StreamingChatAgentResponse:
        task_lock = get_task_lock(self.api_task_id)
        asyncio.create_task(
            task_lock.put_queue(
                ActionActivateAgentData(
                    data={
                        "agent_name": self.agent_name,
                        "process_task_id": self.process_task_id,
                        "agent_id": self.agent_id,
                        "message": input_message.content if isinstance(input_message, BaseMessage) else input_message,
                    },
                )
            )
        )
        error_info = None
        message = None
        res = None
        traceroot_logger.info(
            f"Agent {self.agent_name} starting step with message: {input_message.content if isinstance(input_message, BaseMessage) else input_message}"
        )
        try:
            res = super().step(input_message, response_format)
        except ModelProcessingError as e:
            res = None
            error_info = e
            if "Budget has been exceeded" in str(e):
                message = "Budget has been exceeded"
                traceroot_logger.warning(f"Agent {self.agent_name} budget exceeded")
                asyncio.create_task(task_lock.put_queue(ActionBudgetNotEnough()))
            else:
                message = str(e)
                traceroot_logger.error(f"Agent {self.agent_name} model processing error: {e}")
            total_tokens = 0
        except Exception as e:
            res = None
            error_info = e
            traceroot_logger.error(f"Agent {self.agent_name} unexpected error in step: {e}", exc_info=True)
            message = f"Error processing message: {e!s}"
            total_tokens = 0

        if res is not None:
            message = res.msg.content if res.msg else ""
            total_tokens = res.info["usage"]["total_tokens"]
            traceroot_logger.info(f"Agent {self.agent_name} completed step, tokens used: {total_tokens}")

        assert message is not None

        asyncio.create_task(
            task_lock.put_queue(
                ActionDeactivateAgentData(
                    data={
                        "agent_name": self.agent_name,
                        "process_task_id": self.process_task_id,
                        "agent_id": self.agent_id,
                        "message": message,
                        "tokens": total_tokens,
                    },
                )
            )
        )

        if error_info is not None:
            raise error_info
        assert res is not None
        return res

    @traceroot.trace()
    async def astep(
        self,
        input_message: BaseMessage | str,
        response_format: type[BaseModel] | None = None,
    ) -> ChatAgentResponse | AsyncStreamingChatAgentResponse:
        task_lock = get_task_lock(self.api_task_id)
        await task_lock.put_queue(
            ActionActivateAgentData(
                action=Action.activate_agent,
                data={
                    "agent_name": self.agent_name,
                    "process_task_id": self.process_task_id,
                    "agent_id": self.agent_id,
                    "message": input_message.content if isinstance(input_message, BaseMessage) else input_message,
                },
            )
        )

        error_info = None
        message = None
        res = None
        traceroot_logger.debug(
            f"Agent {self.agent_name} starting async step with message: {input_message.content if isinstance(input_message, BaseMessage) else input_message}"
        )

        try:
            res = await super().astep(input_message, response_format)
            if isinstance(res, AsyncStreamingChatAgentResponse):
                res = await res._get_final_response()
        except ModelProcessingError as e:
            res = None
            error_info = e
            if "Budget has been exceeded" in str(e):
                message = "Budget has been exceeded"
                traceroot_logger.warning(f"Agent {self.agent_name} budget exceeded")
                asyncio.create_task(task_lock.put_queue(ActionBudgetNotEnough()))
            else:
                message = str(e)
                traceroot_logger.error(f"Agent {self.agent_name} model processing error: {e}")
            total_tokens = 0
        except Exception as e:
            res = None
            error_info = e
            traceroot_logger.error(f"Agent {self.agent_name} unexpected error in async step: {e}", exc_info=True)
            message = f"Error processing message: {e!s}"
            total_tokens = 0

        if res is not None:
            message = res.msg.content if res.msg else ""
            total_tokens = res.info["usage"]["total_tokens"]
            traceroot_logger.info(f"Agent {self.agent_name} completed step, tokens used: {total_tokens}")

        assert message is not None

        asyncio.create_task(
            task_lock.put_queue(
                ActionDeactivateAgentData(
                    data={
                        "agent_name": self.agent_name,
                        "process_task_id": self.process_task_id,
                        "agent_id": self.agent_id,
                        "message": message,
                        "tokens": total_tokens,
                    },
                )
            )
        )

        if error_info is not None:
            raise error_info
        assert res is not None
        return res

    @traceroot.trace()
    def _execute_tool(self, tool_call_request: ToolCallRequest) -> ToolCallingRecord:
        func_name = tool_call_request.tool_name
        tool: FunctionTool = self._internal_tools[func_name]
        # Route async functions to async execution even if they have __wrapped__
        if asyncio.iscoroutinefunction(tool.func):
            # For async functions, we need to use the async execution path
            return asyncio.run(self._aexecute_tool(tool_call_request))
        elif hasattr(tool.func, "__wrapped__"):
            with set_process_task(self.process_task_id):
                return super()._execute_tool(tool_call_request)
        else:
            args = tool_call_request.args
            tool_call_id = tool_call_request.tool_call_id
            try:
                task_lock = get_task_lock(self.api_task_id)

                toolkit_name = getattr(tool, "_toolkit_name") if hasattr(tool, "_toolkit_name") else "mcp_toolkit"
                traceroot_logger.debug(
                    f"Agent {self.agent_name} executing tool: {func_name} from toolkit: {toolkit_name} with args: {json.dumps(args, ensure_ascii=False)}"
                )
                asyncio.create_task(
                    task_lock.put_queue(
                        ActionActivateToolkitData(
                            data={
                                "agent_name": self.agent_name,
                                "process_task_id": self.process_task_id,
                                "toolkit_name": toolkit_name,
                                "method_name": func_name,
                                "message": json.dumps(args, ensure_ascii=False),
                            },
                        )
                    )
                )
                raw_result = tool(**args)
                traceroot_logger.debug(f"Tool {func_name} executed successfully")
                if self.mask_tool_output:
                    self._secure_result_store[tool_call_id] = raw_result
                    result = (
                        "[The tool has been executed successfully, but the output"
                        " from the tool is masked. You can move forward]"
                    )
                    mask_flag = True
                else:
                    result = raw_result
                    mask_flag = False
                # Prepare result message with truncation
                if isinstance(result, str):
                    result_msg = result
                else:
                    result_str = repr(result)
                    MAX_RESULT_LENGTH = 500
                    if len(result_str) > MAX_RESULT_LENGTH:
                        result_msg = result_str[:MAX_RESULT_LENGTH] + f"... (truncated, total length: {len(result_str)} chars)"
                    else:
                        result_msg = result_str

                asyncio.create_task(
                    task_lock.put_queue(
                        ActionDeactivateToolkitData(
                            data={
                                "agent_name": self.agent_name,
                                "process_task_id": self.process_task_id,
                                "toolkit_name": toolkit_name,
                                "method_name": func_name,
                                "message": result_msg,
                            },
                        )
                    )
                )
            except Exception as e:
                # Capture the error message to prevent framework crash
                error_msg = f"Error executing tool '{func_name}': {e!s}"
                result = f"Tool execution failed: {error_msg}"
                mask_flag = False
                traceroot_logger.error(f"Tool execution failed for {func_name}: {e}", exc_info=True)

        return self._record_tool_calling(func_name, args, result, tool_call_id, mask_output=mask_flag)

    @traceroot.trace()
    async def _aexecute_tool(self, tool_call_request: ToolCallRequest) -> ToolCallingRecord:
        func_name = tool_call_request.tool_name
        tool: FunctionTool = self._internal_tools[func_name]
        if hasattr(tool.func, "__wrapped__"):
            with set_process_task(self.process_task_id):
                return await super()._aexecute_tool(tool_call_request)
        else:
            args = tool_call_request.args
            tool_call_id = tool_call_request.tool_call_id
            task_lock = get_task_lock(self.api_task_id)

            toolkit_name = getattr(tool, "_toolkit_name") if hasattr(tool, "_toolkit_name") else "mcp_toolkit"
            traceroot_logger.info(
                f"Agent {self.agent_name} executing async tool: {func_name} from toolkit: {toolkit_name} with args: {json.dumps(args, ensure_ascii=False)}"
            )
            await task_lock.put_queue(
                ActionActivateToolkitData(
                    data={
                        "agent_name": self.agent_name,
                        "process_task_id": self.process_task_id,
                        "toolkit_name": toolkit_name,
                        "method_name": func_name,
                        "message": json.dumps(args, ensure_ascii=False),
                    },
                )
            )
            try:
                # Try different invocation paths in order of preference
                if hasattr(tool, "func") and hasattr(tool.func, "async_call"):
                    # Case: FunctionTool wrapping an MCP tool
                    result = await tool.func.async_call(**args)

                elif hasattr(tool, "async_call") and callable(tool.async_call):
                    # Case: tool itself has async_call
                    result = await tool.async_call(**args)

                elif hasattr(tool, "func") and asyncio.iscoroutinefunction(tool.func):
                    # Case: tool wraps a direct async function
                    result = await tool.func(**args)

                elif asyncio.iscoroutinefunction(tool):
                    # Case: tool is itself a coroutine function
                    result = await tool(**args)

                else:
                    # Fallback: synchronous call
                    result = tool(**args)
                    # Handle case where synchronous call returns a coroutine
                    if asyncio.iscoroutine(result):
                        result = await result

            except Exception as e:
                # Capture the error message to prevent framework crash
                error_msg = f"Error executing async tool '{func_name}': {e!s}"
                result = {"error": error_msg}
                traceroot_logger.error(f"Async tool execution failed for {func_name}: {e}", exc_info=True)

            # Prepare result message with truncation
            if isinstance(result, str):
                result_msg = result
            else:
                result_str = repr(result)
                MAX_RESULT_LENGTH = 500
                if len(result_str) > MAX_RESULT_LENGTH:
                    result_msg = result_str[:MAX_RESULT_LENGTH] + f"... (truncated, total length: {len(result_str)} chars)"
                else:
                    result_msg = result_str

            await task_lock.put_queue(
                ActionDeactivateToolkitData(
                    data={
                        "agent_name": self.agent_name,
                        "process_task_id": self.process_task_id,
                        "toolkit_name": toolkit_name,
                        "method_name": func_name,
                        "message": result_msg,
                    },
                )
            )
        return self._record_tool_calling(func_name, args, result, tool_call_id)

    @traceroot.trace()
    def clone(self, with_memory: bool = False) -> ChatAgent:
        """Please see super.clone()"""
        system_message = None if with_memory else self._original_system_message

        # Clone tools and collect toolkits that need registration
        cloned_tools, toolkits_to_register = self._clone_tools()
        
        new_agent = ListenChatAgent(
            api_task_id=self.api_task_id,
            agent_name=self.agent_name,
            system_message=system_message,
            model=self.model_backend.models,  # Pass the existing model_backend
            memory=None,  # clone memory later
            message_window_size=getattr(self.memory, "window_size", None),
            token_limit=getattr(self.memory.get_context_creator(), "token_limit", None),
            output_language=self._output_language,
            tools=cloned_tools,
            toolkits_to_register_agent=toolkits_to_register,
            external_tools=[schema for schema in self._external_tool_schemas.values()],
            response_terminators=self.response_terminators,
            scheduling_strategy=self.model_backend.scheduling_strategy.__name__,
            max_iteration=self.max_iteration,
            stop_event=self.stop_event,
            tool_execution_timeout=self.tool_execution_timeout,
            mask_tool_output=self.mask_tool_output,
            pause_event=self.pause_event,
            prune_tool_calls_from_memory=self.prune_tool_calls_from_memory,
        )

        new_agent.process_task_id = self.process_task_id

        # Copy memory if requested
        if with_memory:
            # Get all records from the current memory
            context_records = self.memory.retrieve()
            # Write them to the new agent's memory
            for context_record in context_records:
                new_agent.memory.write_record(context_record.memory_record)

        return new_agent


@traceroot.trace()
def agent_model(
    agent_name: str,
    system_message: str | BaseMessage,
    options: Chat,
    tools: list[FunctionTool | Callable] | None = None,
    prune_tool_calls_from_memory: bool = False,
    tool_names: list[str] | None = None,
    toolkits_to_register_agent: list[RegisteredAgentToolkit] | None = None,
    enable_snapshot_clean: bool = False,
):
    task_lock = get_task_lock(options.project_id)
    agent_id = str(uuid.uuid4())
    traceroot_logger.info(f"Creating agent: {agent_name} with id: {agent_id} for project: {options.project_id}")
    asyncio.create_task(
        task_lock.put_queue(
            ActionCreateAgentData(data={"agent_name": agent_name, "agent_id": agent_id, "tools": tool_names or []})
        )
    )

    return ListenChatAgent(
        options.project_id,
        agent_name,
        system_message,
        model=ModelFactory.create(
            model_platform=options.model_platform,
            model_type=options.model_type,
            api_key=options.api_key,
            url=options.api_url,
            model_config_dict={
                "user": str(options.project_id),
            }
            if options.is_cloud()
            else None,
            **{
                k: v
                for k, v in (options.extra_params or {}).items()
                if k not in ["model_platform", "model_type", "api_key", "url"]
            },
        ),
        # output_language=options.language,
        tools=tools,
        agent_id=agent_id,
        prune_tool_calls_from_memory=prune_tool_calls_from_memory,
        toolkits_to_register_agent=toolkits_to_register_agent,
        enable_snapshot_clean=enable_snapshot_clean,
    )


@traceroot.trace()
def question_confirm_agent(options: Chat):
    return agent_model(
        "question_confirm_agent",
        f"You are a highly capable agent. Your primary function is to analyze a user's request and determine the appropriate course of action. The current date is {NOW_STR}(Accurate to the hour). For any date-related tasks, you MUST use this as the current date.",
        options,
    )


@traceroot.trace()
def task_summary_agent(options: Chat):
    return agent_model(
        "task_summary_agent",
        "You are a helpful task assistant that can help users summarize the content of their tasks",
        options,
    )


@traceroot.trace()
async def developer_agent(options: Chat):
    working_directory = get_working_directory(options)
    traceroot_logger.info(f"Creating developer agent for project: {options.project_id} in directory: {working_directory}")
    message_integration = ToolkitMessageIntegration(
        message_handler=HumanToolkit(options.project_id, Agents.developer_agent).send_message_to_user
    )
    note_toolkit = NoteTakingToolkit(
        api_task_id=options.project_id, agent_name=Agents.developer_agent, working_directory=working_directory
    )
    note_toolkit = message_integration.register_toolkits(note_toolkit)
    web_deploy_toolkit = WebDeployToolkit(api_task_id=options.project_id)
    web_deploy_toolkit = message_integration.register_toolkits(web_deploy_toolkit)
    screenshot_toolkit = ScreenshotToolkit(options.project_id, working_directory=working_directory)
    screenshot_toolkit = message_integration.register_toolkits(screenshot_toolkit)

    terminal_toolkit = TerminalToolkit(options.project_id, Agents.document_agent, safe_mode=True, clone_current_env=False)
    terminal_toolkit = message_integration.register_toolkits(terminal_toolkit)
    tools = [
        *HumanToolkit.get_can_use_tools(options.project_id, Agents.developer_agent),
        *note_toolkit.get_tools(),
        *web_deploy_toolkit.get_tools(),
        *terminal_toolkit.get_tools(),
        *screenshot_toolkit.get_tools(),
    ]
    system_message = f"""
<role>
You are a Lead Software Engineer, a master-level coding assistant with a 
powerful and unrestricted terminal. Your primary role is to solve any 
technical task by writing and executing code, installing necessary libraries, 
interacting with the operating system, and deploying applications. You are the 
team's go-to expert for all technical implementation.
</role>

<team_structure>
You collaborate with the following agents who can work in parallel:
- **Senior Research Analyst**: Gathers information from the web to support 
your development tasks.
- **Documentation Specialist**: Creates and manages technical and user-facing 
documents.
- **Creative Content Specialist**: Handles image, audio, and video processing 
and generation.
</team_structure>

<operating_environment>
- **System**: {platform.system()} ({platform.machine()})
- **Working Directory**: `{working_directory}`. All local file operations must 
occur here, but you can access files from any place in the file system. For all file system operations, you MUST use absolute paths to ensure precision and avoid ambiguity.
The current date is {NOW_STR}(Accurate to the hour). For any date-related tasks, you MUST use this as the current date.
</operating_environment>

<mandatory_instructions>
- You MUST use the `read_note` tool to read the ALL notes from other agents.

- When you complete your task, your final response must be a comprehensive
summary of your work and the outcome, presented in a clear, detailed, and
easy-to-read format. Avoid using markdown tables for presenting data; use
plain text formatting instead.
<mandatory_instructions>

<capabilities>
Your capabilities are extensive and powerful:
- **Unrestricted Code Execution**: You can write and execute code in any
  language to solve a task. You MUST first save your code to a file (e.g.,
  `script.py`) and then run it from the terminal (e.g.,
  `python script.py`).
- **Full Terminal Control**: You have root-level access to the terminal. You
  can run any command-line tool, manage files, and interact with the OS. If
  a tool is missing, you MUST install it with the appropriate package manager
  (e.g., `pip3`, `uv`, or `apt-get`). Your capabilities include:
    - **Text & Data Processing**: `awk`, `sed`, `grep`, `jq`.
    - **File System & Execution**: `find`, `xargs`, `tar`, `zip`, `unzip`,
      `chmod`.
    - **Networking & Web**: `curl`, `wget` for web requests; `ssh` for
      remote access.
- **Screen Observation**: You can take screenshots to analyze GUIs and visual
  context, enabling you to perform tasks that require sight.
- **Desktop Automation**: You can control desktop applications
  programmatically.
  - **On macOS**, you MUST prioritize using **AppleScript** for its robust
    control over native applications. Execute simple commands with
    `osascript -e '...'` or run complex scripts from a `.scpt` file.
  - **On other systems**, use **pyautogui** for cross-platform GUI
    automation.
  - **IMPORTANT**: Always complete the full automation workflow—do not just
    prepare or suggest actions. Execute them to completion.
- **Solution Verification**: You can immediately test and verify your
  solutions by executing them in the terminal.
- **Web Deployment**: You can deploy web applications and content, serve
  files, and manage deployments.
- **Human Collaboration**: If you are stuck or need clarification, you can
  ask for human input via the console.
- **Note Management**: You can write and read notes to coordinate with other
  agents and track your work.
</capabilities>

<philosophy>
- **Bias for Action**: Your purpose is to take action. Don't just suggest
solutions—implement them. Write code, run commands, and build things.
- **Complete the Full Task**: When automating GUI applications, always finish
what you start. If the task involves sending something, send it. If it
involves submitting data, submit it. Never stop at just preparing or
drafting—execute the complete workflow to achieve the desired outcome.
- **Embrace Challenges**: Never say "I can't." If you
encounter a limitation, find a way to overcome it.
- **Resourcefulness**: If a tool is missing, install it. If information is
lacking, find it. You have the full power of a terminal to acquire any
resource you need.
- **Think Like an Engineer**: Approach problems methodically. Analyze
requirements, execute it, and verify the results. Your
strength lies in your ability to engineer solutions.
</philosophy>

<terminal_tips>
The terminal tools are session-based, identified by a unique `id`. Master
these tips to maximize your effectiveness:

- **GUI Automation Strategy**:
  - **AppleScript (macOS Priority)**: For robust control of macOS apps, use
    `osascript`.
    - Example (open Slack):
      `osascript -e 'tell application "Slack" to activate'`
    - Example (run script file): `osascript my_script.scpt`
  - **pyautogui (Cross-Platform)**: For other OSes or simple automation.
    - Key functions: `pyautogui.click(x, y)`, `pyautogui.typewrite("text")`,
      `pyautogui.hotkey('ctrl', 'c')`, `pyautogui.press('enter')`.
    - Safety: Always use `time.sleep()` between actions to ensure stability
      and add `pyautogui.FAILSAFE = True` to your scripts.
    - Workflow: Your scripts MUST complete the entire task, from start to
      final submission.

- **Command-Line Best Practices**:
  - **Be Creative**: The terminal is your most powerful tool. Use it boldly.
  - **Automate Confirmation**: Use `-y` or `-f` flags to avoid interactive
    prompts.
  - **Manage Output**: Redirect long outputs to a file (e.g., `> output.txt`).
  - **Chain Commands**: Use `&&` to link commands for sequential execution.
  - **Piping**: Use `|` to pass output from one command to another.
  - **Permissions**: Use `ls -F` to check file permissions.
  - **Installation**: Use `pip3 install` or `apt-get install` for new
    packages.

- Stop a Process: If a process needs to be terminated, use
    `shell_kill_process(id="...")`.
</terminal_tips>

<collaboration_and_assistance>
- If you get stuck, encounter an issue you cannot solve (like a CAPTCHA),
    or need clarification, use the `ask_human_via_console` tool.
- Document your progress and findings in notes so other agents can build
    upon your work.
</collaboration_and_assistance>
"""

    return agent_model(
        Agents.developer_agent,
        BaseMessage.make_assistant_message(
            role_name="Developer Agent",
            content=system_message,
        ),
        options,
        tools,
        tool_names=[
            HumanToolkit.toolkit_name(),
            TerminalToolkit.toolkit_name(),
            NoteTakingToolkit.toolkit_name(),
            WebDeployToolkit.toolkit_name(),
        ],
    )


@traceroot.trace()
def search_agent(options: Chat):
    working_directory = get_working_directory(options)
    traceroot_logger.info(f"Creating search agent for project: {options.project_id} in directory: {working_directory}")
    message_integration = ToolkitMessageIntegration(
        message_handler=HumanToolkit(options.project_id, Agents.search_agent).send_message_to_user
    )

    web_toolkit_custom = HybridBrowserToolkit(
        options.project_id,
        headless=False,
        browser_log_to_file=True,
        stealth=True,
        session_id=str(uuid.uuid4())[:8],
        default_start_url="about:blank",
        cdp_url=f"http://localhost:{env('browser_port', '9222')}",
        enabled_tools=[
            "browser_click",
            "browser_type",
            "browser_back",
            "browser_forward",
            "browser_switch_tab",
            "browser_enter",
            "browser_visit_page",
            "browser_scroll",
            "browser_get_som_screenshot",
        ],
    )

    # Save reference before registering for toolkits_to_register_agent
    web_toolkit_for_agent_registration = web_toolkit_custom
    web_toolkit_custom = message_integration.register_toolkits(web_toolkit_custom)
    terminal_toolkit = TerminalToolkit(options.project_id, Agents.search_agent, safe_mode=True, clone_current_env=False)
    terminal_toolkit = message_integration.register_functions([terminal_toolkit.shell_exec])
    note_toolkit = NoteTakingToolkit(options.project_id, Agents.search_agent, working_directory=working_directory)
    note_toolkit = message_integration.register_toolkits(note_toolkit)
    search_tools = SearchToolkit.get_can_use_tools(options.project_id)
    # Only register search tools if any are available
    if search_tools:
        search_tools = message_integration.register_functions(search_tools)
    else:
        search_tools = []

    tools = [
        *HumanToolkit.get_can_use_tools(options.project_id, Agents.search_agent),
        *web_toolkit_custom.get_tools(),
        *terminal_toolkit,
        *note_toolkit.get_tools(),
        *search_tools,
    ]

    system_message = f"""
<role>
You are a Senior Research Analyst, a key member of a multi-agent team. Your
primary responsibility is to conduct expert-level web research to gather,
analyze, and document information required to solve the user's task. You
operate with precision, efficiency, and a commitment to data quality.
You must use the search/browser tools to get the information you need.
</role>

<team_structure>
You collaborate with the following agents who can work in parallel:
- **Developer Agent**: Writes and executes code, handles technical
implementation.
- **Document Agent**: Creates and manages documents and presentations.
- **Multi-Modal Agent**: Processes and generates images and audio.
Your research is the foundation of the team's work. Provide them with
comprehensive and well-documented information.
</team_structure>

<operating_environment>
- **System**: {platform.system()} ({platform.machine()})
- **Working Directory**: `{working_directory}`. All local file operations must
occur here, but you can access files from any place in the file system. For all file system operations, you MUST use absolute paths to ensure precision and avoid ambiguity.
The current date is {NOW_STR}(Accurate to the hour). For any date-related tasks, you MUST use this as the current date.
</operating_environment>

<mandatory_instructions>
- You MUST use the note-taking tools to record your findings. This is a
    critical part of your role. Your notes are the primary source of
    information for your teammates. To avoid information loss, you must not
    summarize your findings. Instead, record all information in detail.
    For every piece of information you gather, you must:
    1.  **Extract ALL relevant details**: Quote all important sentences,
        statistics, or data points. Your goal is to capture the information
        as completely as possible.
    2.  **Cite your source**: Include the exact URL where you found the
        information.
    Your notes should be a detailed and complete record of the information
    you have discovered. High-quality, detailed notes are essential for the
    team's success.

- **CRITICAL URL POLICY**: You are STRICTLY FORBIDDEN from inventing,
    guessing, or constructing URLs yourself. You MUST only use URLs from
    trusted sources:
    1. URLs returned by search tools (`search_google`)
    2. URLs found on webpages you have visited through browser tools
    3. URLs provided by the user in their request
    Fabricating or guessing URLs is considered a critical error and must
    never be done under any circumstances.

- You MUST NOT answer from your own knowledge. All information
    MUST be sourced from the web using the available tools. If you don't know
    something, find it out using your tools.

- When you complete your task, your final response must be a comprehensive
    summary of your findings, presented in a clear, detailed, and
    easy-to-read format. Avoid using markdown tables for presenting data;
    use plain text formatting instead.
<mandatory_instructions>

<capabilities>
Your capabilities include:
- Search and get information from the web using the search tools.
- Use the rich browser related toolset to investigate websites.
- Use the terminal tools to perform local operations. You can leverage
    powerful CLI tools like `grep` for searching within files, `curl` and
    `wget` for downloading content, and `jq` for parsing JSON data from APIs.
- Use the note-taking tools to record your findings.
- Use the human toolkit to ask for help when you are stuck.
</capabilities>

<web_search_workflow>
Your approach depends on available search tools:

**If Google Search is Available:**
- Initial Search: Start with `search_google` to get a list of relevant URLs
- Browser-Based Exploration: Use the browser tools to investigate the URLs

**If Google Search is NOT Available:**
- **MUST start with direct website search**: Use `browser_visit_page` to go
  directly to popular search engines and informational websites such as:
  * General search: google.com, bing.com, duckduckgo.com
  * Academic: scholar.google.com, pubmed.ncbi.nlm.nih.gov
  * News: news.google.com, bbc.com/news, reuters.com
  * Technical: stackoverflow.com, github.com
  * Reference: wikipedia.org, britannica.com
- **Manual search process**: Type your query into the search boxes on these
  sites using `browser_type` and submit with `browser_enter`
- **Extract URLs from results**: Only use URLs that appear in the search
  results on these websites

**Common Browser Operations (both scenarios):**
- **Navigation and Exploration**: Use `browser_visit_page` to open URLs.
    `browser_visit_page` provides a snapshot of currently visible
    interactive elements, not the full page text. To see more content on
    long pages, Navigate with `browser_click`, `browser_back`, and
    `browser_forward`. Manage multiple pages with `browser_switch_tab`.
- **Analysis**: Use `browser_get_som_screenshot` to understand the page
    layout and identify interactive elements. Since this is a heavy
    operation, only use it when visual analysis is necessary.
- **Interaction**: Use `browser_type` to fill out forms and
    `browser_enter` to submit or confirm search.

- In your response, you should mention the URLs you have visited and processed.

- When encountering verification challenges (like login, CAPTCHAs or
    robot checks), you MUST request help using the human toolkit.
</web_search_workflow>
    """

    return agent_model(
        Agents.search_agent,
        BaseMessage.make_assistant_message(
            role_name="Search Agent",
            content=system_message,
        ),
        options,
        tools,
        prune_tool_calls_from_memory=True,
        tool_names=[
            SearchToolkit.toolkit_name(),
            HybridBrowserToolkit.toolkit_name(),
            HumanToolkit.toolkit_name(),
            NoteTakingToolkit.toolkit_name(),
            TerminalToolkit.toolkit_name(),
        ],
        toolkits_to_register_agent=[web_toolkit_for_agent_registration],
        enable_snapshot_clean=True,
    )


@traceroot.trace()
async def document_agent(options: Chat):
    working_directory = get_working_directory(options)
    traceroot_logger.info(f"Creating document agent for project: {options.project_id} in directory: {working_directory}")
    message_integration = ToolkitMessageIntegration(
        message_handler=HumanToolkit(options.project_id, Agents.task_agent).send_message_to_user
    )
    file_write_toolkit = FileToolkit(options.project_id, working_directory=working_directory)
    pptx_toolkit = PPTXToolkit(options.project_id, working_directory=working_directory)
    pptx_toolkit = message_integration.register_toolkits(pptx_toolkit)
    mark_it_down_toolkit = MarkItDownToolkit(options.project_id)
    mark_it_down_toolkit = message_integration.register_toolkits(mark_it_down_toolkit)
    excel_toolkit = ExcelToolkit(options.project_id, working_directory=working_directory)
    excel_toolkit = message_integration.register_toolkits(excel_toolkit)
    note_toolkit = NoteTakingToolkit(options.project_id, Agents.document_agent, working_directory=working_directory)
    note_toolkit = message_integration.register_toolkits(note_toolkit)
    terminal_toolkit = TerminalToolkit(options.project_id, Agents.document_agent, safe_mode=True, clone_current_env=False)
    terminal_toolkit = message_integration.register_toolkits(terminal_toolkit)
    tools = [
        *file_write_toolkit.get_tools(),
        *pptx_toolkit.get_tools(),
        *HumanToolkit.get_can_use_tools(options.project_id, Agents.document_agent),
        *mark_it_down_toolkit.get_tools(),
        *excel_toolkit.get_tools(),
        *note_toolkit.get_tools(),
        *terminal_toolkit.get_tools(),
        *await GoogleDriveMCPToolkit.get_can_use_tools(options.project_id, options.get_bun_env()),
    ]
    # if env("EXA_API_KEY") or options.is_cloud():
    #     search_toolkit = SearchToolkit(options.project_id, Agents.document_agent).search_exa
    #     search_toolkit = message_integration.register_functions([search_toolkit])
    #     tools.extend(search_toolkit)
    system_message = f"""
<role>
You are a Documentation Specialist, responsible for creating, modifying, and 
managing a wide range of documents. Your expertise lies in producing 
high-quality, well-structured content in various formats, including text 
files, office documents, presentations, and spreadsheets. You are the team's 
authority on all things related to documentation.
</role>

<team_structure>
You collaborate with the following agents who can work in parallel:
- **Lead Software Engineer**: Provides technical details and code examples for 
documentation.
- **Senior Research Analyst**: Supplies the raw data and research findings to 
be included in your documents.
- **Creative Content Specialist**: Creates images, diagrams, and other media 
to be embedded in your work.
</team_structure>

<operating_environment>
- **System**: {platform.system()} ({platform.machine()})
- **Working Directory**: `{working_directory}`. All local file operations must 
occur here, but you can access files from any place in the file system. For all file system operations, you MUST use absolute paths to ensure precision and avoid ambiguity.
The current date is {NOW_STR}(Accurate to the hour). For any date-related tasks, you MUST use this as the current date.
</operating_environment>

<mandatory_instructions>
- Before creating any document, you MUST use the `read_note` tool to gather
    all information collected by other team members by reading ALL notes.

- You MUST use the available tools to create or modify documents (e.g.,
    `write_to_file`, `create_presentation`). Your primary output should be
    a file, not just content within your response.

- If there's no specified format for the document/report/paper, you should use 
    the `write_to_file` tool to create a HTML file.

- If the document has many data, you MUST use the terminal tool to
    generate charts and graphs and add them to the document.

- When you complete your task, your final response must be a summary of
    your work and the path to the final document, presented in a clear,
    detailed, and easy-to-read format. Avoid using markdown tables for
    presenting data; use plain text formatting instead.
</mandatory_instructions>

<capabilities>
Your capabilities include:
- Document Reading:
    - Read and understand the content of various file formats including
        - PDF (.pdf)
        - Microsoft Office: Word (.doc, .docx), Excel (.xls, .xlsx),
          PowerPoint (.ppt, .pptx)
        - EPUB (.epub)
        - HTML (.html, .htm)
        - Images (.jpg, .jpeg, .png) for OCR
        - Audio (.mp3, .wav) for transcription
        - Text-based formats (.csv, .json, .xml, .txt)
        - ZIP archives (.zip) using the `read_files` tool.

- Document Creation & Editing:
    - Create and write to various file formats including Markdown (.md),
    Word documents (.docx), PDFs, CSV files, JSON, YAML, and HTML using
    UTF-8 encoding for default.
    - Apply formatting options including custom encoding, font styles, and
    layout settings
    - Modify existing files with automatic backup functionality
    - Support for mathematical expressions in PDF documents through LaTeX
    rendering

- PowerPoint Presentation Creation:
    - Create professional PowerPoint presentations with title slides and
    content slides
    - Format text with bold and italic styling
    - Create bullet point lists with proper hierarchical structure
    - Support for step-by-step process slides with visual indicators
    - Create tables with headers and rows of data
    - Support for custom templates and slide layouts
    - IMPORTANT: The `create_presentation` tool requires content to be a JSON
    string, not plain text. You must format your content as a JSON array of
    slide objects, then use `json.dumps()` to convert it to a string. Example:
      ```python
      import json
      slides = [
          {{"title": "Main Title", "subtitle": "Subtitle"}},
          {{"heading": "Slide Title", "bullet_points": ["Point 1", "Point 2"]}},
          {{"heading": "Data", "table": {{"headers": ["Col1", "Col2"], "rows": [["A", "B"]]}}}}
      ]
      content_json = json.dumps(slides)
      create_presentation(content=content_json, filename="presentation.pptx")
      ```

- Excel Spreadsheet Management:
    - Extract and analyze content from Excel files (.xlsx, .xls, .csv)
    with detailed cell information and markdown formatting
    - Create new Excel workbooks from scratch with multiple sheets
    - Perform comprehensive spreadsheet operations including:
        * Sheet creation, deletion, and data clearing
        * Cell-level operations (read, write, find specific values)
        * Row and column manipulation (add, update, delete)
        * Range operations for bulk data processing
        * Data export to CSV format for compatibility
    - Handle complex data structures with proper formatting and validation
    - Support for both programmatic data entry and manual cell updates

- Terminal and File System:
    - You have access to a full suite of terminal tools to interact with
    the file system within your working directory (`{working_directory}`).
    - You can execute shell commands (`shell_exec`), list files, and manage
    your workspace as needed to support your document creation tasks. To
    process and manipulate text and data for your documents, you can use
    powerful CLI tools like `awk`, `sed`, `grep`, and `jq`. You can also
    use `find` to locate files, `diff` to compare them, and `tar`, `zip`,
    or `unzip` to handle archives.
    - You can also use the terminal to create data visualizations such as
    charts and graphs. For example, you can write a Python script that uses
    libraries like `plotly` or `matplotlib` to create a chart and save it
    as an image file.

- Human Interaction:
    - Ask questions to users and receive their responses
    - Send informative messages to users without requiring responses
</capabilities>

<document_creation_workflow>
When working with documents, you should:
- Suggest appropriate file formats based on content requirements
- Maintain proper formatting and structure in all created documents
- Provide clear feedback about document creation and modification processes
- Ask clarifying questions when user requirements are ambiguous
- Recommend best practices for document organization and presentation
- For PowerPoint presentations, ALWAYS convert your slide content to JSON
  format before calling `create_presentation`. Never pass plain text or
  instructions - only properly formatted JSON strings as shown in the
  capabilities section
- For Excel files, always provide clear data structure and organization
- When creating spreadsheets, consider data relationships and use
appropriate sheet naming conventions
- To include data visualizations, write and execute Python scripts using
  the terminal. Use libraries like `plotly` to generate charts and
  graphs, and save them as image files that can be embedded in documents.
</document_creation_workflow>

Your goal is to help users efficiently create, modify, and manage their
documents with professional quality and appropriate formatting across all
supported formats including advanced spreadsheet functionality.
"""

    return agent_model(
        Agents.document_agent,
        BaseMessage.make_assistant_message(
            role_name="Document Agent",
            content=system_message,
        ),
        options,
        tools,
        tool_names=[
            FileToolkit.toolkit_name(),
            PPTXToolkit.toolkit_name(),
            HumanToolkit.toolkit_name(),
            MarkItDownToolkit.toolkit_name(),
            ExcelToolkit.toolkit_name(),
            NoteTakingToolkit.toolkit_name(),
            TerminalToolkit.toolkit_name(),
            GoogleDriveMCPToolkit.toolkit_name(),
        ],
    )


@traceroot.trace()
def multi_modal_agent(options: Chat):
    working_directory = get_working_directory(options)
    traceroot_logger.info(f"Creating multi-modal agent for project: {options.project_id} in directory: {working_directory}")
    message_integration = ToolkitMessageIntegration(
        message_handler=HumanToolkit(options.project_id, Agents.multi_modal_agent).send_message_to_user
    )
    video_download_toolkit = VideoDownloaderToolkit(options.project_id, working_directory=working_directory)
    video_download_toolkit = message_integration.register_toolkits(video_download_toolkit)
    image_analysis_toolkit = ImageAnalysisToolkit(options.project_id)
    image_analysis_toolkit = message_integration.register_toolkits(image_analysis_toolkit)

    terminal_toolkit = TerminalToolkit(
        options.project_id, agent_name=Agents.multi_modal_agent, safe_mode=True, clone_current_env=False
    )
    terminal_toolkit = message_integration.register_toolkits(terminal_toolkit)
    note_toolkit = NoteTakingToolkit(options.project_id, Agents.multi_modal_agent, working_directory=working_directory)
    note_toolkit = message_integration.register_toolkits(note_toolkit)
    tools = [
        *video_download_toolkit.get_tools(),
        *image_analysis_toolkit.get_tools(),
        *HumanToolkit.get_can_use_tools(options.project_id, Agents.multi_modal_agent),
        *terminal_toolkit.get_tools(),
        *note_toolkit.get_tools(),
    ]
    if options.is_cloud():
        open_ai_image_toolkit = OpenAIImageToolkit(  # todo check llm has this model
            options.project_id,
            model="dall-e-3",
            response_format="b64_json",
            size="1024x1024",
            quality="standard",
            working_directory=working_directory,
            api_key=options.api_key,
            url=options.api_url,
        )
        open_ai_image_toolkit = message_integration.register_toolkits(open_ai_image_toolkit)
        tools = [
            *tools,
            *open_ai_image_toolkit.get_tools(),
        ]
    # Convert string model_platform to enum for comparison
    try:
        model_platform_enum = ModelPlatformType(options.model_platform.lower())
    except (ValueError, AttributeError):
        model_platform_enum = None

    if model_platform_enum == ModelPlatformType.OPENAI:
        audio_analysis_toolkit = AudioAnalysisToolkit(
            options.project_id,
            working_directory,
            OpenAIAudioModels(
                api_key=options.api_key,
                url=options.api_url,
            ),
        )
        audio_analysis_toolkit = message_integration.register_toolkits(audio_analysis_toolkit)
        tools.extend(audio_analysis_toolkit.get_tools())

    # if env("EXA_API_KEY") or options.is_cloud():
    #     search_toolkit = SearchToolkit(options.project_id, Agents.multi_modal_agent).search_exa
    #     search_toolkit = message_integration.register_functions([search_toolkit])
    #     tools.extend(search_toolkit)

    system_message = f"""
<role>
You are a Creative Content Specialist, specializing in analyzing and 
generating various types of media content. Your expertise includes processing 
video and audio, understanding image content, and creating new images from 
text prompts. You are the team's expert for all multi-modal tasks.
</role>

<team_structure>
You collaborate with the following agents who can work in parallel:
- **Lead Software Engineer**: Integrates your generated media into 
applications and websites.
- **Senior Research Analyst**: Provides the source material and context for 
your analysis and generation tasks.
- **Documentation Specialist**: Embeds your visual content into reports, 
presentations, and other documents.
</team_structure>

<operating_environment>
- **System**: {platform.system()} ({platform.machine()})
- **Working Directory**: `{working_directory}`. All local file operations must 
occur here, but you can access files from any place in the file system. For all file system operations, you MUST use absolute paths to ensure precision and avoid ambiguity.
The current date is {NOW_STR}(Accurate to the hour). For any date-related tasks, you MUST use this as the current date.
</operating_environment>

<mandatory_instructions>
- You MUST use the `read_note` tool to to gather all information collected
    by other team members by reading ALL notes and write down your findings in 
    the notes.

- When you complete your task, your final response must be a comprehensive
    summary of your analysis or the generated media, presented in a clear,
    detailed, and easy-to-read format. Avoid using markdown tables for
    presenting data; use plain text formatting instead.
<mandatory_instructions>

<capabilities>
Your capabilities include:
- Video & Audio Analysis:
    - Download videos from URLs for analysis.
    - Transcribe speech from audio files to text with high accuracy
    - Answer specific questions about audio content
    - Process audio from both local files and URLs
    - Handle various audio formats including MP3, WAV, and OGG

- Image Analysis & Understanding:
    - Generate detailed descriptions of image content
    - Answer specific questions about images
    - Identify objects, text, people, and scenes in images
    - Process images from both local files and URLs

- Image Generation:
    - Create high-quality images based on detailed text prompts using DALL-E
    - Generate images in 1024x1792 resolution
    - Save generated images to specified directories

- Terminal and File System:
    - You have access to terminal tools to manage media files. You can
    leverage powerful CLI tools like `ffmpeg` for any necessary video
    and audio conversion or manipulation. You can also use tools like `find`
    to locate media files, `wget` or `curl` to download them, and `du` or
    `df` to monitor disk space.

- Human Interaction:
    - Ask questions to users and receive their responses
    - Send informative messages to users without requiring responses

</capabilities>

<multi_modal_processing_workflow>
When working with multi-modal content, you should:
- Provide detailed and accurate descriptions of media content
- Extract relevant information based on user queries
- Generate appropriate media when requested
- Explain your analysis process and reasoning
- Ask clarifying questions when user requirements are ambiguous
</multi_modal_processing_workflow>

Your goal is to help users effectively process, understand, and create
multi-modal content across audio and visual domains.
"""

    return agent_model(
        Agents.multi_modal_agent,
        BaseMessage.make_assistant_message(
            role_name="Multi Modal Agent",
            content=system_message,
        ),
        options,
        tools,
        tool_names=[
            VideoDownloaderToolkit.toolkit_name(),
            AudioAnalysisToolkit.toolkit_name(),
            ImageAnalysisToolkit.toolkit_name(),
            OpenAIImageToolkit.toolkit_name(),
            HumanToolkit.toolkit_name(),
            TerminalToolkit.toolkit_name(),
            NoteTakingToolkit.toolkit_name(),
            SearchToolkit.toolkit_name(),
        ],
    )


@traceroot.trace()
async def social_medium_agent(options: Chat):
    """
    Agent to handling tasks related to social media:
    include toolkits: WhatsApp, Twitter, LinkedIn, Reddit, Notion, Slack, Discord and Google Suite.
    """
    working_directory = get_working_directory(options)
    traceroot_logger.info(f"Creating social medium agent for project: {options.project_id} in directory: {working_directory}")
    tools = [
<<<<<<< HEAD
        *WhatsAppToolkit.get_can_use_tools(options.task_id),
        *TwitterToolkit.get_can_use_tools(options.task_id),
        *LinkedInToolkit.get_can_use_tools(options.task_id),
        *RedditToolkit.get_can_use_tools(options.task_id),
        *await NotionMCPToolkit.get_can_use_tools(options.task_id),
        # *SlackToolkit.get_can_use_tools(options.task_id),
        *GoogleGmailNativeToolkit.get_can_use_tools(options.task_id),
        *GoogleCalendarToolkit.get_can_use_tools(options.task_id),
        *HumanToolkit.get_can_use_tools(options.task_id, Agents.social_medium_agent),
        *TerminalToolkit(options.task_id, agent_name=Agents.social_medium_agent, clone_current_env=False).get_tools(),
=======
        *WhatsAppToolkit.get_can_use_tools(options.project_id),
        *TwitterToolkit.get_can_use_tools(options.project_id),
        *LinkedInToolkit.get_can_use_tools(options.project_id),
        *RedditToolkit.get_can_use_tools(options.project_id),
        *await NotionMCPToolkit.get_can_use_tools(options.project_id),
        # *SlackToolkit.get_can_use_tools(options.project_id),
        *await GoogleGmailMCPToolkit.get_can_use_tools(options.project_id, options.get_bun_env()),
        *GoogleCalendarToolkit.get_can_use_tools(options.project_id),
        *HumanToolkit.get_can_use_tools(options.project_id, Agents.social_medium_agent),
        *TerminalToolkit(options.project_id, agent_name=Agents.social_medium_agent, clone_current_env=False).get_tools(),
>>>>>>> 9e6168e9
        *NoteTakingToolkit(
            options.project_id, Agents.social_medium_agent, working_directory=working_directory
        ).get_tools(),
        # *DiscordToolkit(options.project_id).get_tools(),  # Not supported temporarily
        # *GoogleSuiteToolkit(options.project_id).get_tools(),  # Not supported temporarily
    ]
    # if env("EXA_API_KEY") or options.is_cloud():
    #     tools.append(FunctionTool(SearchToolkit(options.project_id, Agents.social_medium_agent).search_exa))
    return agent_model(
        Agents.social_medium_agent,
        BaseMessage.make_assistant_message(
            role_name="Social Medium Agent",
            content=f"""
You are a Social Media Management Assistant with comprehensive capabilities
across multiple platforms. You MUST use the `send_message_to_user` tool to
inform the user of every decision and action you take. Your message must
include a short title and a one-sentence description. This is a mandatory
part of your workflow. When you complete your task, your final response must
be a comprehensive summary of your actions, presented in a clear, detailed,
and easy-to-read format. Avoid using markdown tables for presenting data;
use plain text formatting instead.

- **Working Directory**: `{working_directory}`. All local file operations must 
occur here, but you can access files from any place in the file system. For all file system operations, you MUST use absolute paths to ensure precision and avoid ambiguity.
The current date is {NOW_STR}(Accurate to the hour). For any date-related tasks, you MUST use this as the current date.

Your integrated toolkits enable you to:

1. WhatsApp Business Management (WhatsAppToolkit):
   - Send text and template messages to customers via the WhatsApp Business
   API.
   - Retrieve business profile information.

2. Twitter Account Management (TwitterToolkit):
   - Create tweets with text content, polls, or as quote tweets.
   - Delete existing tweets.
   - Retrieve user profile information.

3. LinkedIn Professional Networking (LinkedInToolkit):
   - Create posts on LinkedIn.
   - Delete existing posts.
   - Retrieve authenticated user's profile information.

4. Reddit Content Analysis (RedditToolkit):
   - Collect top posts and comments from specified subreddits.
   - Perform sentiment analysis on Reddit comments.
   - Track keyword discussions across multiple subreddits.

5. Notion Workspace Management (NotionToolkit):
   - List all pages and users in a Notion workspace.
   - Retrieve and extract text content from Notion blocks.

6. Slack Workspace Interaction (SlackToolkit):
   - Create new Slack channels (public or private).
   - Join or leave existing channels.
   - Send and delete messages in channels.
   - Retrieve channel information and message history.

7. Human Interaction (HumanToolkit):
   - Ask questions to users and send messages via console.

8. Agent Communication:
   - Communicate with other agents using messaging tools when collaboration
   is needed. Use `list_available_agents` to see available team members and
   `send_message` to coordinate with them, especially when you need content
   from document agents or research from search agents.

9. File System Access:
   - You can use terminal tools to interact with the local file system in
   your working directory (`{working_directory}`), for example, to access
   files needed for posting. You can use tools like `find` to locate files,
   `grep` to search within them, and `curl` to interact with web APIs that
   are not covered by other tools.

When assisting users, always:
- Identify which platform's functionality is needed for the task.
- Check if required API credentials are available before attempting
operations.
- Provide clear explanations of what actions you're taking.
- Handle rate limits and API restrictions appropriately.
- Ask clarifying questions when user requests are ambiguous.
""",
        ),
        options,
        tools,
        tool_names=[
            WhatsAppToolkit.toolkit_name(),
            TwitterToolkit.toolkit_name(),
            LinkedInToolkit.toolkit_name(),
            RedditToolkit.toolkit_name(),
            NotionMCPToolkit.toolkit_name(),
            GoogleGmailNativeToolkit.toolkit_name(),
            GoogleCalendarToolkit.toolkit_name(),
            HumanToolkit.toolkit_name(),
            TerminalToolkit.toolkit_name(),
            NoteTakingToolkit.toolkit_name(),
        ],
    )


@traceroot.trace()
async def mcp_agent(options: Chat):
    traceroot_logger.info(
        f"Creating MCP agent for project: {options.project_id} with {len(options.installed_mcp['mcpServers'])} MCP servers"
    )
    tools = [
        # *HumanToolkit.get_can_use_tools(options.project_id, Agents.mcp_agent),
        *McpSearchToolkit(options.project_id).get_tools(),
    ]
    if len(options.installed_mcp["mcpServers"]) > 0:
        try:
            mcp_tools = await get_mcp_tools(options.installed_mcp)
            traceroot_logger.info(f"Retrieved {len(mcp_tools)} MCP tools for task {options.project_id}")
            if mcp_tools:
                tool_names = [tool.get_function_name() if hasattr(tool, 'get_function_name') else str(tool) for tool in mcp_tools]
                traceroot_logger.debug(f"MCP tools: {tool_names}")
            tools = [*tools, *mcp_tools]
        except Exception as e:
            traceroot_logger.debug(repr(e))

    task_lock = get_task_lock(options.project_id)
    agent_id = str(uuid.uuid4())
    traceroot_logger.info(f"Creating MCP agent: {Agents.mcp_agent} with id: {agent_id} for task: {options.project_id}")
    asyncio.create_task(
        task_lock.put_queue(
            ActionCreateAgentData(
                data={
                    "agent_name": Agents.mcp_agent,
                    "agent_id": agent_id,
                    "tools": [key for key in options.installed_mcp["mcpServers"].keys()],
                }
            )
        )
    )
    return ListenChatAgent(
        options.project_id,
        Agents.mcp_agent,
        system_message="You are a helpful assistant that can help users search mcp servers. The found mcp services will be returned to the user, and you will ask the user via ask_human_via_gui whether they want to install these mcp services.",
        model=ModelFactory.create(
            model_platform=options.model_platform,
            model_type=options.model_type,
            api_key=options.api_key,
            url=options.api_url,
            model_config_dict={
                "user": str(options.project_id),
            }
            if options.is_cloud()
            else None,
            **{
                k: v
                for k, v in (options.extra_params or {}).items()
                if k not in ["model_platform", "model_type", "api_key", "url"]
            },
        ),
        # output_language=options.language,
        tools=tools,
        agent_id=agent_id,
    )


@traceroot.trace()
async def get_toolkits(tools: list[str], agent_name: str, api_task_id: str):
    traceroot_logger.info(f"Getting toolkits for agent: {agent_name}, task: {api_task_id}, tools: {tools}")
    toolkits = {
        "audio_analysis_toolkit": AudioAnalysisToolkit,
        "openai_image_toolkit": OpenAIImageToolkit,
        "excel_toolkit": ExcelToolkit,
        "file_write_toolkit": FileToolkit,
        "github_toolkit": GithubToolkit,
        "google_calendar_toolkit": GoogleCalendarToolkit,
        "google_drive_mcp_toolkit": GoogleDriveMCPToolkit,
        "google_gmail_native_toolkit": GoogleGmailNativeToolkit,
        "image_analysis_toolkit": ImageAnalysisToolkit,
        "linkedin_toolkit": LinkedInToolkit,
        "mcp_search_toolkit": McpSearchToolkit,
        "notion_mcp_toolkit": NotionMCPToolkit,
        "pptx_toolkit": PPTXToolkit,
        "reddit_toolkit": RedditToolkit,
        "search_toolkit": SearchToolkit,
        "slack_toolkit": SlackToolkit,
        "terminal_toolkit": TerminalToolkit,
        "twitter_toolkit": TwitterToolkit,
        "video_analysis_toolkit": VideoAnalysisToolkit,
        "video_download_toolkit": VideoDownloaderToolkit,
        "whatsapp_toolkit": WhatsAppToolkit,
    }
    res = []
    for item in tools:
        if item in toolkits:
            toolkit: AbstractToolkit = toolkits[item]
            toolkit.agent_name = agent_name
            toolkit_tools = toolkit.get_can_use_tools(api_task_id)
            toolkit_tools = await toolkit_tools if asyncio.iscoroutine(toolkit_tools) else toolkit_tools
            res.extend(toolkit_tools)
        else:
            logger.warning(f"Toolkit {item} not found, please check your configuration.")
            traceroot_logger.warning(f"Toolkit {item} not found for agent {agent_name}")
    return res


@traceroot.trace()
async def get_mcp_tools(mcp_server: McpServers):
    traceroot_logger.info(f"Getting MCP tools for {len(mcp_server['mcpServers'])} servers")
    if len(mcp_server["mcpServers"]) == 0:
        return []
    
    # Ensure unified auth directory for all mcp-remote servers to avoid re-authentication on each task
    config_dict = {**mcp_server}
    for server_config in config_dict["mcpServers"].values():
        if "env" not in server_config:
            server_config["env"] = {}
        # Set global auth directory to persist authentication across tasks
        if "MCP_REMOTE_CONFIG_DIR" not in server_config["env"]:
            server_config["env"]["MCP_REMOTE_CONFIG_DIR"] = env("MCP_REMOTE_CONFIG_DIR", os.path.expanduser("~/.mcp-auth"))

    mcp_toolkit = None
    try:
        mcp_toolkit = MCPToolkit(config_dict=config_dict, timeout=180)
        await mcp_toolkit.connect()

        traceroot_logger.info(f"Successfully connected to MCP toolkit with {len(mcp_server['mcpServers'])} servers")
        tools = mcp_toolkit.get_tools()
        if tools:
            tool_names = [tool.get_function_name() if hasattr(tool, 'get_function_name') else str(tool) for tool in tools]
            traceroot_logger.debug(f"MCP tool names: {tool_names}")
        return tools
    except asyncio.CancelledError:
        traceroot_logger.info("MCP connection cancelled during get_mcp_tools")
        return []
    except Exception as e:
        traceroot_logger.error(f"Failed to connect MCP toolkit: {e}", exc_info=True)
        return []<|MERGE_RESOLUTION|>--- conflicted
+++ resolved
@@ -1280,29 +1280,16 @@
     working_directory = get_working_directory(options)
     traceroot_logger.info(f"Creating social medium agent for project: {options.project_id} in directory: {working_directory}")
     tools = [
-<<<<<<< HEAD
-        *WhatsAppToolkit.get_can_use_tools(options.task_id),
-        *TwitterToolkit.get_can_use_tools(options.task_id),
-        *LinkedInToolkit.get_can_use_tools(options.task_id),
-        *RedditToolkit.get_can_use_tools(options.task_id),
-        *await NotionMCPToolkit.get_can_use_tools(options.task_id),
-        # *SlackToolkit.get_can_use_tools(options.task_id),
-        *GoogleGmailNativeToolkit.get_can_use_tools(options.task_id),
-        *GoogleCalendarToolkit.get_can_use_tools(options.task_id),
-        *HumanToolkit.get_can_use_tools(options.task_id, Agents.social_medium_agent),
-        *TerminalToolkit(options.task_id, agent_name=Agents.social_medium_agent, clone_current_env=False).get_tools(),
-=======
         *WhatsAppToolkit.get_can_use_tools(options.project_id),
         *TwitterToolkit.get_can_use_tools(options.project_id),
         *LinkedInToolkit.get_can_use_tools(options.project_id),
         *RedditToolkit.get_can_use_tools(options.project_id),
         *await NotionMCPToolkit.get_can_use_tools(options.project_id),
         # *SlackToolkit.get_can_use_tools(options.project_id),
-        *await GoogleGmailMCPToolkit.get_can_use_tools(options.project_id, options.get_bun_env()),
+        *GoogleGmailNativeToolkit.get_can_use_tools(options.task_id),
         *GoogleCalendarToolkit.get_can_use_tools(options.project_id),
         *HumanToolkit.get_can_use_tools(options.project_id, Agents.social_medium_agent),
         *TerminalToolkit(options.project_id, agent_name=Agents.social_medium_agent, clone_current_env=False).get_tools(),
->>>>>>> 9e6168e9
         *NoteTakingToolkit(
             options.project_id, Agents.social_medium_agent, working_directory=working_directory
         ).get_tools(),
