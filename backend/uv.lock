version = 1
<<<<<<< HEAD
revision = 3
requires-python = "==3.10.16"
=======
revision = 2
requires-python = "==3.10.*"
>>>>>>> 9e6168e9

[[package]]
name = "aiofiles"
version = "24.1.0"
source = { registry = "https://pypi.org/simple" }
sdist = { url = "https://files.pythonhosted.org/packages/0b/03/a88171e277e8caa88a4c77808c20ebb04ba74cc4681bf1e9416c862de237/aiofiles-24.1.0.tar.gz", hash = "sha256:22a075c9e5a3810f0c2e48f3008c94d68c65d763b9b03857924c99e57355166c", size = 30247, upload-time = "2024-06-24T11:02:03.584Z" }
wheels = [
    { url = "https://files.pythonhosted.org/packages/a5/45/30bb92d442636f570cb5651bc661f52b610e2eec3f891a5dc3a4c3667db0/aiofiles-24.1.0-py3-none-any.whl", hash = "sha256:b4ec55f4195e3eb5d7abd1bf7e061763e864dd4954231fb8539a0ef8bb8260e5", size = 15896, upload-time = "2024-06-24T11:02:01.529Z" },
]

[[package]]
name = "aiohappyeyeballs"
version = "2.6.1"
source = { registry = "https://pypi.org/simple" }
sdist = { url = "https://files.pythonhosted.org/packages/26/30/f84a107a9c4331c14b2b586036f40965c128aa4fee4dda5d3d51cb14ad54/aiohappyeyeballs-2.6.1.tar.gz", hash = "sha256:c3f9d0113123803ccadfdf3f0faa505bc78e6a72d1cc4806cbd719826e943558", size = 22760, upload-time = "2025-03-12T01:42:48.764Z" }
wheels = [
    { url = "https://files.pythonhosted.org/packages/0f/15/5bf3b99495fb160b63f95972b81750f18f7f4e02ad051373b669d17d44f2/aiohappyeyeballs-2.6.1-py3-none-any.whl", hash = "sha256:f349ba8f4b75cb25c99c5c2d84e997e485204d2902a9597802b0371f09331fb8", size = 15265, upload-time = "2025-03-12T01:42:47.083Z" },
]

[[package]]
name = "aiohttp"
version = "3.12.15"
source = { registry = "https://pypi.org/simple" }
dependencies = [
    { name = "aiohappyeyeballs" },
    { name = "aiosignal" },
    { name = "async-timeout" },
    { name = "attrs" },
    { name = "frozenlist" },
    { name = "multidict" },
    { name = "propcache" },
    { name = "yarl" },
]
sdist = { url = "https://files.pythonhosted.org/packages/9b/e7/d92a237d8802ca88483906c388f7c201bbe96cd80a165ffd0ac2f6a8d59f/aiohttp-3.12.15.tar.gz", hash = "sha256:4fc61385e9c98d72fcdf47e6dd81833f47b2f77c114c29cd64a361be57a763a2", size = 7823716, upload-time = "2025-07-29T05:52:32.215Z" }
wheels = [
    { url = "https://files.pythonhosted.org/packages/47/dc/ef9394bde9080128ad401ac7ede185267ed637df03b51f05d14d1c99ad67/aiohttp-3.12.15-cp310-cp310-macosx_10_9_universal2.whl", hash = "sha256:b6fc902bff74d9b1879ad55f5404153e2b33a82e72a95c89cec5eb6cc9e92fbc", size = 703921, upload-time = "2025-07-29T05:49:43.584Z" },
    { url = "https://files.pythonhosted.org/packages/8f/42/63fccfc3a7ed97eb6e1a71722396f409c46b60a0552d8a56d7aad74e0df5/aiohttp-3.12.15-cp310-cp310-macosx_10_9_x86_64.whl", hash = "sha256:098e92835b8119b54c693f2f88a1dec690e20798ca5f5fe5f0520245253ee0af", size = 480288, upload-time = "2025-07-29T05:49:47.851Z" },
    { url = "https://files.pythonhosted.org/packages/9c/a2/7b8a020549f66ea2a68129db6960a762d2393248f1994499f8ba9728bbed/aiohttp-3.12.15-cp310-cp310-macosx_11_0_arm64.whl", hash = "sha256:40b3fee496a47c3b4a39a731954c06f0bd9bd3e8258c059a4beb76ac23f8e421", size = 468063, upload-time = "2025-07-29T05:49:49.789Z" },
    { url = "https://files.pythonhosted.org/packages/8f/f5/d11e088da9176e2ad8220338ae0000ed5429a15f3c9dfd983f39105399cd/aiohttp-3.12.15-cp310-cp310-manylinux_2_17_aarch64.manylinux2014_aarch64.whl", hash = "sha256:2ce13fcfb0bb2f259fb42106cdc63fa5515fb85b7e87177267d89a771a660b79", size = 1650122, upload-time = "2025-07-29T05:49:51.874Z" },
    { url = "https://files.pythonhosted.org/packages/b0/6b/b60ce2757e2faed3d70ed45dafee48cee7bfb878785a9423f7e883f0639c/aiohttp-3.12.15-cp310-cp310-manylinux_2_17_armv7l.manylinux2014_armv7l.manylinux_2_31_armv7l.whl", hash = "sha256:3beb14f053222b391bf9cf92ae82e0171067cc9c8f52453a0f1ec7c37df12a77", size = 1624176, upload-time = "2025-07-29T05:49:53.805Z" },
    { url = "https://files.pythonhosted.org/packages/dd/de/8c9fde2072a1b72c4fadecf4f7d4be7a85b1d9a4ab333d8245694057b4c6/aiohttp-3.12.15-cp310-cp310-manylinux_2_17_ppc64le.manylinux2014_ppc64le.whl", hash = "sha256:4c39e87afe48aa3e814cac5f535bc6199180a53e38d3f51c5e2530f5aa4ec58c", size = 1696583, upload-time = "2025-07-29T05:49:55.338Z" },
    { url = "https://files.pythonhosted.org/packages/0c/ad/07f863ca3d895a1ad958a54006c6dafb4f9310f8c2fdb5f961b8529029d3/aiohttp-3.12.15-cp310-cp310-manylinux_2_17_s390x.manylinux2014_s390x.whl", hash = "sha256:d5f1b4ce5bc528a6ee38dbf5f39bbf11dd127048726323b72b8e85769319ffc4", size = 1738896, upload-time = "2025-07-29T05:49:57.045Z" },
    { url = "https://files.pythonhosted.org/packages/20/43/2bd482ebe2b126533e8755a49b128ec4e58f1a3af56879a3abdb7b42c54f/aiohttp-3.12.15-cp310-cp310-manylinux_2_17_x86_64.manylinux2014_x86_64.whl", hash = "sha256:1004e67962efabbaf3f03b11b4c43b834081c9e3f9b32b16a7d97d4708a9abe6", size = 1643561, upload-time = "2025-07-29T05:49:58.762Z" },
    { url = "https://files.pythonhosted.org/packages/23/40/2fa9f514c4cf4cbae8d7911927f81a1901838baf5e09a8b2c299de1acfe5/aiohttp-3.12.15-cp310-cp310-manylinux_2_5_i686.manylinux1_i686.manylinux_2_17_i686.manylinux2014_i686.whl", hash = "sha256:8faa08fcc2e411f7ab91d1541d9d597d3a90e9004180edb2072238c085eac8c2", size = 1583685, upload-time = "2025-07-29T05:50:00.375Z" },
    { url = "https://files.pythonhosted.org/packages/b8/c3/94dc7357bc421f4fb978ca72a201a6c604ee90148f1181790c129396ceeb/aiohttp-3.12.15-cp310-cp310-musllinux_1_2_aarch64.whl", hash = "sha256:fe086edf38b2222328cdf89af0dde2439ee173b8ad7cb659b4e4c6f385b2be3d", size = 1627533, upload-time = "2025-07-29T05:50:02.306Z" },
    { url = "https://files.pythonhosted.org/packages/bf/3f/1f8911fe1844a07001e26593b5c255a685318943864b27b4e0267e840f95/aiohttp-3.12.15-cp310-cp310-musllinux_1_2_armv7l.whl", hash = "sha256:79b26fe467219add81d5e47b4a4ba0f2394e8b7c7c3198ed36609f9ba161aecb", size = 1638319, upload-time = "2025-07-29T05:50:04.282Z" },
    { url = "https://files.pythonhosted.org/packages/4e/46/27bf57a99168c4e145ffee6b63d0458b9c66e58bb70687c23ad3d2f0bd17/aiohttp-3.12.15-cp310-cp310-musllinux_1_2_i686.whl", hash = "sha256:b761bac1192ef24e16706d761aefcb581438b34b13a2f069a6d343ec8fb693a5", size = 1613776, upload-time = "2025-07-29T05:50:05.863Z" },
    { url = "https://files.pythonhosted.org/packages/0f/7e/1d2d9061a574584bb4ad3dbdba0da90a27fdc795bc227def3a46186a8bc1/aiohttp-3.12.15-cp310-cp310-musllinux_1_2_ppc64le.whl", hash = "sha256:e153e8adacfe2af562861b72f8bc47f8a5c08e010ac94eebbe33dc21d677cd5b", size = 1693359, upload-time = "2025-07-29T05:50:07.563Z" },
    { url = "https://files.pythonhosted.org/packages/08/98/bee429b52233c4a391980a5b3b196b060872a13eadd41c3a34be9b1469ed/aiohttp-3.12.15-cp310-cp310-musllinux_1_2_s390x.whl", hash = "sha256:fc49c4de44977aa8601a00edbf157e9a421f227aa7eb477d9e3df48343311065", size = 1716598, upload-time = "2025-07-29T05:50:09.33Z" },
    { url = "https://files.pythonhosted.org/packages/57/39/b0314c1ea774df3392751b686104a3938c63ece2b7ce0ba1ed7c0b4a934f/aiohttp-3.12.15-cp310-cp310-musllinux_1_2_x86_64.whl", hash = "sha256:2776c7ec89c54a47029940177e75c8c07c29c66f73464784971d6a81904ce9d1", size = 1644940, upload-time = "2025-07-29T05:50:11.334Z" },
    { url = "https://files.pythonhosted.org/packages/1b/83/3dacb8d3f8f512c8ca43e3fa8a68b20583bd25636ffa4e56ee841ffd79ae/aiohttp-3.12.15-cp310-cp310-win32.whl", hash = "sha256:2c7d81a277fa78b2203ab626ced1487420e8c11a8e373707ab72d189fcdad20a", size = 429239, upload-time = "2025-07-29T05:50:12.803Z" },
    { url = "https://files.pythonhosted.org/packages/eb/f9/470b5daba04d558c9673ca2034f28d067f3202a40e17804425f0c331c89f/aiohttp-3.12.15-cp310-cp310-win_amd64.whl", hash = "sha256:83603f881e11f0f710f8e2327817c82e79431ec976448839f3cd05d7afe8f830", size = 452297, upload-time = "2025-07-29T05:50:14.266Z" },
]

[[package]]
name = "aiosignal"
version = "1.4.0"
source = { registry = "https://pypi.org/simple" }
dependencies = [
    { name = "frozenlist" },
    { name = "typing-extensions" },
]
sdist = { url = "https://files.pythonhosted.org/packages/61/62/06741b579156360248d1ec624842ad0edf697050bbaf7c3e46394e106ad1/aiosignal-1.4.0.tar.gz", hash = "sha256:f47eecd9468083c2029cc99945502cb7708b082c232f9aca65da147157b251c7", size = 25007, upload-time = "2025-07-03T22:54:43.528Z" }
wheels = [
    { url = "https://files.pythonhosted.org/packages/fb/76/641ae371508676492379f16e2fa48f4e2c11741bd63c48be4b12a6b09cba/aiosignal-1.4.0-py3-none-any.whl", hash = "sha256:053243f8b92b990551949e63930a839ff0cf0b0ebbe0597b0f3fb19e1a0fe82e", size = 7490, upload-time = "2025-07-03T22:54:42.156Z" },
]

[[package]]
name = "annotated-types"
version = "0.7.0"
source = { registry = "https://pypi.org/simple" }
sdist = { url = "https://files.pythonhosted.org/packages/ee/67/531ea369ba64dcff5ec9c3402f9f51bf748cec26dde048a2f973a4eea7f5/annotated_types-0.7.0.tar.gz", hash = "sha256:aff07c09a53a08bc8cfccb9c85b05f1aa9a2a6f23728d790723543408344ce89", size = 16081, upload-time = "2024-05-20T21:33:25.928Z" }
wheels = [
    { url = "https://files.pythonhosted.org/packages/78/b6/6307fbef88d9b5ee7421e68d78a9f162e0da4900bc5f5793f6d3d0e34fb8/annotated_types-0.7.0-py3-none-any.whl", hash = "sha256:1f02e8b43a8fbbc3f3e0d4f0f4bfc8131bcb4eebe8849b8e5c773f3a1c582a53", size = 13643, upload-time = "2024-05-20T21:33:24.1Z" },
]

[[package]]
name = "anthropic"
version = "0.49.0"
source = { registry = "https://pypi.org/simple" }
dependencies = [
    { name = "anyio" },
    { name = "distro" },
    { name = "httpx" },
    { name = "jiter" },
    { name = "pydantic" },
    { name = "sniffio" },
    { name = "typing-extensions" },
]
sdist = { url = "https://files.pythonhosted.org/packages/86/e3/a88c8494ce4d1a88252b9e053607e885f9b14d0a32273d47b727cbee4228/anthropic-0.49.0.tar.gz", hash = "sha256:c09e885b0f674b9119b4f296d8508907f6cff0009bc20d5cf6b35936c40b4398", size = 210016, upload-time = "2025-02-28T19:35:47.01Z" }
wheels = [
    { url = "https://files.pythonhosted.org/packages/76/74/5d90ad14d55fbe3f9c474fdcb6e34b4bed99e3be8efac98734a5ddce88c1/anthropic-0.49.0-py3-none-any.whl", hash = "sha256:bbc17ad4e7094988d2fa86b87753ded8dce12498f4b85fe5810f208f454a8375", size = 243368, upload-time = "2025-02-28T19:35:44.963Z" },
]

[[package]]
name = "anyio"
version = "4.11.0"
source = { registry = "https://pypi.org/simple" }
dependencies = [
    { name = "exceptiongroup" },
    { name = "idna" },
    { name = "sniffio" },
    { name = "typing-extensions" },
]
sdist = { url = "https://files.pythonhosted.org/packages/c6/78/7d432127c41b50bccba979505f272c16cbcadcc33645d5fa3a738110ae75/anyio-4.11.0.tar.gz", hash = "sha256:82a8d0b81e318cc5ce71a5f1f8b5c4e63619620b63141ef8c995fa0db95a57c4", size = 219094, upload-time = "2025-09-23T09:19:12.58Z" }
wheels = [
    { url = "https://files.pythonhosted.org/packages/15/b3/9b1a8074496371342ec1e796a96f99c82c945a339cd81a8e73de28b4cf9e/anyio-4.11.0-py3-none-any.whl", hash = "sha256:0287e96f4d26d4149305414d4e3bc32f0dcd0862365a4bddea19d7a1ec38c4fc", size = 109097, upload-time = "2025-09-23T09:19:10.601Z" },
]

[[package]]
name = "asgiref"
version = "3.9.2"
source = { registry = "https://pypi.org/simple" }
dependencies = [
    { name = "typing-extensions" },
]
sdist = { url = "https://files.pythonhosted.org/packages/7f/bf/0f3ecda32f1cb3bf1dca480aca08a7a8a3bdc4bed2343a103f30731565c9/asgiref-3.9.2.tar.gz", hash = "sha256:a0249afacb66688ef258ffe503528360443e2b9a8d8c4581b6ebefa58c841ef1", size = 36894, upload-time = "2025-09-23T15:00:55.136Z" }
wheels = [
    { url = "https://files.pythonhosted.org/packages/c7/d1/69d02ce34caddb0a7ae088b84c356a625a93cd4ff57b2f97644c03fad905/asgiref-3.9.2-py3-none-any.whl", hash = "sha256:0b61526596219d70396548fc003635056856dba5d0d086f86476f10b33c75960", size = 23788, upload-time = "2025-09-23T15:00:53.627Z" },
]

[[package]]
name = "astor"
version = "0.8.1"
source = { registry = "https://pypi.org/simple" }
sdist = { url = "https://files.pythonhosted.org/packages/5a/21/75b771132fee241dfe601d39ade629548a9626d1d39f333fde31bc46febe/astor-0.8.1.tar.gz", hash = "sha256:6a6effda93f4e1ce9f618779b2dd1d9d84f1e32812c23a29b3fff6fd7f63fa5e", size = 35090, upload-time = "2019-12-10T01:50:35.51Z" }
wheels = [
    { url = "https://files.pythonhosted.org/packages/c3/88/97eef84f48fa04fbd6750e62dcceafba6c63c81b7ac1420856c8dcc0a3f9/astor-0.8.1-py2.py3-none-any.whl", hash = "sha256:070a54e890cefb5b3739d19f30f5a5ec840ffc9c50ffa7d23cc9fc1a38ebbfc5", size = 27488, upload-time = "2019-12-10T01:50:33.628Z" },
]

[[package]]
name = "async-timeout"
version = "5.0.1"
source = { registry = "https://pypi.org/simple" }
sdist = { url = "https://files.pythonhosted.org/packages/a5/ae/136395dfbfe00dfc94da3f3e136d0b13f394cba8f4841120e34226265780/async_timeout-5.0.1.tar.gz", hash = "sha256:d9321a7a3d5a6a5e187e824d2fa0793ce379a202935782d555d6e9d2735677d3", size = 9274, upload-time = "2024-11-06T16:41:39.6Z" }
wheels = [
    { url = "https://files.pythonhosted.org/packages/fe/ba/e2081de779ca30d473f21f5b30e0e737c438205440784c7dfc81efc2b029/async_timeout-5.0.1-py3-none-any.whl", hash = "sha256:39e3809566ff85354557ec2398b55e096c8364bacac9405a7a1fa429e77fe76c", size = 6233, upload-time = "2024-11-06T16:41:37.9Z" },
]

[[package]]
name = "attrs"
version = "25.3.0"
source = { registry = "https://pypi.org/simple" }
sdist = { url = "https://files.pythonhosted.org/packages/5a/b0/1367933a8532ee6ff8d63537de4f1177af4bff9f3e829baf7331f595bb24/attrs-25.3.0.tar.gz", hash = "sha256:75d7cefc7fb576747b2c81b4442d4d4a1ce0900973527c011d1030fd3bf4af1b", size = 812032, upload-time = "2025-03-13T11:10:22.779Z" }
wheels = [
    { url = "https://files.pythonhosted.org/packages/77/06/bb80f5f86020c4551da315d78b3ab75e8228f89f0162f2c3a819e407941a/attrs-25.3.0-py3-none-any.whl", hash = "sha256:427318ce031701fea540783410126f03899a97ffc6f61596ad581ac2e40e3bc3", size = 63815, upload-time = "2025-03-13T11:10:21.14Z" },
]

[[package]]
name = "av"
version = "15.1.0"
source = { registry = "https://pypi.org/simple" }
sdist = { url = "https://files.pythonhosted.org/packages/e9/c3/83e6e73d1592bc54436eae0bc61704ae0cff0c3cfbde7b58af9ed67ebb49/av-15.1.0.tar.gz", hash = "sha256:39cda2dc810e11c1938f8cb5759c41d6b630550236b3365790e67a313660ec85", size = 3774192, upload-time = "2025-08-30T04:41:56.076Z" }
wheels = [
    { url = "https://files.pythonhosted.org/packages/3a/6a/91e3e68ae0d1b53b480ec69a96f2ae820fb007bc60e6b821741f31c7ba4e/av-15.1.0-cp310-cp310-macosx_13_0_arm64.whl", hash = "sha256:cf067b66cee2248220b29df33b60eb4840d9e7b9b75545d6b922f9c41d88c4ee", size = 21781685, upload-time = "2025-08-30T04:39:13.118Z" },
    { url = "https://files.pythonhosted.org/packages/bc/6d/afa951b9cb615c3bc6d95c4eed280c6cefb52c006f4e15e79043626fab39/av-15.1.0-cp310-cp310-macosx_13_0_x86_64.whl", hash = "sha256:26426163d96fc3bde9a015ba4d60da09ef848d9284fe79b4ca5e60965a008fc5", size = 26962481, upload-time = "2025-08-30T04:39:16.875Z" },
    { url = "https://files.pythonhosted.org/packages/3c/42/0c384884235c42c439cef28cbd129e4624ad60229119bf3c6c6020805119/av-15.1.0-cp310-cp310-manylinux_2_28_aarch64.whl", hash = "sha256:92f524541ce74b8a12491d8934164a5c57e983da24826547c212f60123de400b", size = 37571839, upload-time = "2025-08-30T04:39:20.325Z" },
    { url = "https://files.pythonhosted.org/packages/25/c0/5c967b0872fce1add80a8f50fa7ce11e3e3e5257c2b079263570bc854699/av-15.1.0-cp310-cp310-manylinux_2_28_x86_64.whl", hash = "sha256:659f9d6145fb2c58e8b31907283b6ba876570f5dd6e7e890d74c09614c436c8e", size = 39070227, upload-time = "2025-08-30T04:39:24.079Z" },
    { url = "https://files.pythonhosted.org/packages/e2/81/e333056d49363c35a74b828ed5f87c96dfbcc1a506b49d79a31ac773b94d/av-15.1.0-cp310-cp310-musllinux_1_2_aarch64.whl", hash = "sha256:07a8ae30c0cfc3132eff320a6b27d18a5e0dda36effd0ae28892888f4ee14729", size = 39619362, upload-time = "2025-08-30T04:39:27.7Z" },
    { url = "https://files.pythonhosted.org/packages/d5/ae/50cc2af1bf68452cbfec8d1b2554c18f6d167c8ba6d7ad7707797dfd1541/av-15.1.0-cp310-cp310-musllinux_1_2_x86_64.whl", hash = "sha256:e33a76e38f03bb5de026b9f66ccf23dc01ddd2223221096992cb52ac22e62538", size = 40371627, upload-time = "2025-08-30T04:39:31.207Z" },
    { url = "https://files.pythonhosted.org/packages/50/e6/381edf1779106dd31c9ef1ac9842f643af4465b8a87cbc278d3eaa76229a/av-15.1.0-cp310-cp310-win_amd64.whl", hash = "sha256:aa4bf12bdce20edc2a3b13a2776c474c5ab63e1817d53793714504476eeba82e", size = 31340369, upload-time = "2025-08-30T04:39:34.774Z" },
]

[[package]]
name = "azure-ai-documentintelligence"
version = "1.0.2"
source = { registry = "https://pypi.org/simple" }
dependencies = [
    { name = "azure-core" },
    { name = "isodate" },
    { name = "typing-extensions" },
]
sdist = { url = "https://files.pythonhosted.org/packages/44/7b/8115cd713e2caa5e44def85f2b7ebd02a74ae74d7113ba20bdd41fd6dd80/azure_ai_documentintelligence-1.0.2.tar.gz", hash = "sha256:4d75a2513f2839365ebabc0e0e1772f5601b3a8c9a71e75da12440da13b63484", size = 170940, upload-time = "2025-03-27T02:46:20.606Z" }
wheels = [
    { url = "https://files.pythonhosted.org/packages/d9/75/c9ec040f23082f54ffb1977ff8f364c2d21c79a640a13d1c1809e7fd6b1a/azure_ai_documentintelligence-1.0.2-py3-none-any.whl", hash = "sha256:e1fb446abbdeccc9759d897898a0fe13141ed29f9ad11fc705f951925822ed59", size = 106005, upload-time = "2025-03-27T02:46:22.356Z" },
]

[[package]]
name = "azure-core"
version = "1.35.1"
source = { registry = "https://pypi.org/simple" }
dependencies = [
    { name = "requests" },
    { name = "six" },
    { name = "typing-extensions" },
]
sdist = { url = "https://files.pythonhosted.org/packages/15/6b/2653adc0f33adba8f11b1903701e6b1c10d34ce5d8e25dfa13a422f832b0/azure_core-1.35.1.tar.gz", hash = "sha256:435d05d6df0fff2f73fb3c15493bb4721ede14203f1ff1382aa6b6b2bdd7e562", size = 345290, upload-time = "2025-09-11T22:58:04.481Z" }
wheels = [
    { url = "https://files.pythonhosted.org/packages/27/52/805980aa1ba18282077c484dba634ef0ede1e84eec8be9c92b2e162d0ed6/azure_core-1.35.1-py3-none-any.whl", hash = "sha256:12da0c9e08e48e198f9158b56ddbe33b421477e1dc98c2e1c8f9e254d92c468b", size = 211800, upload-time = "2025-09-11T22:58:06.281Z" },
]

[[package]]
name = "azure-identity"
version = "1.25.0"
source = { registry = "https://pypi.org/simple" }
dependencies = [
    { name = "azure-core" },
    { name = "cryptography" },
    { name = "msal" },
    { name = "msal-extensions" },
    { name = "typing-extensions" },
]
sdist = { url = "https://files.pythonhosted.org/packages/4e/9e/4c9682a286c3c89e437579bd9f64f311020e5125c1321fd3a653166b5716/azure_identity-1.25.0.tar.gz", hash = "sha256:4177df34d684cddc026e6cf684e1abb57767aa9d84e7f2129b080ec45eee7733", size = 278507, upload-time = "2025-09-12T01:30:04.418Z" }
wheels = [
    { url = "https://files.pythonhosted.org/packages/75/54/81683b6756676a22e037b209695b08008258e603f7e47c56834029c5922a/azure_identity-1.25.0-py3-none-any.whl", hash = "sha256:becaec086bbdf8d1a6aa4fb080c2772a0f824a97d50c29637ec8cc4933f1e82d", size = 190861, upload-time = "2025-09-12T01:30:06.474Z" },
]

[[package]]
name = "babel"
version = "2.17.0"
source = { registry = "https://pypi.org/simple" }
sdist = { url = "https://files.pythonhosted.org/packages/7d/6b/d52e42361e1aa00709585ecc30b3f9684b3ab62530771402248b1b1d6240/babel-2.17.0.tar.gz", hash = "sha256:0c54cffb19f690cdcc52a3b50bcbf71e07a808d1c80d549f2459b9d2cf0afb9d", size = 9951852, upload-time = "2025-02-01T15:17:41.026Z" }
wheels = [
    { url = "https://files.pythonhosted.org/packages/b7/b8/3fe70c75fe32afc4bb507f75563d39bc5642255d1d94f1f23604725780bf/babel-2.17.0-py3-none-any.whl", hash = "sha256:4d0b53093fdfb4b21c92b5213dba5a1b23885afa8383709427046b21c366e5f2", size = 10182537, upload-time = "2025-02-01T15:17:37.39Z" },
]

[[package]]
name = "backend"
version = "0.1.0"
source = { virtual = "." }
dependencies = [
    { name = "aiofiles" },
    { name = "camel-ai", extra = ["eigent"] },
    { name = "debugpy" },
    { name = "fastapi" },
    { name = "fastapi-babel" },
    { name = "httpx", extra = ["socks"] },
    { name = "inflection" },
    { name = "nodejs-wheel" },
    { name = "numpy" },
    { name = "openai" },
    { name = "pydantic-i18n" },
    { name = "pydash" },
    { name = "python-dotenv" },
    { name = "traceroot" },
    { name = "uvicorn", extra = ["standard"] },
]

[package.dev-dependencies]
dev = [
    { name = "babel" },
    { name = "pytest" },
    { name = "pytest-asyncio" },
]

[package.metadata]
requires-dist = [
    { name = "aiofiles", specifier = ">=24.1.0" },
<<<<<<< HEAD
    { name = "camel-ai", extras = ["eigent"], git = "https://github.com/camel-ai/camel.git?rev=8f4d073c49f494ec8801c5f5874fd3dec014f0dc" },
=======
    { name = "camel-ai", extras = ["eigent"], specifier = "==0.2.80a2" },
    { name = "debugpy", specifier = ">=1.8.17" },
>>>>>>> 9e6168e9
    { name = "fastapi", specifier = ">=0.115.12" },
    { name = "fastapi-babel", specifier = ">=1.0.0" },
    { name = "httpx", extras = ["socks"], specifier = ">=0.28.1" },
    { name = "inflection", specifier = ">=0.5.1" },
    { name = "nodejs-wheel", specifier = ">=22.18.0" },
    { name = "numpy", specifier = ">=1.23.0,<2.0.0" },
    { name = "openai", specifier = ">=1.99.3,<2" },
    { name = "pydantic-i18n", specifier = ">=0.4.5" },
    { name = "pydash", specifier = ">=8.0.5" },
    { name = "python-dotenv", specifier = ">=1.1.0" },
    { name = "traceroot", specifier = ">=0.0.7" },
    { name = "uvicorn", extras = ["standard"], specifier = ">=0.34.2" },
]

[package.metadata.requires-dev]
dev = [
    { name = "babel", specifier = ">=2.17.0" },
    { name = "pytest", specifier = ">=8.4.1" },
    { name = "pytest-asyncio", specifier = ">=1.1.0" },
]

[[package]]
name = "backports-asyncio-runner"
version = "1.2.0"
source = { registry = "https://pypi.org/simple" }
sdist = { url = "https://files.pythonhosted.org/packages/8e/ff/70dca7d7cb1cbc0edb2c6cc0c38b65cba36cccc491eca64cabd5fe7f8670/backports_asyncio_runner-1.2.0.tar.gz", hash = "sha256:a5aa7b2b7d8f8bfcaa2b57313f70792df84e32a2a746f585213373f900b42162", size = 69893, upload-time = "2025-07-02T02:27:15.685Z" }
wheels = [
    { url = "https://files.pythonhosted.org/packages/a0/59/76ab57e3fe74484f48a53f8e337171b4a2349e506eabe136d7e01d059086/backports_asyncio_runner-1.2.0-py3-none-any.whl", hash = "sha256:0da0a936a8aeb554eccb426dc55af3ba63bcdc69fa1a600b5bb305413a4477b5", size = 12313, upload-time = "2025-07-02T02:27:14.263Z" },
]

[[package]]
name = "beautifulsoup4"
version = "4.13.5"
source = { registry = "https://pypi.org/simple" }
dependencies = [
    { name = "soupsieve" },
    { name = "typing-extensions" },
]
sdist = { url = "https://files.pythonhosted.org/packages/85/2e/3e5079847e653b1f6dc647aa24549d68c6addb4c595cc0d902d1b19308ad/beautifulsoup4-4.13.5.tar.gz", hash = "sha256:5e70131382930e7c3de33450a2f54a63d5e4b19386eab43a5b34d594268f3695", size = 622954, upload-time = "2025-08-24T14:06:13.168Z" }
wheels = [
    { url = "https://files.pythonhosted.org/packages/04/eb/f4151e0c7377a6e08a38108609ba5cede57986802757848688aeedd1b9e8/beautifulsoup4-4.13.5-py3-none-any.whl", hash = "sha256:642085eaa22233aceadff9c69651bc51e8bf3f874fb6d7104ece2beb24b47c4a", size = 105113, upload-time = "2025-08-24T14:06:14.884Z" },
]

[[package]]
name = "boto3"
version = "1.40.39"
source = { registry = "https://pypi.org/simple" }
dependencies = [
    { name = "botocore" },
    { name = "jmespath" },
    { name = "s3transfer" },
]
sdist = { url = "https://files.pythonhosted.org/packages/fe/5b/2b79e27e19b5dc0360e07cb40c6364dd8f7104fe7b4016ae65a527a2535d/boto3-1.40.39.tar.gz", hash = "sha256:27ca06d4d6f838b056b4935c9eceb92c8d125dbe0e895c5583bcf7130627dcd2", size = 111587, upload-time = "2025-09-25T19:20:02.534Z" }
wheels = [
    { url = "https://files.pythonhosted.org/packages/f1/7e/72b4f38c85ea879b27f90ad0d51f26b26e320bbc86b75664c0cf409d3d84/boto3-1.40.39-py3-none-any.whl", hash = "sha256:e2cab5606269fe9f428981892aa592b7e0c087a038774475fa4cd6c8b5fe0a99", size = 139345, upload-time = "2025-09-25T19:20:00.381Z" },
]

[[package]]
name = "botocore"
version = "1.40.39"
source = { registry = "https://pypi.org/simple" }
dependencies = [
    { name = "jmespath" },
    { name = "python-dateutil" },
    { name = "urllib3" },
]
sdist = { url = "https://files.pythonhosted.org/packages/d8/30/44883126961d895ff8b69b8f7d1b2c60e9a348e38d4354ee597b69b8b5f8/botocore-1.40.39.tar.gz", hash = "sha256:c6efc55cac341811ba90c693d20097db6e2ce903451d94496bccd3f672b1709d", size = 14356776, upload-time = "2025-09-25T19:19:49.842Z" }
wheels = [
    { url = "https://files.pythonhosted.org/packages/b2/57/2400d0cf030650b02a25a2aeb87729e51cb2aa8d97a2b4d9fec05c671f0b/botocore-1.40.39-py3-none-any.whl", hash = "sha256:144e0e887a9fc198c6772f660fc006028bd1a9ce5eea3caddd848db3e421bc79", size = 14025786, upload-time = "2025-09-25T19:19:46.177Z" },
]

[[package]]
name = "cachetools"
version = "5.5.2"
source = { registry = "https://pypi.org/simple" }
sdist = { url = "https://files.pythonhosted.org/packages/6c/81/3747dad6b14fa2cf53fcf10548cf5aea6913e96fab41a3c198676f8948a5/cachetools-5.5.2.tar.gz", hash = "sha256:1a661caa9175d26759571b2e19580f9d6393969e5dfca11fdb1f947a23e640d4", size = 28380, upload-time = "2025-02-20T21:01:19.524Z" }
wheels = [
    { url = "https://files.pythonhosted.org/packages/72/76/20fa66124dbe6be5cafeb312ece67de6b61dd91a0247d1ea13db4ebb33c2/cachetools-5.5.2-py3-none-any.whl", hash = "sha256:d26a22bcc62eb95c3beabd9f1ee5e820d3d2704fe2967cbe350e20c8ffcd3f0a", size = 10080, upload-time = "2025-02-20T21:01:16.647Z" },
]

[[package]]
name = "camel-ai"
<<<<<<< HEAD
version = "0.2.77"
source = { git = "https://github.com/camel-ai/camel.git?rev=8f4d073c49f494ec8801c5f5874fd3dec014f0dc#8f4d073c49f494ec8801c5f5874fd3dec014f0dc" }
=======
version = "0.2.80a2"
source = { registry = "https://pypi.org/simple" }
>>>>>>> 9e6168e9
dependencies = [
    { name = "astor" },
    { name = "colorama" },
    { name = "docstring-parser" },
    { name = "httpx" },
    { name = "jsonschema" },
    { name = "mcp" },
    { name = "openai" },
    { name = "pillow" },
    { name = "psutil" },
    { name = "pydantic" },
    { name = "tiktoken" },
    { name = "websockets" },
]
<<<<<<< HEAD
=======
sdist = { url = "https://files.pythonhosted.org/packages/04/c4/13f2b7919a31418f4fe30dd081f7c94fcc62e9ba0388f48e9ed2800e445d/camel_ai-0.2.80a2.tar.gz", hash = "sha256:8bb6d777bf04529f829f857c8ea630529f5200c0ceebfc7ac8033d8847fdf160", size = 1004461, upload-time = "2025-11-19T16:16:34.513Z" }
wheels = [
    { url = "https://files.pythonhosted.org/packages/6a/74/1393ce468e754ac18a1b6ab7a90cb9a266e3ff7523db21b467701d722efb/camel_ai-0.2.80a2-py3-none-any.whl", hash = "sha256:5425b2ebde1272bddc3a176b8076e28a0d709291efc6721a7e95a091525fb45d", size = 1465860, upload-time = "2025-11-19T16:16:31.342Z" },
]
>>>>>>> 9e6168e9

[package.optional-dependencies]
eigent = [
    { name = "anthropic" },
    { name = "datasets" },
    { name = "docx" },
    { name = "exa-py" },
    { name = "ffmpeg-python" },
    { name = "google-api-python-client" },
    { name = "google-auth-httplib2" },
    { name = "google-auth-oauthlib" },
    { name = "httplib2" },
    { name = "imageio", extra = ["pyav"] },
    { name = "markitdown", extra = ["all"] },
    { name = "mcp-server-fetch" },
    { name = "mcp-simple-arxiv" },
    { name = "numpy" },
    { name = "onnxruntime" },
    { name = "openpyxl" },
    { name = "pandas" },
    { name = "pydub" },
    { name = "pylatex" },
    { name = "pytesseract" },
    { name = "python-dotenv" },
    { name = "python-pptx" },
    { name = "reportlab" },
    { name = "requests-oauthlib" },
    { name = "scenedetect" },
    { name = "slack-sdk" },
    { name = "tabulate" },
    { name = "websockets" },
    { name = "wikipedia" },
    { name = "xls2xlsx" },
    { name = "yt-dlp" },
]

[[package]]
name = "certifi"
version = "2025.8.3"
source = { registry = "https://pypi.org/simple" }
sdist = { url = "https://files.pythonhosted.org/packages/dc/67/960ebe6bf230a96cda2e0abcf73af550ec4f090005363542f0765df162e0/certifi-2025.8.3.tar.gz", hash = "sha256:e564105f78ded564e3ae7c923924435e1daa7463faeab5bb932bc53ffae63407", size = 162386, upload-time = "2025-08-03T03:07:47.08Z" }
wheels = [
    { url = "https://files.pythonhosted.org/packages/e5/48/1549795ba7742c948d2ad169c1c8cdbae65bc450d6cd753d124b17c8cd32/certifi-2025.8.3-py3-none-any.whl", hash = "sha256:f6c12493cfb1b06ba2ff328595af9350c65d6644968e5d3a2ffd78699af217a5", size = 161216, upload-time = "2025-08-03T03:07:45.777Z" },
]

[[package]]
name = "cffi"
version = "2.0.0"
source = { registry = "https://pypi.org/simple" }
dependencies = [
    { name = "pycparser", marker = "implementation_name != 'PyPy'" },
]
sdist = { url = "https://files.pythonhosted.org/packages/eb/56/b1ba7935a17738ae8453301356628e8147c79dbb825bcbc73dc7401f9846/cffi-2.0.0.tar.gz", hash = "sha256:44d1b5909021139fe36001ae048dbdde8214afa20200eda0f64c068cac5d5529", size = 523588, upload-time = "2025-09-08T23:24:04.541Z" }
wheels = [
    { url = "https://files.pythonhosted.org/packages/93/d7/516d984057745a6cd96575eea814fe1edd6646ee6efd552fb7b0921dec83/cffi-2.0.0-cp310-cp310-macosx_10_13_x86_64.whl", hash = "sha256:0cf2d91ecc3fcc0625c2c530fe004f82c110405f101548512cce44322fa8ac44", size = 184283, upload-time = "2025-09-08T23:22:08.01Z" },
    { url = "https://files.pythonhosted.org/packages/9e/84/ad6a0b408daa859246f57c03efd28e5dd1b33c21737c2db84cae8c237aa5/cffi-2.0.0-cp310-cp310-macosx_11_0_arm64.whl", hash = "sha256:f73b96c41e3b2adedc34a7356e64c8eb96e03a3782b535e043a986276ce12a49", size = 180504, upload-time = "2025-09-08T23:22:10.637Z" },
    { url = "https://files.pythonhosted.org/packages/50/bd/b1a6362b80628111e6653c961f987faa55262b4002fcec42308cad1db680/cffi-2.0.0-cp310-cp310-manylinux1_i686.manylinux2014_i686.manylinux_2_17_i686.manylinux_2_5_i686.whl", hash = "sha256:53f77cbe57044e88bbd5ed26ac1d0514d2acf0591dd6bb02a3ae37f76811b80c", size = 208811, upload-time = "2025-09-08T23:22:12.267Z" },
    { url = "https://files.pythonhosted.org/packages/4f/27/6933a8b2562d7bd1fb595074cf99cc81fc3789f6a6c05cdabb46284a3188/cffi-2.0.0-cp310-cp310-manylinux2014_aarch64.manylinux_2_17_aarch64.whl", hash = "sha256:3e837e369566884707ddaf85fc1744b47575005c0a229de3327f8f9a20f4efeb", size = 216402, upload-time = "2025-09-08T23:22:13.455Z" },
    { url = "https://files.pythonhosted.org/packages/05/eb/b86f2a2645b62adcfff53b0dd97e8dfafb5c8aa864bd0d9a2c2049a0d551/cffi-2.0.0-cp310-cp310-manylinux2014_ppc64le.manylinux_2_17_ppc64le.whl", hash = "sha256:5eda85d6d1879e692d546a078b44251cdd08dd1cfb98dfb77b670c97cee49ea0", size = 203217, upload-time = "2025-09-08T23:22:14.596Z" },
    { url = "https://files.pythonhosted.org/packages/9f/e0/6cbe77a53acf5acc7c08cc186c9928864bd7c005f9efd0d126884858a5fe/cffi-2.0.0-cp310-cp310-manylinux2014_s390x.manylinux_2_17_s390x.whl", hash = "sha256:9332088d75dc3241c702d852d4671613136d90fa6881da7d770a483fd05248b4", size = 203079, upload-time = "2025-09-08T23:22:15.769Z" },
    { url = "https://files.pythonhosted.org/packages/98/29/9b366e70e243eb3d14a5cb488dfd3a0b6b2f1fb001a203f653b93ccfac88/cffi-2.0.0-cp310-cp310-manylinux2014_x86_64.manylinux_2_17_x86_64.whl", hash = "sha256:fc7de24befaeae77ba923797c7c87834c73648a05a4bde34b3b7e5588973a453", size = 216475, upload-time = "2025-09-08T23:22:17.427Z" },
    { url = "https://files.pythonhosted.org/packages/21/7a/13b24e70d2f90a322f2900c5d8e1f14fa7e2a6b3332b7309ba7b2ba51a5a/cffi-2.0.0-cp310-cp310-musllinux_1_2_aarch64.whl", hash = "sha256:cf364028c016c03078a23b503f02058f1814320a56ad535686f90565636a9495", size = 218829, upload-time = "2025-09-08T23:22:19.069Z" },
    { url = "https://files.pythonhosted.org/packages/60/99/c9dc110974c59cc981b1f5b66e1d8af8af764e00f0293266824d9c4254bc/cffi-2.0.0-cp310-cp310-musllinux_1_2_i686.whl", hash = "sha256:e11e82b744887154b182fd3e7e8512418446501191994dbf9c9fc1f32cc8efd5", size = 211211, upload-time = "2025-09-08T23:22:20.588Z" },
    { url = "https://files.pythonhosted.org/packages/49/72/ff2d12dbf21aca1b32a40ed792ee6b40f6dc3a9cf1644bd7ef6e95e0ac5e/cffi-2.0.0-cp310-cp310-musllinux_1_2_x86_64.whl", hash = "sha256:8ea985900c5c95ce9db1745f7933eeef5d314f0565b27625d9a10ec9881e1bfb", size = 218036, upload-time = "2025-09-08T23:22:22.143Z" },
    { url = "https://files.pythonhosted.org/packages/e2/cc/027d7fb82e58c48ea717149b03bcadcbdc293553edb283af792bd4bcbb3f/cffi-2.0.0-cp310-cp310-win32.whl", hash = "sha256:1f72fb8906754ac8a2cc3f9f5aaa298070652a0ffae577e0ea9bd480dc3c931a", size = 172184, upload-time = "2025-09-08T23:22:23.328Z" },
    { url = "https://files.pythonhosted.org/packages/33/fa/072dd15ae27fbb4e06b437eb6e944e75b068deb09e2a2826039e49ee2045/cffi-2.0.0-cp310-cp310-win_amd64.whl", hash = "sha256:b18a3ed7d5b3bd8d9ef7a8cb226502c6bf8308df1525e1cc676c3680e7176739", size = 182790, upload-time = "2025-09-08T23:22:24.752Z" },
]

[[package]]
name = "chardet"
version = "5.2.0"
source = { registry = "https://pypi.org/simple" }
sdist = { url = "https://files.pythonhosted.org/packages/f3/0d/f7b6ab21ec75897ed80c17d79b15951a719226b9fababf1e40ea74d69079/chardet-5.2.0.tar.gz", hash = "sha256:1b3b6ff479a8c414bc3fa2c0852995695c4a026dcd6d0633b2dd092ca39c1cf7", size = 2069618, upload-time = "2023-08-01T19:23:02.662Z" }
wheels = [
    { url = "https://files.pythonhosted.org/packages/38/6f/f5fbc992a329ee4e0f288c1fe0e2ad9485ed064cac731ed2fe47dcc38cbf/chardet-5.2.0-py3-none-any.whl", hash = "sha256:e1cf59446890a00105fe7b7912492ea04b6e6f06d4b742b2c788469e34c82970", size = 199385, upload-time = "2023-08-01T19:23:00.661Z" },
]

[[package]]
name = "charset-normalizer"
version = "3.4.3"
source = { registry = "https://pypi.org/simple" }
sdist = { url = "https://files.pythonhosted.org/packages/83/2d/5fd176ceb9b2fc619e63405525573493ca23441330fcdaee6bef9460e924/charset_normalizer-3.4.3.tar.gz", hash = "sha256:6fce4b8500244f6fcb71465d4a4930d132ba9ab8e71a7859e6a5d59851068d14", size = 122371, upload-time = "2025-08-09T07:57:28.46Z" }
wheels = [
    { url = "https://files.pythonhosted.org/packages/d6/98/f3b8013223728a99b908c9344da3aa04ee6e3fa235f19409033eda92fb78/charset_normalizer-3.4.3-cp310-cp310-macosx_10_9_universal2.whl", hash = "sha256:fb7f67a1bfa6e40b438170ebdc8158b78dc465a5a67b6dde178a46987b244a72", size = 207695, upload-time = "2025-08-09T07:55:36.452Z" },
    { url = "https://files.pythonhosted.org/packages/21/40/5188be1e3118c82dcb7c2a5ba101b783822cfb413a0268ed3be0468532de/charset_normalizer-3.4.3-cp310-cp310-manylinux2014_aarch64.manylinux_2_17_aarch64.manylinux_2_28_aarch64.whl", hash = "sha256:cc9370a2da1ac13f0153780040f465839e6cccb4a1e44810124b4e22483c93fe", size = 147153, upload-time = "2025-08-09T07:55:38.467Z" },
    { url = "https://files.pythonhosted.org/packages/37/60/5d0d74bc1e1380f0b72c327948d9c2aca14b46a9efd87604e724260f384c/charset_normalizer-3.4.3-cp310-cp310-manylinux2014_ppc64le.manylinux_2_17_ppc64le.manylinux_2_28_ppc64le.whl", hash = "sha256:07a0eae9e2787b586e129fdcbe1af6997f8d0e5abaa0bc98c0e20e124d67e601", size = 160428, upload-time = "2025-08-09T07:55:40.072Z" },
    { url = "https://files.pythonhosted.org/packages/85/9a/d891f63722d9158688de58d050c59dc3da560ea7f04f4c53e769de5140f5/charset_normalizer-3.4.3-cp310-cp310-manylinux2014_s390x.manylinux_2_17_s390x.manylinux_2_28_s390x.whl", hash = "sha256:74d77e25adda8581ffc1c720f1c81ca082921329452eba58b16233ab1842141c", size = 157627, upload-time = "2025-08-09T07:55:41.706Z" },
    { url = "https://files.pythonhosted.org/packages/65/1a/7425c952944a6521a9cfa7e675343f83fd82085b8af2b1373a2409c683dc/charset_normalizer-3.4.3-cp310-cp310-manylinux2014_x86_64.manylinux_2_17_x86_64.manylinux_2_28_x86_64.whl", hash = "sha256:d0e909868420b7049dafd3a31d45125b31143eec59235311fc4c57ea26a4acd2", size = 152388, upload-time = "2025-08-09T07:55:43.262Z" },
    { url = "https://files.pythonhosted.org/packages/f0/c9/a2c9c2a355a8594ce2446085e2ec97fd44d323c684ff32042e2a6b718e1d/charset_normalizer-3.4.3-cp310-cp310-musllinux_1_2_aarch64.whl", hash = "sha256:c6f162aabe9a91a309510d74eeb6507fab5fff92337a15acbe77753d88d9dcf0", size = 150077, upload-time = "2025-08-09T07:55:44.903Z" },
    { url = "https://files.pythonhosted.org/packages/3b/38/20a1f44e4851aa1c9105d6e7110c9d020e093dfa5836d712a5f074a12bf7/charset_normalizer-3.4.3-cp310-cp310-musllinux_1_2_ppc64le.whl", hash = "sha256:4ca4c094de7771a98d7fbd67d9e5dbf1eb73efa4f744a730437d8a3a5cf994f0", size = 161631, upload-time = "2025-08-09T07:55:46.346Z" },
    { url = "https://files.pythonhosted.org/packages/a4/fa/384d2c0f57edad03d7bec3ebefb462090d8905b4ff5a2d2525f3bb711fac/charset_normalizer-3.4.3-cp310-cp310-musllinux_1_2_s390x.whl", hash = "sha256:02425242e96bcf29a49711b0ca9f37e451da7c70562bc10e8ed992a5a7a25cc0", size = 159210, upload-time = "2025-08-09T07:55:47.539Z" },
    { url = "https://files.pythonhosted.org/packages/33/9e/eca49d35867ca2db336b6ca27617deed4653b97ebf45dfc21311ce473c37/charset_normalizer-3.4.3-cp310-cp310-musllinux_1_2_x86_64.whl", hash = "sha256:78deba4d8f9590fe4dae384aeff04082510a709957e968753ff3c48399f6f92a", size = 153739, upload-time = "2025-08-09T07:55:48.744Z" },
    { url = "https://files.pythonhosted.org/packages/2a/91/26c3036e62dfe8de8061182d33be5025e2424002125c9500faff74a6735e/charset_normalizer-3.4.3-cp310-cp310-win32.whl", hash = "sha256:d79c198e27580c8e958906f803e63cddb77653731be08851c7df0b1a14a8fc0f", size = 99825, upload-time = "2025-08-09T07:55:50.305Z" },
    { url = "https://files.pythonhosted.org/packages/e2/c6/f05db471f81af1fa01839d44ae2a8bfeec8d2a8b4590f16c4e7393afd323/charset_normalizer-3.4.3-cp310-cp310-win_amd64.whl", hash = "sha256:c6e490913a46fa054e03699c70019ab869e990270597018cef1d8562132c2669", size = 107452, upload-time = "2025-08-09T07:55:51.461Z" },
    { url = "https://files.pythonhosted.org/packages/8a/1f/f041989e93b001bc4e44bb1669ccdcf54d3f00e628229a85b08d330615c5/charset_normalizer-3.4.3-py3-none-any.whl", hash = "sha256:ce571ab16d890d23b5c278547ba694193a45011ff86a9162a71307ed9f86759a", size = 53175, upload-time = "2025-08-09T07:57:26.864Z" },
]

[[package]]
name = "click"
version = "8.2.1"
source = { registry = "https://pypi.org/simple" }
dependencies = [
    { name = "colorama", marker = "sys_platform == 'win32'" },
]
sdist = { url = "https://files.pythonhosted.org/packages/60/6c/8ca2efa64cf75a977a0d7fac081354553ebe483345c734fb6b6515d96bbc/click-8.2.1.tar.gz", hash = "sha256:27c491cc05d968d271d5a1db13e3b5a184636d9d930f148c50b038f0d0646202", size = 286342, upload-time = "2025-05-20T23:19:49.832Z" }
wheels = [
    { url = "https://files.pythonhosted.org/packages/85/32/10bb5764d90a8eee674e9dc6f4db6a0ab47c8c4d0d83c27f7c39ac415a4d/click-8.2.1-py3-none-any.whl", hash = "sha256:61a3265b914e850b85317d0b3109c7f8cd35a670f963866005d6ef1d5175a12b", size = 102215, upload-time = "2025-05-20T23:19:47.796Z" },
]

[[package]]
name = "cobble"
version = "0.1.4"
source = { registry = "https://pypi.org/simple" }
sdist = { url = "https://files.pythonhosted.org/packages/54/7a/a507c709be2c96e1bb6102eb7b7f4026c5e5e223ef7d745a17d239e9d844/cobble-0.1.4.tar.gz", hash = "sha256:de38be1539992c8a06e569630717c485a5f91be2192c461ea2b220607dfa78aa", size = 3805, upload-time = "2024-06-01T18:11:09.528Z" }
wheels = [
    { url = "https://files.pythonhosted.org/packages/d5/e1/3714a2f371985215c219c2a70953d38e3eed81ef165aed061d21de0e998b/cobble-0.1.4-py3-none-any.whl", hash = "sha256:36c91b1655e599fd428e2b95fdd5f0da1ca2e9f1abb0bc871dec21a0e78a2b44", size = 3984, upload-time = "2024-06-01T18:11:07.911Z" },
]

[[package]]
name = "colorama"
version = "0.4.6"
source = { registry = "https://pypi.org/simple" }
sdist = { url = "https://files.pythonhosted.org/packages/d8/53/6f443c9a4a8358a93a6792e2acffb9d9d5cb0a5cfd8802644b7b1c9a02e4/colorama-0.4.6.tar.gz", hash = "sha256:08695f5cb7ed6e0531a20572697297273c47b8cae5a63ffc6d6ed5c201be6e44", size = 27697, upload-time = "2022-10-25T02:36:22.414Z" }
wheels = [
    { url = "https://files.pythonhosted.org/packages/d1/d6/3965ed04c63042e047cb6a3e6ed1a63a35087b6a609aa3a15ed8ac56c221/colorama-0.4.6-py2.py3-none-any.whl", hash = "sha256:4f1d9991f5acc0ca119f9d443620b77f9d6b33703e51011c16baf57afb285fc6", size = 25335, upload-time = "2022-10-25T02:36:20.889Z" },
]

[[package]]
name = "coloredlogs"
version = "15.0.1"
source = { registry = "https://pypi.org/simple" }
dependencies = [
    { name = "humanfriendly" },
]
sdist = { url = "https://files.pythonhosted.org/packages/cc/c7/eed8f27100517e8c0e6b923d5f0845d0cb99763da6fdee00478f91db7325/coloredlogs-15.0.1.tar.gz", hash = "sha256:7c991aa71a4577af2f82600d8f8f3a89f936baeaf9b50a9c197da014e5bf16b0", size = 278520, upload-time = "2021-06-11T10:22:45.202Z" }
wheels = [
    { url = "https://files.pythonhosted.org/packages/a7/06/3d6badcf13db419e25b07041d9c7b4a2c331d3f4e7134445ec5df57714cd/coloredlogs-15.0.1-py2.py3-none-any.whl", hash = "sha256:612ee75c546f53e92e70049c9dbfcc18c935a2b9a53b66085ce9ef6a6e5c0934", size = 46018, upload-time = "2021-06-11T10:22:42.561Z" },
]

[[package]]
name = "cryptography"
version = "46.0.1"
source = { registry = "https://pypi.org/simple" }
dependencies = [
    { name = "cffi", marker = "platform_python_implementation != 'PyPy'" },
    { name = "typing-extensions" },
]
sdist = { url = "https://files.pythonhosted.org/packages/a9/62/e3664e6ffd7743e1694b244dde70b43a394f6f7fbcacf7014a8ff5197c73/cryptography-46.0.1.tar.gz", hash = "sha256:ed570874e88f213437f5cf758f9ef26cbfc3f336d889b1e592ee11283bb8d1c7", size = 749198, upload-time = "2025-09-17T00:10:35.797Z" }
wheels = [
    { url = "https://files.pythonhosted.org/packages/4c/8c/44ee01267ec01e26e43ebfdae3f120ec2312aa72fa4c0507ebe41a26739f/cryptography-46.0.1-cp311-abi3-macosx_10_9_universal2.whl", hash = "sha256:1cd6d50c1a8b79af1a6f703709d8973845f677c8e97b1268f5ff323d38ce8475", size = 7285044, upload-time = "2025-09-17T00:08:36.807Z" },
    { url = "https://files.pythonhosted.org/packages/22/59/9ae689a25047e0601adfcb159ec4f83c0b4149fdb5c3030cc94cd218141d/cryptography-46.0.1-cp311-abi3-manylinux2014_aarch64.manylinux_2_17_aarch64.whl", hash = "sha256:0ff483716be32690c14636e54a1f6e2e1b7bf8e22ca50b989f88fa1b2d287080", size = 4308182, upload-time = "2025-09-17T00:08:39.388Z" },
    { url = "https://files.pythonhosted.org/packages/c4/ee/ca6cc9df7118f2fcd142c76b1da0f14340d77518c05b1ebfbbabca6b9e7d/cryptography-46.0.1-cp311-abi3-manylinux2014_x86_64.manylinux_2_17_x86_64.whl", hash = "sha256:9873bf7c1f2a6330bdfe8621e7ce64b725784f9f0c3a6a55c3047af5849f920e", size = 4572393, upload-time = "2025-09-17T00:08:41.663Z" },
    { url = "https://files.pythonhosted.org/packages/7f/a3/0f5296f63815d8e985922b05c31f77ce44787b3127a67c0b7f70f115c45f/cryptography-46.0.1-cp311-abi3-manylinux_2_28_aarch64.whl", hash = "sha256:0dfb7c88d4462a0cfdd0d87a3c245a7bc3feb59de101f6ff88194f740f72eda6", size = 4308400, upload-time = "2025-09-17T00:08:43.559Z" },
    { url = "https://files.pythonhosted.org/packages/5d/8c/74fcda3e4e01be1d32775d5b4dd841acaac3c1b8fa4d0774c7ac8d52463d/cryptography-46.0.1-cp311-abi3-manylinux_2_28_armv7l.manylinux_2_31_armv7l.whl", hash = "sha256:e22801b61613ebdebf7deb18b507919e107547a1d39a3b57f5f855032dd7cfb8", size = 4015786, upload-time = "2025-09-17T00:08:45.758Z" },
    { url = "https://files.pythonhosted.org/packages/dc/b8/85d23287baeef273b0834481a3dd55bbed3a53587e3b8d9f0898235b8f91/cryptography-46.0.1-cp311-abi3-manylinux_2_28_ppc64le.whl", hash = "sha256:757af4f6341ce7a1e47c326ca2a81f41d236070217e5fbbad61bbfe299d55d28", size = 4982606, upload-time = "2025-09-17T00:08:47.602Z" },
    { url = "https://files.pythonhosted.org/packages/e5/d3/de61ad5b52433b389afca0bc70f02a7a1f074651221f599ce368da0fe437/cryptography-46.0.1-cp311-abi3-manylinux_2_28_x86_64.whl", hash = "sha256:f7a24ea78de345cfa7f6a8d3bde8b242c7fac27f2bd78fa23474ca38dfaeeab9", size = 4604234, upload-time = "2025-09-17T00:08:49.879Z" },
    { url = "https://files.pythonhosted.org/packages/dc/1f/dbd4d6570d84748439237a7478d124ee0134bf166ad129267b7ed8ea6d22/cryptography-46.0.1-cp311-abi3-manylinux_2_34_aarch64.whl", hash = "sha256:9e8776dac9e660c22241b6587fae51a67b4b0147daa4d176b172c3ff768ad736", size = 4307669, upload-time = "2025-09-17T00:08:52.321Z" },
    { url = "https://files.pythonhosted.org/packages/ec/fd/ca0a14ce7f0bfe92fa727aacaf2217eb25eb7e4ed513b14d8e03b26e63ed/cryptography-46.0.1-cp311-abi3-manylinux_2_34_ppc64le.whl", hash = "sha256:9f40642a140c0c8649987027867242b801486865277cbabc8c6059ddef16dc8b", size = 4947579, upload-time = "2025-09-17T00:08:54.697Z" },
    { url = "https://files.pythonhosted.org/packages/89/6b/09c30543bb93401f6f88fce556b3bdbb21e55ae14912c04b7bf355f5f96c/cryptography-46.0.1-cp311-abi3-manylinux_2_34_x86_64.whl", hash = "sha256:449ef2b321bec7d97ef2c944173275ebdab78f3abdd005400cc409e27cd159ab", size = 4603669, upload-time = "2025-09-17T00:08:57.16Z" },
    { url = "https://files.pythonhosted.org/packages/23/9a/38cb01cb09ce0adceda9fc627c9cf98eb890fc8d50cacbe79b011df20f8a/cryptography-46.0.1-cp311-abi3-musllinux_1_2_aarch64.whl", hash = "sha256:2dd339ba3345b908fa3141ddba4025568fa6fd398eabce3ef72a29ac2d73ad75", size = 4435828, upload-time = "2025-09-17T00:08:59.606Z" },
    { url = "https://files.pythonhosted.org/packages/0f/53/435b5c36a78d06ae0bef96d666209b0ecd8f8181bfe4dda46536705df59e/cryptography-46.0.1-cp311-abi3-musllinux_1_2_x86_64.whl", hash = "sha256:7411c910fb2a412053cf33cfad0153ee20d27e256c6c3f14d7d7d1d9fec59fd5", size = 4709553, upload-time = "2025-09-17T00:09:01.832Z" },
    { url = "https://files.pythonhosted.org/packages/f5/c4/0da6e55595d9b9cd3b6eb5dc22f3a07ded7f116a3ea72629cab595abb804/cryptography-46.0.1-cp311-abi3-win32.whl", hash = "sha256:cbb8e769d4cac884bb28e3ff620ef1001b75588a5c83c9c9f1fdc9afbe7f29b0", size = 3058327, upload-time = "2025-09-17T00:09:03.726Z" },
    { url = "https://files.pythonhosted.org/packages/95/0f/cd29a35e0d6e78a0ee61793564c8cff0929c38391cb0de27627bdc7525aa/cryptography-46.0.1-cp311-abi3-win_amd64.whl", hash = "sha256:92e8cfe8bd7dd86eac0a677499894862cd5cc2fd74de917daa881d00871ac8e7", size = 3523893, upload-time = "2025-09-17T00:09:06.272Z" },
    { url = "https://files.pythonhosted.org/packages/f2/dd/eea390f3e78432bc3d2f53952375f8b37cb4d37783e626faa6a51e751719/cryptography-46.0.1-cp311-abi3-win_arm64.whl", hash = "sha256:db5597a4c7353b2e5fb05a8e6cb74b56a4658a2b7bf3cb6b1821ae7e7fd6eaa0", size = 2932145, upload-time = "2025-09-17T00:09:08.568Z" },
    { url = "https://files.pythonhosted.org/packages/98/e5/fbd632385542a3311915976f88e0dfcf09e62a3fc0aff86fb6762162a24d/cryptography-46.0.1-cp38-abi3-macosx_10_9_universal2.whl", hash = "sha256:d84c40bdb8674c29fa192373498b6cb1e84f882889d21a471b45d1f868d8d44b", size = 7255677, upload-time = "2025-09-17T00:09:42.407Z" },
    { url = "https://files.pythonhosted.org/packages/56/3e/13ce6eab9ad6eba1b15a7bd476f005a4c1b3f299f4c2f32b22408b0edccf/cryptography-46.0.1-cp38-abi3-manylinux2014_aarch64.manylinux_2_17_aarch64.whl", hash = "sha256:9ed64e5083fa806709e74fc5ea067dfef9090e5b7a2320a49be3c9df3583a2d8", size = 4301110, upload-time = "2025-09-17T00:09:45.614Z" },
    { url = "https://files.pythonhosted.org/packages/a2/67/65dc233c1ddd688073cf7b136b06ff4b84bf517ba5529607c9d79720fc67/cryptography-46.0.1-cp38-abi3-manylinux2014_x86_64.manylinux_2_17_x86_64.whl", hash = "sha256:341fb7a26bc9d6093c1b124b9f13acc283d2d51da440b98b55ab3f79f2522ead", size = 4562369, upload-time = "2025-09-17T00:09:47.601Z" },
    { url = "https://files.pythonhosted.org/packages/17/db/d64ae4c6f4e98c3dac5bf35dd4d103f4c7c345703e43560113e5e8e31b2b/cryptography-46.0.1-cp38-abi3-manylinux_2_28_aarch64.whl", hash = "sha256:6ef1488967e729948d424d09c94753d0167ce59afba8d0f6c07a22b629c557b2", size = 4302126, upload-time = "2025-09-17T00:09:49.335Z" },
    { url = "https://files.pythonhosted.org/packages/3d/19/5f1eea17d4805ebdc2e685b7b02800c4f63f3dd46cfa8d4c18373fea46c8/cryptography-46.0.1-cp38-abi3-manylinux_2_28_armv7l.manylinux_2_31_armv7l.whl", hash = "sha256:7823bc7cdf0b747ecfb096d004cc41573c2f5c7e3a29861603a2871b43d3ef32", size = 4009431, upload-time = "2025-09-17T00:09:51.239Z" },
    { url = "https://files.pythonhosted.org/packages/81/b5/229ba6088fe7abccbfe4c5edb96c7a5ad547fac5fdd0d40aa6ea540b2985/cryptography-46.0.1-cp38-abi3-manylinux_2_28_ppc64le.whl", hash = "sha256:f736ab8036796f5a119ff8211deda416f8c15ce03776db704a7a4e17381cb2ef", size = 4980739, upload-time = "2025-09-17T00:09:54.181Z" },
    { url = "https://files.pythonhosted.org/packages/3a/9c/50aa38907b201e74bc43c572f9603fa82b58e831bd13c245613a23cff736/cryptography-46.0.1-cp38-abi3-manylinux_2_28_x86_64.whl", hash = "sha256:e46710a240a41d594953012213ea8ca398cd2448fbc5d0f1be8160b5511104a0", size = 4592289, upload-time = "2025-09-17T00:09:56.731Z" },
    { url = "https://files.pythonhosted.org/packages/5a/33/229858f8a5bb22f82468bb285e9f4c44a31978d5f5830bb4ea1cf8a4e454/cryptography-46.0.1-cp38-abi3-manylinux_2_34_aarch64.whl", hash = "sha256:84ef1f145de5aee82ea2447224dc23f065ff4cc5791bb3b506615957a6ba8128", size = 4301815, upload-time = "2025-09-17T00:09:58.548Z" },
    { url = "https://files.pythonhosted.org/packages/52/cb/b76b2c87fbd6ed4a231884bea3ce073406ba8e2dae9defad910d33cbf408/cryptography-46.0.1-cp38-abi3-manylinux_2_34_ppc64le.whl", hash = "sha256:9394c7d5a7565ac5f7d9ba38b2617448eba384d7b107b262d63890079fad77ca", size = 4943251, upload-time = "2025-09-17T00:10:00.475Z" },
    { url = "https://files.pythonhosted.org/packages/94/0f/f66125ecf88e4cb5b8017ff43f3a87ede2d064cb54a1c5893f9da9d65093/cryptography-46.0.1-cp38-abi3-manylinux_2_34_x86_64.whl", hash = "sha256:ed957044e368ed295257ae3d212b95456bd9756df490e1ac4538857f67531fcc", size = 4591247, upload-time = "2025-09-17T00:10:02.874Z" },
    { url = "https://files.pythonhosted.org/packages/f6/22/9f3134ae436b63b463cfdf0ff506a0570da6873adb4bf8c19b8a5b4bac64/cryptography-46.0.1-cp38-abi3-musllinux_1_2_aarch64.whl", hash = "sha256:f7de12fa0eee6234de9a9ce0ffcfa6ce97361db7a50b09b65c63ac58e5f22fc7", size = 4428534, upload-time = "2025-09-17T00:10:04.994Z" },
    { url = "https://files.pythonhosted.org/packages/89/39/e6042bcb2638650b0005c752c38ea830cbfbcbb1830e4d64d530000aa8dc/cryptography-46.0.1-cp38-abi3-musllinux_1_2_x86_64.whl", hash = "sha256:7fab1187b6c6b2f11a326f33b036f7168f5b996aedd0c059f9738915e4e8f53a", size = 4699541, upload-time = "2025-09-17T00:10:06.925Z" },
    { url = "https://files.pythonhosted.org/packages/68/46/753d457492d15458c7b5a653fc9a84a1c9c7a83af6ebdc94c3fc373ca6e8/cryptography-46.0.1-cp38-abi3-win32.whl", hash = "sha256:45f790934ac1018adeba46a0f7289b2b8fe76ba774a88c7f1922213a56c98bc1", size = 3043779, upload-time = "2025-09-17T00:10:08.951Z" },
    { url = "https://files.pythonhosted.org/packages/2f/50/b6f3b540c2f6ee712feeb5fa780bb11fad76634e71334718568e7695cb55/cryptography-46.0.1-cp38-abi3-win_amd64.whl", hash = "sha256:7176a5ab56fac98d706921f6416a05e5aff7df0e4b91516f450f8627cda22af3", size = 3517226, upload-time = "2025-09-17T00:10:10.769Z" },
    { url = "https://files.pythonhosted.org/packages/ff/e8/77d17d00981cdd27cc493e81e1749a0b8bbfb843780dbd841e30d7f50743/cryptography-46.0.1-cp38-abi3-win_arm64.whl", hash = "sha256:efc9e51c3e595267ff84adf56e9b357db89ab2279d7e375ffcaf8f678606f3d9", size = 2923149, upload-time = "2025-09-17T00:10:13.236Z" },
    { url = "https://files.pythonhosted.org/packages/14/b9/b260180b31a66859648cfed5c980544ee22b15f8bd20ef82a23f58c0b83e/cryptography-46.0.1-pp310-pypy310_pp73-macosx_10_9_x86_64.whl", hash = "sha256:fd4b5e2ee4e60425711ec65c33add4e7a626adef79d66f62ba0acfd493af282d", size = 3714683, upload-time = "2025-09-17T00:10:15.601Z" },
    { url = "https://files.pythonhosted.org/packages/c5/5a/1cd3ef86e5884edcbf8b27c3aa8f9544e9b9fcce5d3ed8b86959741f4f8e/cryptography-46.0.1-pp310-pypy310_pp73-win_amd64.whl", hash = "sha256:48948940d0ae00483e85e9154bb42997d0b77c21e43a77b7773c8c80de532ac5", size = 3443784, upload-time = "2025-09-17T00:10:18.014Z" },
]

[[package]]
name = "cssutils"
version = "2.11.1"
source = { registry = "https://pypi.org/simple" }
dependencies = [
    { name = "more-itertools" },
]
sdist = { url = "https://files.pythonhosted.org/packages/33/9f/329d26121fe165be44b1dfff21aa0dc348f04633931f1d20ed6cf448a236/cssutils-2.11.1.tar.gz", hash = "sha256:0563a76513b6af6eebbe788c3bf3d01c920e46b3f90c8416738c5cfc773ff8e2", size = 711657, upload-time = "2024-06-04T15:51:39.373Z" }
wheels = [
    { url = "https://files.pythonhosted.org/packages/a7/ec/bb273b7208c606890dc36540fe667d06ce840a6f62f9fae7e658fcdc90fb/cssutils-2.11.1-py3-none-any.whl", hash = "sha256:a67bfdfdff4f3867fab43698ec4897c1a828eca5973f4073321b3bccaf1199b1", size = 385747, upload-time = "2024-06-04T15:51:37.499Z" },
]

[[package]]
name = "currency-symbols"
version = "2.0.4"
source = { registry = "https://pypi.org/simple" }
sdist = { url = "https://files.pythonhosted.org/packages/ba/ea/47b00ec684efb492c6cc1a7c044fb404c3efb961dba5aaa8e3c100bad56a/currency_symbols-2.0.4.tar.gz", hash = "sha256:cb1ccbbe47909d7958f211359027eb8876874b8b0a19a70a7c0b2fa6bbe71a8b", size = 4405, upload-time = "2025-05-16T17:06:03.424Z" }
wheels = [
    { url = "https://files.pythonhosted.org/packages/09/5f/08d8eed069fb2eb72d5c9cd693b1f79c12521798ef0cfa2068736c16a65c/currency_symbols-2.0.4-py3-none-any.whl", hash = "sha256:f0f381c517b08b862612b31e915b5e84aeeef8da9387bcb7a73a221628ae3310", size = 5278, upload-time = "2025-05-16T17:06:02.051Z" },
]

[[package]]
name = "datasets"
version = "3.6.0"
source = { registry = "https://pypi.org/simple" }
dependencies = [
    { name = "dill" },
    { name = "filelock" },
    { name = "fsspec", extra = ["http"] },
    { name = "huggingface-hub" },
    { name = "multiprocess" },
    { name = "numpy" },
    { name = "packaging" },
    { name = "pandas" },
    { name = "pyarrow" },
    { name = "pyyaml" },
    { name = "requests" },
    { name = "tqdm" },
    { name = "xxhash" },
]
sdist = { url = "https://files.pythonhosted.org/packages/1a/89/d3d6fef58a488f8569c82fd293ab7cbd4250244d67f425dcae64c63800ea/datasets-3.6.0.tar.gz", hash = "sha256:1b2bf43b19776e2787e181cfd329cb0ca1a358ea014780c3581e0f276375e041", size = 569336, upload-time = "2025-05-07T15:15:02.659Z" }
wheels = [
    { url = "https://files.pythonhosted.org/packages/20/34/a08b0ee99715eaba118cbe19a71f7b5e2425c2718ef96007c325944a1152/datasets-3.6.0-py3-none-any.whl", hash = "sha256:25000c4a2c0873a710df127d08a202a06eab7bf42441a6bc278b499c2f72cd1b", size = 491546, upload-time = "2025-05-07T15:14:59.742Z" },
]

[[package]]
name = "debugpy"
version = "1.8.17"
source = { registry = "https://pypi.org/simple" }
sdist = { url = "https://files.pythonhosted.org/packages/15/ad/71e708ff4ca377c4230530d6a7aa7992592648c122a2cd2b321cf8b35a76/debugpy-1.8.17.tar.gz", hash = "sha256:fd723b47a8c08892b1a16b2c6239a8b96637c62a59b94bb5dab4bac592a58a8e", size = 1644129, upload-time = "2025-09-17T16:33:20.633Z" }
wheels = [
    { url = "https://files.pythonhosted.org/packages/38/36/b57c6e818d909f6e59c0182252921cf435e0951126a97e11de37e72ab5e1/debugpy-1.8.17-cp310-cp310-macosx_15_0_x86_64.whl", hash = "sha256:c41d2ce8bbaddcc0009cc73f65318eedfa3dbc88a8298081deb05389f1ab5542", size = 2098021, upload-time = "2025-09-17T16:33:22.556Z" },
    { url = "https://files.pythonhosted.org/packages/be/01/0363c7efdd1e9febd090bb13cee4fb1057215b157b2979a4ca5ccb678217/debugpy-1.8.17-cp310-cp310-manylinux_2_34_x86_64.whl", hash = "sha256:1440fd514e1b815edd5861ca394786f90eb24960eb26d6f7200994333b1d79e3", size = 3087399, upload-time = "2025-09-17T16:33:24.292Z" },
    { url = "https://files.pythonhosted.org/packages/79/bc/4a984729674aa9a84856650438b9665f9a1d5a748804ac6f37932ce0d4aa/debugpy-1.8.17-cp310-cp310-win32.whl", hash = "sha256:3a32c0af575749083d7492dc79f6ab69f21b2d2ad4cd977a958a07d5865316e4", size = 5230292, upload-time = "2025-09-17T16:33:26.137Z" },
    { url = "https://files.pythonhosted.org/packages/5d/19/2b9b3092d0cf81a5aa10c86271999453030af354d1a5a7d6e34c574515d7/debugpy-1.8.17-cp310-cp310-win_amd64.whl", hash = "sha256:a3aad0537cf4d9c1996434be68c6c9a6d233ac6f76c2a482c7803295b4e4f99a", size = 5261885, upload-time = "2025-09-17T16:33:27.592Z" },
    { url = "https://files.pythonhosted.org/packages/b0/d0/89247ec250369fc76db477720a26b2fce7ba079ff1380e4ab4529d2fe233/debugpy-1.8.17-py2.py3-none-any.whl", hash = "sha256:60c7dca6571efe660ccb7a9508d73ca14b8796c4ed484c2002abba714226cfef", size = 5283210, upload-time = "2025-09-17T16:34:25.835Z" },
]

[[package]]
name = "defusedxml"
version = "0.7.1"
source = { registry = "https://pypi.org/simple" }
sdist = { url = "https://files.pythonhosted.org/packages/0f/d5/c66da9b79e5bdb124974bfe172b4daf3c984ebd9c2a06e2b8a4dc7331c72/defusedxml-0.7.1.tar.gz", hash = "sha256:1bb3032db185915b62d7c6209c5a8792be6a32ab2fedacc84e01b52c51aa3e69", size = 75520, upload-time = "2021-03-08T10:59:26.269Z" }
wheels = [
    { url = "https://files.pythonhosted.org/packages/07/6c/aa3f2f849e01cb6a001cd8554a88d4c77c5c1a31c95bdf1cf9301e6d9ef4/defusedxml-0.7.1-py2.py3-none-any.whl", hash = "sha256:a352e7e428770286cc899e2542b6cdaedb2b4953ff269a210103ec58f6198a61", size = 25604, upload-time = "2021-03-08T10:59:24.45Z" },
]

[[package]]
name = "dill"
version = "0.3.8"
source = { registry = "https://pypi.org/simple" }
sdist = { url = "https://files.pythonhosted.org/packages/17/4d/ac7ffa80c69ea1df30a8aa11b3578692a5118e7cd1aa157e3ef73b092d15/dill-0.3.8.tar.gz", hash = "sha256:3ebe3c479ad625c4553aca177444d89b486b1d84982eeacded644afc0cf797ca", size = 184847, upload-time = "2024-01-27T23:42:16.145Z" }
wheels = [
    { url = "https://files.pythonhosted.org/packages/c9/7a/cef76fd8438a42f96db64ddaa85280485a9c395e7df3db8158cfec1eee34/dill-0.3.8-py3-none-any.whl", hash = "sha256:c36ca9ffb54365bdd2f8eb3eff7d2a21237f8452b57ace88b1ac615b7e815bd7", size = 116252, upload-time = "2024-01-27T23:42:14.239Z" },
]

[[package]]
name = "distro"
version = "1.9.0"
source = { registry = "https://pypi.org/simple" }
sdist = { url = "https://files.pythonhosted.org/packages/fc/f8/98eea607f65de6527f8a2e8885fc8015d3e6f5775df186e443e0964a11c3/distro-1.9.0.tar.gz", hash = "sha256:2fa77c6fd8940f116ee1d6b94a2f90b13b5ea8d019b98bc8bafdcabcdd9bdbed", size = 60722, upload-time = "2023-12-24T09:54:32.31Z" }
wheels = [
    { url = "https://files.pythonhosted.org/packages/12/b3/231ffd4ab1fc9d679809f356cebee130ac7daa00d6d6f3206dd4fd137e9e/distro-1.9.0-py3-none-any.whl", hash = "sha256:7bffd925d65168f85027d8da9af6bddab658135b840670a223589bc0c8ef02b2", size = 20277, upload-time = "2023-12-24T09:54:30.421Z" },
]

[[package]]
name = "docstring-parser"
version = "0.17.0"
source = { registry = "https://pypi.org/simple" }
sdist = { url = "https://files.pythonhosted.org/packages/b2/9d/c3b43da9515bd270df0f80548d9944e389870713cc1fe2b8fb35fe2bcefd/docstring_parser-0.17.0.tar.gz", hash = "sha256:583de4a309722b3315439bb31d64ba3eebada841f2e2cee23b99df001434c912", size = 27442, upload-time = "2025-07-21T07:35:01.868Z" }
wheels = [
    { url = "https://files.pythonhosted.org/packages/55/e2/2537ebcff11c1ee1ff17d8d0b6f4db75873e3b0fb32c2d4a2ee31ecb310a/docstring_parser-0.17.0-py3-none-any.whl", hash = "sha256:cf2569abd23dce8099b300f9b4fa8191e9582dda731fd533daf54c4551658708", size = 36896, upload-time = "2025-07-21T07:35:00.684Z" },
]

[[package]]
name = "docx"
version = "0.2.4"
source = { registry = "https://pypi.org/simple" }
dependencies = [
    { name = "lxml" },
    { name = "pillow" },
]
sdist = { url = "https://files.pythonhosted.org/packages/4a/8e/5a01644697b03016de339ef444cfff28367f92984dc74eddaab1ed60eada/docx-0.2.4.tar.gz", hash = "sha256:9d7595eac6e86cda0b7136a2995318d039c1f3eaa368a3300805abbbe5dc8877", size = 54925, upload-time = "2014-02-06T10:02:49.394Z" }

[[package]]
name = "et-xmlfile"
version = "2.0.0"
source = { registry = "https://pypi.org/simple" }
sdist = { url = "https://files.pythonhosted.org/packages/d3/38/af70d7ab1ae9d4da450eeec1fa3918940a5fafb9055e934af8d6eb0c2313/et_xmlfile-2.0.0.tar.gz", hash = "sha256:dab3f4764309081ce75662649be815c4c9081e88f0837825f90fd28317d4da54", size = 17234, upload-time = "2024-10-25T17:25:40.039Z" }
wheels = [
    { url = "https://files.pythonhosted.org/packages/c1/8b/5fe2cc11fee489817272089c4203e679c63b570a5aaeb18d852ae3cbba6a/et_xmlfile-2.0.0-py3-none-any.whl", hash = "sha256:7a91720bc756843502c3b7504c77b8fe44217c85c537d85037f0f536151b2caa", size = 18059, upload-time = "2024-10-25T17:25:39.051Z" },
]

[[package]]
name = "exa-py"
version = "1.15.6"
source = { registry = "https://pypi.org/simple" }
dependencies = [
    { name = "httpx" },
    { name = "openai" },
    { name = "pydantic" },
    { name = "requests" },
    { name = "typing-extensions" },
]
sdist = { url = "https://files.pythonhosted.org/packages/91/4c/3eb7c6d80a5b6beb38752210f5c940c70f65464140db33ae261b2a4825bc/exa_py-1.15.6.tar.gz", hash = "sha256:67bb1c0902956b0e23325cc1f9ee990d21277d77b962a40c8902f5eda2407fff", size = 41185, upload-time = "2025-09-10T01:36:01.679Z" }
wheels = [
    { url = "https://files.pythonhosted.org/packages/92/9c/41f032ef35a44262dfe59eeaa4ee6448c9a86fd3b59dbb7448eec9953858/exa_py-1.15.6-py3-none-any.whl", hash = "sha256:8bdbe8d9548408f37b895eed7497046bed3e19a84b5f06bf23a540d4e26b636c", size = 56456, upload-time = "2025-09-10T01:36:00.097Z" },
]

[[package]]
name = "exceptiongroup"
version = "1.3.0"
source = { registry = "https://pypi.org/simple" }
dependencies = [
    { name = "typing-extensions" },
]
sdist = { url = "https://files.pythonhosted.org/packages/0b/9f/a65090624ecf468cdca03533906e7c69ed7588582240cfe7cc9e770b50eb/exceptiongroup-1.3.0.tar.gz", hash = "sha256:b241f5885f560bc56a59ee63ca4c6a8bfa46ae4ad651af316d4e81817bb9fd88", size = 29749, upload-time = "2025-05-10T17:42:51.123Z" }
wheels = [
    { url = "https://files.pythonhosted.org/packages/36/f4/c6e662dade71f56cd2f3735141b265c3c79293c109549c1e6933b0651ffc/exceptiongroup-1.3.0-py3-none-any.whl", hash = "sha256:4d111e6e0c13d0644cad6ddaa7ed0261a0b36971f6d23e7ec9b4b9097da78a10", size = 16674, upload-time = "2025-05-10T17:42:49.33Z" },
]

[[package]]
name = "fastapi"
version = "0.117.1"
source = { registry = "https://pypi.org/simple" }
dependencies = [
    { name = "pydantic" },
    { name = "starlette" },
    { name = "typing-extensions" },
]
sdist = { url = "https://files.pythonhosted.org/packages/7e/7e/d9788300deaf416178f61fb3c2ceb16b7d0dc9f82a08fdb87a5e64ee3cc7/fastapi-0.117.1.tar.gz", hash = "sha256:fb2d42082d22b185f904ca0ecad2e195b851030bd6c5e4c032d1c981240c631a", size = 307155, upload-time = "2025-09-20T20:16:56.663Z" }
wheels = [
    { url = "https://files.pythonhosted.org/packages/6d/45/d9d3e8eeefbe93be1c50060a9d9a9f366dba66f288bb518a9566a23a8631/fastapi-0.117.1-py3-none-any.whl", hash = "sha256:33c51a0d21cab2b9722d4e56dbb9316f3687155be6b276191790d8da03507552", size = 95959, upload-time = "2025-09-20T20:16:53.661Z" },
]

[[package]]
name = "fastapi-babel"
version = "1.0.0"
source = { registry = "https://pypi.org/simple" }
dependencies = [
    { name = "babel" },
    { name = "fastapi" },
    { name = "uvicorn" },
]
sdist = { url = "https://files.pythonhosted.org/packages/ea/0d/271af537fddc3c08e5f6e36c4e9f12c55d98ff9240a37454125b3c772fd2/fastapi_babel-1.0.0.tar.gz", hash = "sha256:a70005e132b6cfc611a5a02601c63bcd26a1b1cb689d7295be4587c9d35402f3", size = 12937, upload-time = "2024-12-05T20:48:09.838Z" }
wheels = [
    { url = "https://files.pythonhosted.org/packages/d8/d5/bc9fa86cb3fb3fa040c5841562ea874bbdc069b660739a314cf75df06200/fastapi_babel-1.0.0-py3-none-any.whl", hash = "sha256:9be639b098dd07dfe5b811df318abdd7e282622ac20304d909151f46b09a087d", size = 11789, upload-time = "2024-12-05T20:48:07.847Z" },
]

[[package]]
name = "feedparser"
version = "6.0.12"
source = { registry = "https://pypi.org/simple" }
dependencies = [
    { name = "sgmllib3k" },
]
sdist = { url = "https://files.pythonhosted.org/packages/dc/79/db7edb5e77d6dfbc54d7d9df72828be4318275b2e580549ff45a962f6461/feedparser-6.0.12.tar.gz", hash = "sha256:64f76ce90ae3e8ef5d1ede0f8d3b50ce26bcce71dd8ae5e82b1cd2d4a5f94228", size = 286579, upload-time = "2025-09-10T13:33:59.486Z" }
wheels = [
    { url = "https://files.pythonhosted.org/packages/4e/eb/c96d64137e29ae17d83ad2552470bafe3a7a915e85434d9942077d7fd011/feedparser-6.0.12-py3-none-any.whl", hash = "sha256:6bbff10f5a52662c00a2e3f86a38928c37c48f77b3c511aedcd51de933549324", size = 81480, upload-time = "2025-09-10T13:33:58.022Z" },
]

[[package]]
name = "ffmpeg-python"
version = "0.2.0"
source = { registry = "https://pypi.org/simple" }
dependencies = [
    { name = "future" },
]
sdist = { url = "https://files.pythonhosted.org/packages/dd/5e/d5f9105d59c1325759d838af4e973695081fbbc97182baf73afc78dec266/ffmpeg-python-0.2.0.tar.gz", hash = "sha256:65225db34627c578ef0e11c8b1eb528bb35e024752f6f10b78c011f6f64c4127", size = 21543, upload-time = "2019-07-06T00:19:08.989Z" }
wheels = [
    { url = "https://files.pythonhosted.org/packages/d7/0c/56be52741f75bad4dc6555991fabd2e07b432d333da82c11ad701123888a/ffmpeg_python-0.2.0-py3-none-any.whl", hash = "sha256:ac441a0404e053f8b6a1113a77c0f452f1cfc62f6344a769475ffdc0f56c23c5", size = 25024, upload-time = "2019-07-06T00:19:07.215Z" },
]

[[package]]
name = "filelock"
version = "3.19.1"
source = { registry = "https://pypi.org/simple" }
sdist = { url = "https://files.pythonhosted.org/packages/40/bb/0ab3e58d22305b6f5440629d20683af28959bf793d98d11950e305c1c326/filelock-3.19.1.tar.gz", hash = "sha256:66eda1888b0171c998b35be2bcc0f6d75c388a7ce20c3f3f37aa8e96c2dddf58", size = 17687, upload-time = "2025-08-14T16:56:03.016Z" }
wheels = [
    { url = "https://files.pythonhosted.org/packages/42/14/42b2651a2f46b022ccd948bca9f2d5af0fd8929c4eec235b8d6d844fbe67/filelock-3.19.1-py3-none-any.whl", hash = "sha256:d38e30481def20772f5baf097c122c3babc4fcdb7e14e57049eb9d88c6dc017d", size = 15988, upload-time = "2025-08-14T16:56:01.633Z" },
]

[[package]]
name = "flatbuffers"
version = "25.9.23"
source = { registry = "https://pypi.org/simple" }
sdist = { url = "https://files.pythonhosted.org/packages/9d/1f/3ee70b0a55137442038f2a33469cc5fddd7e0ad2abf83d7497c18a2b6923/flatbuffers-25.9.23.tar.gz", hash = "sha256:676f9fa62750bb50cf531b42a0a2a118ad8f7f797a511eda12881c016f093b12", size = 22067, upload-time = "2025-09-24T05:25:30.106Z" }
wheels = [
    { url = "https://files.pythonhosted.org/packages/ee/1b/00a78aa2e8fbd63f9af08c9c19e6deb3d5d66b4dda677a0f61654680ee89/flatbuffers-25.9.23-py2.py3-none-any.whl", hash = "sha256:255538574d6cb6d0a79a17ec8bc0d30985913b87513a01cce8bcdb6b4c44d0e2", size = 30869, upload-time = "2025-09-24T05:25:28.912Z" },
]

[[package]]
name = "fonttools"
version = "4.60.0"
source = { registry = "https://pypi.org/simple" }
sdist = { url = "https://files.pythonhosted.org/packages/27/d9/4eabd956fe123651a1f0efe29d9758b3837b5ae9a98934bdb571117033bb/fonttools-4.60.0.tar.gz", hash = "sha256:8f5927f049091a0ca74d35cce7f78e8f7775c83a6901a8fbe899babcc297146a", size = 3553671, upload-time = "2025-09-17T11:34:01.504Z" }
wheels = [
    { url = "https://files.pythonhosted.org/packages/01/1e/7c2d660cd2a6718961946f76b6af25ae8c7ad0e2a93a34c9bf8b955cb77f/fonttools-4.60.0-cp310-cp310-macosx_10_9_universal2.whl", hash = "sha256:151282a235c36024168c21c02193e939e8b28c73d5fa0b36ae1072671d8fa134", size = 2809773, upload-time = "2025-09-17T11:31:52.648Z" },
    { url = "https://files.pythonhosted.org/packages/f2/74/35cb2e17d984e712f0f7241b1b8bf06bc1b0da345f11620acd78a7eb1f0e/fonttools-4.60.0-cp310-cp310-macosx_10_9_x86_64.whl", hash = "sha256:3f32cc42d485d9b1546463b9a7a92bdbde8aef90bac3602503e04c2ddb27e164", size = 2345916, upload-time = "2025-09-17T11:31:55.817Z" },
    { url = "https://files.pythonhosted.org/packages/40/52/39e50212f47bad254255734903accb4f44143faf2b950ba67a61f0bfb26a/fonttools-4.60.0-cp310-cp310-manylinux2014_aarch64.manylinux_2_17_aarch64.manylinux_2_28_aarch64.whl", hash = "sha256:336b89d169c40379b8ccef418c877edbc28840b553099c9a739b0db2bcbb57c5", size = 4863583, upload-time = "2025-09-17T11:31:57.708Z" },
    { url = "https://files.pythonhosted.org/packages/0c/2c/e701ba6a439119fe312f1ad738369519b446503b02d3f0f75424111686f1/fonttools-4.60.0-cp310-cp310-manylinux2014_x86_64.manylinux_2_17_x86_64.whl", hash = "sha256:39a38d950b2b04cd6da729586e6b51d686b0c27d554a2154a6a35887f87c09b1", size = 4793647, upload-time = "2025-09-17T11:31:59.944Z" },
    { url = "https://files.pythonhosted.org/packages/d5/04/a48f5f7cce1653a876d6b57d9626c1364bcb430780bbbdd475662bbbf759/fonttools-4.60.0-cp310-cp310-musllinux_1_2_aarch64.whl", hash = "sha256:7067dd03e0296907a5c6184285807cbb7bc0bf61a584ffebbf97c2b638d8641a", size = 4842891, upload-time = "2025-09-17T11:32:02.149Z" },
    { url = "https://files.pythonhosted.org/packages/dd/af/0f2b742f6b489a62c6f5a2239867c6d203e3ba358cb48dfc940baee41932/fonttools-4.60.0-cp310-cp310-musllinux_1_2_x86_64.whl", hash = "sha256:342753fe1a1bd2e6896e7a4e936a67c0f441d6897bd11477f718e772d6e63e88", size = 4953569, upload-time = "2025-09-17T11:32:04.467Z" },
    { url = "https://files.pythonhosted.org/packages/d6/2b/23c4dde4a869aa138f5fb63fb124e6accb0d643600b437f4eca0f2637ea2/fonttools-4.60.0-cp310-cp310-win32.whl", hash = "sha256:0746c2b2b32087da2ac5f81e14d319c44cb21127d419bc60869daed089790e3d", size = 2231022, upload-time = "2025-09-17T11:32:06.617Z" },
    { url = "https://files.pythonhosted.org/packages/e3/1c/d53dd15d3392d8f69aa3bc49ca7bdfaea06aa875dc3a641eca85433c90b3/fonttools-4.60.0-cp310-cp310-win_amd64.whl", hash = "sha256:b83b32e5e8918f8e0ccd79816fc2f914e30edc6969ab2df6baf4148e72dbcc11", size = 2275804, upload-time = "2025-09-17T11:32:08.578Z" },
    { url = "https://files.pythonhosted.org/packages/f9/a4/247d3e54eb5ed59e94e09866cfc4f9567e274fbf310ba390711851f63b3b/fonttools-4.60.0-py3-none-any.whl", hash = "sha256:496d26e4d14dcccdd6ada2e937e4d174d3138e3d73f5c9b6ec6eb2fd1dab4f66", size = 1142186, upload-time = "2025-09-17T11:33:59.287Z" },
]

[[package]]
name = "frozenlist"
version = "1.7.0"
source = { registry = "https://pypi.org/simple" }
sdist = { url = "https://files.pythonhosted.org/packages/79/b1/b64018016eeb087db503b038296fd782586432b9c077fc5c7839e9cb6ef6/frozenlist-1.7.0.tar.gz", hash = "sha256:2e310d81923c2437ea8670467121cc3e9b0f76d3043cc1d2331d56c7fb7a3a8f", size = 45078, upload-time = "2025-06-09T23:02:35.538Z" }
wheels = [
    { url = "https://files.pythonhosted.org/packages/af/36/0da0a49409f6b47cc2d060dc8c9040b897b5902a8a4e37d9bc1deb11f680/frozenlist-1.7.0-cp310-cp310-macosx_10_9_universal2.whl", hash = "sha256:cc4df77d638aa2ed703b878dd093725b72a824c3c546c076e8fdf276f78ee84a", size = 81304, upload-time = "2025-06-09T22:59:46.226Z" },
    { url = "https://files.pythonhosted.org/packages/77/f0/77c11d13d39513b298e267b22eb6cb559c103d56f155aa9a49097221f0b6/frozenlist-1.7.0-cp310-cp310-macosx_10_9_x86_64.whl", hash = "sha256:716a9973a2cc963160394f701964fe25012600f3d311f60c790400b00e568b61", size = 47735, upload-time = "2025-06-09T22:59:48.133Z" },
    { url = "https://files.pythonhosted.org/packages/37/12/9d07fa18971a44150593de56b2f2947c46604819976784bcf6ea0d5db43b/frozenlist-1.7.0-cp310-cp310-macosx_11_0_arm64.whl", hash = "sha256:a0fd1bad056a3600047fb9462cff4c5322cebc59ebf5d0a3725e0ee78955001d", size = 46775, upload-time = "2025-06-09T22:59:49.564Z" },
    { url = "https://files.pythonhosted.org/packages/70/34/f73539227e06288fcd1f8a76853e755b2b48bca6747e99e283111c18bcd4/frozenlist-1.7.0-cp310-cp310-manylinux_2_17_aarch64.manylinux2014_aarch64.whl", hash = "sha256:3789ebc19cb811163e70fe2bd354cea097254ce6e707ae42e56f45e31e96cb8e", size = 224644, upload-time = "2025-06-09T22:59:51.35Z" },
    { url = "https://files.pythonhosted.org/packages/fb/68/c1d9c2f4a6e438e14613bad0f2973567586610cc22dcb1e1241da71de9d3/frozenlist-1.7.0-cp310-cp310-manylinux_2_17_armv7l.manylinux2014_armv7l.manylinux_2_31_armv7l.whl", hash = "sha256:af369aa35ee34f132fcfad5be45fbfcde0e3a5f6a1ec0712857f286b7d20cca9", size = 222125, upload-time = "2025-06-09T22:59:52.884Z" },
    { url = "https://files.pythonhosted.org/packages/b9/d0/98e8f9a515228d708344d7c6986752be3e3192d1795f748c24bcf154ad99/frozenlist-1.7.0-cp310-cp310-manylinux_2_17_ppc64le.manylinux2014_ppc64le.whl", hash = "sha256:ac64b6478722eeb7a3313d494f8342ef3478dff539d17002f849101b212ef97c", size = 233455, upload-time = "2025-06-09T22:59:54.74Z" },
    { url = "https://files.pythonhosted.org/packages/79/df/8a11bcec5600557f40338407d3e5bea80376ed1c01a6c0910fcfdc4b8993/frozenlist-1.7.0-cp310-cp310-manylinux_2_17_s390x.manylinux2014_s390x.whl", hash = "sha256:f89f65d85774f1797239693cef07ad4c97fdd0639544bad9ac4b869782eb1981", size = 227339, upload-time = "2025-06-09T22:59:56.187Z" },
    { url = "https://files.pythonhosted.org/packages/50/82/41cb97d9c9a5ff94438c63cc343eb7980dac4187eb625a51bdfdb7707314/frozenlist-1.7.0-cp310-cp310-manylinux_2_5_i686.manylinux1_i686.manylinux_2_17_i686.manylinux2014_i686.whl", hash = "sha256:1073557c941395fdfcfac13eb2456cb8aad89f9de27bae29fabca8e563b12615", size = 212969, upload-time = "2025-06-09T22:59:57.604Z" },
    { url = "https://files.pythonhosted.org/packages/13/47/f9179ee5ee4f55629e4f28c660b3fdf2775c8bfde8f9c53f2de2d93f52a9/frozenlist-1.7.0-cp310-cp310-manylinux_2_5_x86_64.manylinux1_x86_64.manylinux_2_17_x86_64.manylinux2014_x86_64.whl", hash = "sha256:1ed8d2fa095aae4bdc7fdd80351009a48d286635edffee66bf865e37a9125c50", size = 222862, upload-time = "2025-06-09T22:59:59.498Z" },
    { url = "https://files.pythonhosted.org/packages/1a/52/df81e41ec6b953902c8b7e3a83bee48b195cb0e5ec2eabae5d8330c78038/frozenlist-1.7.0-cp310-cp310-musllinux_1_2_aarch64.whl", hash = "sha256:24c34bea555fe42d9f928ba0a740c553088500377448febecaa82cc3e88aa1fa", size = 222492, upload-time = "2025-06-09T23:00:01.026Z" },
    { url = "https://files.pythonhosted.org/packages/84/17/30d6ea87fa95a9408245a948604b82c1a4b8b3e153cea596421a2aef2754/frozenlist-1.7.0-cp310-cp310-musllinux_1_2_armv7l.whl", hash = "sha256:69cac419ac6a6baad202c85aaf467b65ac860ac2e7f2ac1686dc40dbb52f6577", size = 238250, upload-time = "2025-06-09T23:00:03.401Z" },
    { url = "https://files.pythonhosted.org/packages/8f/00/ecbeb51669e3c3df76cf2ddd66ae3e48345ec213a55e3887d216eb4fbab3/frozenlist-1.7.0-cp310-cp310-musllinux_1_2_i686.whl", hash = "sha256:960d67d0611f4c87da7e2ae2eacf7ea81a5be967861e0c63cf205215afbfac59", size = 218720, upload-time = "2025-06-09T23:00:05.282Z" },
    { url = "https://files.pythonhosted.org/packages/1a/c0/c224ce0e0eb31cc57f67742071bb470ba8246623c1823a7530be0e76164c/frozenlist-1.7.0-cp310-cp310-musllinux_1_2_ppc64le.whl", hash = "sha256:41be2964bd4b15bf575e5daee5a5ce7ed3115320fb3c2b71fca05582ffa4dc9e", size = 232585, upload-time = "2025-06-09T23:00:07.962Z" },
    { url = "https://files.pythonhosted.org/packages/55/3c/34cb694abf532f31f365106deebdeac9e45c19304d83cf7d51ebbb4ca4d1/frozenlist-1.7.0-cp310-cp310-musllinux_1_2_s390x.whl", hash = "sha256:46d84d49e00c9429238a7ce02dc0be8f6d7cd0cd405abd1bebdc991bf27c15bd", size = 234248, upload-time = "2025-06-09T23:00:09.428Z" },
    { url = "https://files.pythonhosted.org/packages/98/c0/2052d8b6cecda2e70bd81299e3512fa332abb6dcd2969b9c80dfcdddbf75/frozenlist-1.7.0-cp310-cp310-musllinux_1_2_x86_64.whl", hash = "sha256:15900082e886edb37480335d9d518cec978afc69ccbc30bd18610b7c1b22a718", size = 221621, upload-time = "2025-06-09T23:00:11.32Z" },
    { url = "https://files.pythonhosted.org/packages/c5/bf/7dcebae315436903b1d98ffb791a09d674c88480c158aa171958a3ac07f0/frozenlist-1.7.0-cp310-cp310-win32.whl", hash = "sha256:400ddd24ab4e55014bba442d917203c73b2846391dd42ca5e38ff52bb18c3c5e", size = 39578, upload-time = "2025-06-09T23:00:13.526Z" },
    { url = "https://files.pythonhosted.org/packages/8f/5f/f69818f017fa9a3d24d1ae39763e29b7f60a59e46d5f91b9c6b21622f4cd/frozenlist-1.7.0-cp310-cp310-win_amd64.whl", hash = "sha256:6eb93efb8101ef39d32d50bce242c84bcbddb4f7e9febfa7b524532a239b4464", size = 43830, upload-time = "2025-06-09T23:00:14.98Z" },
    { url = "https://files.pythonhosted.org/packages/ee/45/b82e3c16be2182bff01179db177fe144d58b5dc787a7d4492c6ed8b9317f/frozenlist-1.7.0-py3-none-any.whl", hash = "sha256:9a5af342e34f7e97caf8c995864c7a396418ae2859cc6fdf1b1073020d516a7e", size = 13106, upload-time = "2025-06-09T23:02:34.204Z" },
]

[[package]]
name = "fsspec"
version = "2025.3.0"
source = { registry = "https://pypi.org/simple" }
sdist = { url = "https://files.pythonhosted.org/packages/34/f4/5721faf47b8c499e776bc34c6a8fc17efdf7fdef0b00f398128bc5dcb4ac/fsspec-2025.3.0.tar.gz", hash = "sha256:a935fd1ea872591f2b5148907d103488fc523295e6c64b835cfad8c3eca44972", size = 298491, upload-time = "2025-03-07T21:47:56.461Z" }
wheels = [
    { url = "https://files.pythonhosted.org/packages/56/53/eb690efa8513166adef3e0669afd31e95ffde69fb3c52ec2ac7223ed6018/fsspec-2025.3.0-py3-none-any.whl", hash = "sha256:efb87af3efa9103f94ca91a7f8cb7a4df91af9f74fc106c9c7ea0efd7277c1b3", size = 193615, upload-time = "2025-03-07T21:47:54.809Z" },
]

[package.optional-dependencies]
http = [
    { name = "aiohttp" },
]

[[package]]
name = "future"
version = "1.0.0"
source = { registry = "https://pypi.org/simple" }
sdist = { url = "https://files.pythonhosted.org/packages/a7/b2/4140c69c6a66432916b26158687e821ba631a4c9273c474343badf84d3ba/future-1.0.0.tar.gz", hash = "sha256:bd2968309307861edae1458a4f8a4f3598c03be43b97521076aebf5d94c07b05", size = 1228490, upload-time = "2024-02-21T11:52:38.461Z" }
wheels = [
    { url = "https://files.pythonhosted.org/packages/da/71/ae30dadffc90b9006d77af76b393cb9dfbfc9629f339fc1574a1c52e6806/future-1.0.0-py3-none-any.whl", hash = "sha256:929292d34f5872e70396626ef385ec22355a1fae8ad29e1a734c3e43f9fbc216", size = 491326, upload-time = "2024-02-21T11:52:35.956Z" },
]

[[package]]
name = "google-api-core"
version = "2.25.1"
source = { registry = "https://pypi.org/simple" }
dependencies = [
    { name = "google-auth" },
    { name = "googleapis-common-protos" },
    { name = "proto-plus" },
    { name = "protobuf" },
    { name = "requests" },
]
sdist = { url = "https://files.pythonhosted.org/packages/dc/21/e9d043e88222317afdbdb567165fdbc3b0aad90064c7e0c9eb0ad9955ad8/google_api_core-2.25.1.tar.gz", hash = "sha256:d2aaa0b13c78c61cb3f4282c464c046e45fbd75755683c9c525e6e8f7ed0a5e8", size = 165443, upload-time = "2025-06-12T20:52:20.439Z" }
wheels = [
    { url = "https://files.pythonhosted.org/packages/14/4b/ead00905132820b623732b175d66354e9d3e69fcf2a5dcdab780664e7896/google_api_core-2.25.1-py3-none-any.whl", hash = "sha256:8a2a56c1fef82987a524371f99f3bd0143702fecc670c72e600c1cda6bf8dbb7", size = 160807, upload-time = "2025-06-12T20:52:19.334Z" },
]

[[package]]
name = "google-api-python-client"
version = "2.166.0"
source = { registry = "https://pypi.org/simple" }
dependencies = [
    { name = "google-api-core" },
    { name = "google-auth" },
    { name = "google-auth-httplib2" },
    { name = "httplib2" },
    { name = "uritemplate" },
]
sdist = { url = "https://files.pythonhosted.org/packages/c4/c9/eac7b4e843039f0a54a563c2328d43de6f02e426a11b6a7e378996f667db/google_api_python_client-2.166.0.tar.gz", hash = "sha256:b8cf843bd9d736c134aef76cf1dc7a47c9283a2ef24267b97207b9dd43b30ef7", size = 12680525, upload-time = "2025-03-26T20:15:34.016Z" }
wheels = [
    { url = "https://files.pythonhosted.org/packages/b4/44/ae1528a6ca296d89704c8febb72b3e263c28b4e50ab29b9202df7a0f273d/google_api_python_client-2.166.0-py2.py3-none-any.whl", hash = "sha256:dd8cc74d9fc18538ab05cbd2e93cb4f82382f910c5f6945db06c91f1deae6e45", size = 13190078, upload-time = "2025-03-26T20:15:29.647Z" },
]

[[package]]
name = "google-auth"
version = "2.40.3"
source = { registry = "https://pypi.org/simple" }
dependencies = [
    { name = "cachetools" },
    { name = "pyasn1-modules" },
    { name = "rsa" },
]
sdist = { url = "https://files.pythonhosted.org/packages/9e/9b/e92ef23b84fa10a64ce4831390b7a4c2e53c0132568d99d4ae61d04c8855/google_auth-2.40.3.tar.gz", hash = "sha256:500c3a29adedeb36ea9cf24b8d10858e152f2412e3ca37829b3fa18e33d63b77", size = 281029, upload-time = "2025-06-04T18:04:57.577Z" }
wheels = [
    { url = "https://files.pythonhosted.org/packages/17/63/b19553b658a1692443c62bd07e5868adaa0ad746a0751ba62c59568cd45b/google_auth-2.40.3-py2.py3-none-any.whl", hash = "sha256:1370d4593e86213563547f97a92752fc658456fe4514c809544f330fed45a7ca", size = 216137, upload-time = "2025-06-04T18:04:55.573Z" },
]

[[package]]
name = "google-auth-httplib2"
version = "0.2.0"
source = { registry = "https://pypi.org/simple" }
dependencies = [
    { name = "google-auth" },
    { name = "httplib2" },
]
sdist = { url = "https://files.pythonhosted.org/packages/56/be/217a598a818567b28e859ff087f347475c807a5649296fb5a817c58dacef/google-auth-httplib2-0.2.0.tar.gz", hash = "sha256:38aa7badf48f974f1eb9861794e9c0cb2a0511a4ec0679b1f886d108f5640e05", size = 10842, upload-time = "2023-12-12T17:40:30.722Z" }
wheels = [
    { url = "https://files.pythonhosted.org/packages/be/8a/fe34d2f3f9470a27b01c9e76226965863f153d5fbe276f83608562e49c04/google_auth_httplib2-0.2.0-py2.py3-none-any.whl", hash = "sha256:b65a0a2123300dd71281a7bf6e64d65a0759287df52729bdd1ae2e47dc311a3d", size = 9253, upload-time = "2023-12-12T17:40:13.055Z" },
]

[[package]]
name = "google-auth-oauthlib"
version = "1.2.1"
source = { registry = "https://pypi.org/simple" }
dependencies = [
    { name = "google-auth" },
    { name = "requests-oauthlib" },
]
sdist = { url = "https://files.pythonhosted.org/packages/cc/0f/1772edb8d75ecf6280f1c7f51cbcebe274e8b17878b382f63738fd96cee5/google_auth_oauthlib-1.2.1.tar.gz", hash = "sha256:afd0cad092a2eaa53cd8e8298557d6de1034c6cb4a740500b5357b648af97263", size = 24970, upload-time = "2024-07-08T23:11:24.377Z" }
wheels = [
    { url = "https://files.pythonhosted.org/packages/1a/8e/22a28dfbd218033e4eeaf3a0533b2b54852b6530da0c0fe934f0cc494b29/google_auth_oauthlib-1.2.1-py2.py3-none-any.whl", hash = "sha256:2d58a27262d55aa1b87678c3ba7142a080098cbc2024f903c62355deb235d91f", size = 24930, upload-time = "2024-07-08T23:11:23.038Z" },
]

[[package]]
name = "googleapis-common-protos"
version = "1.70.0"
source = { registry = "https://pypi.org/simple" }
dependencies = [
    { name = "protobuf" },
]
sdist = { url = "https://files.pythonhosted.org/packages/39/24/33db22342cf4a2ea27c9955e6713140fedd51e8b141b5ce5260897020f1a/googleapis_common_protos-1.70.0.tar.gz", hash = "sha256:0e1b44e0ea153e6594f9f394fef15193a68aaaea2d843f83e2742717ca753257", size = 145903, upload-time = "2025-04-14T10:17:02.924Z" }
wheels = [
    { url = "https://files.pythonhosted.org/packages/86/f1/62a193f0227cf15a920390abe675f386dec35f7ae3ffe6da582d3ade42c7/googleapis_common_protos-1.70.0-py3-none-any.whl", hash = "sha256:b8bfcca8c25a2bb253e0e0b0adaf8c00773e5e6af6fd92397576680b807e0fd8", size = 294530, upload-time = "2025-04-14T10:17:01.271Z" },
]

[[package]]
name = "grpcio"
version = "1.75.1"
source = { registry = "https://pypi.org/simple" }
dependencies = [
    { name = "typing-extensions" },
]
sdist = { url = "https://files.pythonhosted.org/packages/9d/f7/8963848164c7604efb3a3e6ee457fdb3a469653e19002bd24742473254f8/grpcio-1.75.1.tar.gz", hash = "sha256:3e81d89ece99b9ace23a6916880baca613c03a799925afb2857887efa8b1b3d2", size = 12731327, upload-time = "2025-09-26T09:03:36.887Z" }
wheels = [
    { url = "https://files.pythonhosted.org/packages/51/57/89fd829fb00a6d0bee3fbcb2c8a7aa0252d908949b6ab58bfae99d39d77e/grpcio-1.75.1-cp310-cp310-linux_armv7l.whl", hash = "sha256:1712b5890b22547dd29f3215c5788d8fc759ce6dd0b85a6ba6e2731f2d04c088", size = 5705534, upload-time = "2025-09-26T09:00:52.225Z" },
    { url = "https://files.pythonhosted.org/packages/76/dd/2f8536e092551cf804e96bcda79ecfbc51560b214a0f5b7ebc253f0d4664/grpcio-1.75.1-cp310-cp310-macosx_11_0_universal2.whl", hash = "sha256:8d04e101bba4b55cea9954e4aa71c24153ba6182481b487ff376da28d4ba46cf", size = 11484103, upload-time = "2025-09-26T09:00:59.457Z" },
    { url = "https://files.pythonhosted.org/packages/9a/3d/affe2fb897804c98d56361138e73786af8f4dd876b9d9851cfe6342b53c8/grpcio-1.75.1-cp310-cp310-manylinux2014_aarch64.manylinux_2_17_aarch64.whl", hash = "sha256:683cfc70be0c1383449097cba637317e4737a357cfc185d887fd984206380403", size = 6289953, upload-time = "2025-09-26T09:01:03.699Z" },
    { url = "https://files.pythonhosted.org/packages/87/aa/0f40b7f47a0ff10d7e482bc3af22dac767c7ff27205915f08962d5ca87a2/grpcio-1.75.1-cp310-cp310-manylinux2014_i686.manylinux_2_17_i686.whl", hash = "sha256:491444c081a54dcd5e6ada57314321ae526377f498d4aa09d975c3241c5b9e1c", size = 6949785, upload-time = "2025-09-26T09:01:07.504Z" },
    { url = "https://files.pythonhosted.org/packages/a5/45/b04407e44050781821c84f26df71b3f7bc469923f92f9f8bc27f1406dbcc/grpcio-1.75.1-cp310-cp310-manylinux2014_x86_64.manylinux_2_17_x86_64.whl", hash = "sha256:ce08d4e112d0d38487c2b631ec8723deac9bc404e9c7b1011426af50a79999e4", size = 6465708, upload-time = "2025-09-26T09:01:11.028Z" },
    { url = "https://files.pythonhosted.org/packages/09/3e/4ae3ec0a4d20dcaafbb6e597defcde06399ccdc5b342f607323f3b47f0a3/grpcio-1.75.1-cp310-cp310-musllinux_1_2_aarch64.whl", hash = "sha256:5a2acda37fc926ccc4547977ac3e56b1df48fe200de968e8c8421f6e3093df6c", size = 7100912, upload-time = "2025-09-26T09:01:14.393Z" },
    { url = "https://files.pythonhosted.org/packages/34/3f/a9085dab5c313bb0cb853f222d095e2477b9b8490a03634cdd8d19daa5c3/grpcio-1.75.1-cp310-cp310-musllinux_1_2_i686.whl", hash = "sha256:745c5fe6bf05df6a04bf2d11552c7d867a2690759e7ab6b05c318a772739bd75", size = 8042497, upload-time = "2025-09-26T09:01:17.759Z" },
    { url = "https://files.pythonhosted.org/packages/c3/87/ea54eba931ab9ed3f999ba95f5d8d01a20221b664725bab2fe93e3dee848/grpcio-1.75.1-cp310-cp310-musllinux_1_2_x86_64.whl", hash = "sha256:259526a7159d39e2db40d566fe3e8f8e034d0fb2db5bf9c00e09aace655a4c2b", size = 7493284, upload-time = "2025-09-26T09:01:20.896Z" },
    { url = "https://files.pythonhosted.org/packages/b7/5e/287f1bf1a998f4ac46ef45d518de3b5da08b4e86c7cb5e1108cee30b0282/grpcio-1.75.1-cp310-cp310-win32.whl", hash = "sha256:f4b29b9aabe33fed5df0a85e5f13b09ff25e2c05bd5946d25270a8bd5682dac9", size = 3950809, upload-time = "2025-09-26T09:01:23.695Z" },
    { url = "https://files.pythonhosted.org/packages/a4/a2/3cbfc06a4ec160dc77403b29ecb5cf76ae329eb63204fea6a7c715f1dfdb/grpcio-1.75.1-cp310-cp310-win_amd64.whl", hash = "sha256:cf2e760978dcce7ff7d465cbc7e276c3157eedc4c27aa6de7b594c7a295d3d61", size = 4644704, upload-time = "2025-09-26T09:01:25.763Z" },
]

[[package]]
name = "h11"
version = "0.16.0"
source = { registry = "https://pypi.org/simple" }
sdist = { url = "https://files.pythonhosted.org/packages/01/ee/02a2c011bdab74c6fb3c75474d40b3052059d95df7e73351460c8588d963/h11-0.16.0.tar.gz", hash = "sha256:4e35b956cf45792e4caa5885e69fba00bdbc6ffafbfa020300e549b208ee5ff1", size = 101250, upload-time = "2025-04-24T03:35:25.427Z" }
wheels = [
    { url = "https://files.pythonhosted.org/packages/04/4b/29cac41a4d98d144bf5f6d33995617b185d14b22401f75ca86f384e87ff1/h11-0.16.0-py3-none-any.whl", hash = "sha256:63cf8bbe7522de3bf65932fda1d9c2772064ffb3dae62d55932da54b31cb6c86", size = 37515, upload-time = "2025-04-24T03:35:24.344Z" },
]

[[package]]
name = "hf-xet"
version = "1.1.10"
source = { registry = "https://pypi.org/simple" }
sdist = { url = "https://files.pythonhosted.org/packages/74/31/feeddfce1748c4a233ec1aa5b7396161c07ae1aa9b7bdbc9a72c3c7dd768/hf_xet-1.1.10.tar.gz", hash = "sha256:408aef343800a2102374a883f283ff29068055c111f003ff840733d3b715bb97", size = 487910, upload-time = "2025-09-12T20:10:27.12Z" }
wheels = [
    { url = "https://files.pythonhosted.org/packages/f7/a2/343e6d05de96908366bdc0081f2d8607d61200be2ac802769c4284cc65bd/hf_xet-1.1.10-cp37-abi3-macosx_10_12_x86_64.whl", hash = "sha256:686083aca1a6669bc85c21c0563551cbcdaa5cf7876a91f3d074a030b577231d", size = 2761466, upload-time = "2025-09-12T20:10:22.836Z" },
    { url = "https://files.pythonhosted.org/packages/31/f9/6215f948ac8f17566ee27af6430ea72045e0418ce757260248b483f4183b/hf_xet-1.1.10-cp37-abi3-macosx_11_0_arm64.whl", hash = "sha256:71081925383b66b24eedff3013f8e6bbd41215c3338be4b94ba75fd75b21513b", size = 2623807, upload-time = "2025-09-12T20:10:21.118Z" },
    { url = "https://files.pythonhosted.org/packages/15/07/86397573efefff941e100367bbda0b21496ffcdb34db7ab51912994c32a2/hf_xet-1.1.10-cp37-abi3-manylinux_2_17_x86_64.manylinux2014_x86_64.whl", hash = "sha256:6b6bceb6361c80c1cc42b5a7b4e3efd90e64630bcf11224dcac50ef30a47e435", size = 3186960, upload-time = "2025-09-12T20:10:19.336Z" },
    { url = "https://files.pythonhosted.org/packages/01/a7/0b2e242b918cc30e1f91980f3c4b026ff2eedaf1e2ad96933bca164b2869/hf_xet-1.1.10-cp37-abi3-manylinux_2_28_aarch64.whl", hash = "sha256:eae7c1fc8a664e54753ffc235e11427ca61f4b0477d757cc4eb9ae374b69f09c", size = 3087167, upload-time = "2025-09-12T20:10:17.255Z" },
    { url = "https://files.pythonhosted.org/packages/4a/25/3e32ab61cc7145b11eee9d745988e2f0f4fafda81b25980eebf97d8cff15/hf_xet-1.1.10-cp37-abi3-musllinux_1_2_aarch64.whl", hash = "sha256:0a0005fd08f002180f7a12d4e13b22be277725bc23ed0529f8add5c7a6309c06", size = 3248612, upload-time = "2025-09-12T20:10:24.093Z" },
    { url = "https://files.pythonhosted.org/packages/2c/3d/ab7109e607ed321afaa690f557a9ada6d6d164ec852fd6bf9979665dc3d6/hf_xet-1.1.10-cp37-abi3-musllinux_1_2_x86_64.whl", hash = "sha256:f900481cf6e362a6c549c61ff77468bd59d6dd082f3170a36acfef2eb6a6793f", size = 3353360, upload-time = "2025-09-12T20:10:25.563Z" },
    { url = "https://files.pythonhosted.org/packages/ee/0e/471f0a21db36e71a2f1752767ad77e92d8cde24e974e03d662931b1305ec/hf_xet-1.1.10-cp37-abi3-win_amd64.whl", hash = "sha256:5f54b19cc347c13235ae7ee98b330c26dd65ef1df47e5316ffb1e87713ca7045", size = 2804691, upload-time = "2025-09-12T20:10:28.433Z" },
]

[[package]]
name = "html5lib"
version = "1.1"
source = { registry = "https://pypi.org/simple" }
dependencies = [
    { name = "six" },
    { name = "webencodings" },
]
sdist = { url = "https://files.pythonhosted.org/packages/ac/b6/b55c3f49042f1df3dcd422b7f224f939892ee94f22abcf503a9b7339eaf2/html5lib-1.1.tar.gz", hash = "sha256:b2e5b40261e20f354d198eae92afc10d750afb487ed5e50f9c4eaf07c184146f", size = 272215, upload-time = "2020-06-22T23:32:38.834Z" }
wheels = [
    { url = "https://files.pythonhosted.org/packages/6c/dd/a834df6482147d48e225a49515aabc28974ad5a4ca3215c18a882565b028/html5lib-1.1-py2.py3-none-any.whl", hash = "sha256:0d78f8fde1c230e99fe37986a60526d7049ed4bf8a9fadbad5f00e22e58e041d", size = 112173, upload-time = "2020-06-22T23:32:36.781Z" },
]

[[package]]
name = "httpcore"
version = "1.0.9"
source = { registry = "https://pypi.org/simple" }
dependencies = [
    { name = "certifi" },
    { name = "h11" },
]
sdist = { url = "https://files.pythonhosted.org/packages/06/94/82699a10bca87a5556c9c59b5963f2d039dbd239f25bc2a63907a05a14cb/httpcore-1.0.9.tar.gz", hash = "sha256:6e34463af53fd2ab5d807f399a9b45ea31c3dfa2276f15a2c3f00afff6e176e8", size = 85484, upload-time = "2025-04-24T22:06:22.219Z" }
wheels = [
    { url = "https://files.pythonhosted.org/packages/7e/f5/f66802a942d491edb555dd61e3a9961140fd64c90bce1eafd741609d334d/httpcore-1.0.9-py3-none-any.whl", hash = "sha256:2d400746a40668fc9dec9810239072b40b4484b640a8c38fd654a024c7a1bf55", size = 78784, upload-time = "2025-04-24T22:06:20.566Z" },
]

[[package]]
name = "httplib2"
version = "0.31.0"
source = { registry = "https://pypi.org/simple" }
dependencies = [
    { name = "pyparsing" },
]
sdist = { url = "https://files.pythonhosted.org/packages/52/77/6653db69c1f7ecfe5e3f9726fdadc981794656fcd7d98c4209fecfea9993/httplib2-0.31.0.tar.gz", hash = "sha256:ac7ab497c50975147d4f7b1ade44becc7df2f8954d42b38b3d69c515f531135c", size = 250759, upload-time = "2025-09-11T12:16:03.403Z" }
wheels = [
    { url = "https://files.pythonhosted.org/packages/8c/a2/0d269db0f6163be503775dc8b6a6fa15820cc9fdc866f6ba608d86b721f2/httplib2-0.31.0-py3-none-any.whl", hash = "sha256:b9cd78abea9b4e43a7714c6e0f8b6b8561a6fc1e95d5dbd367f5bf0ef35f5d24", size = 91148, upload-time = "2025-09-11T12:16:01.803Z" },
]

[[package]]
name = "httptools"
version = "0.6.4"
source = { registry = "https://pypi.org/simple" }
sdist = { url = "https://files.pythonhosted.org/packages/a7/9a/ce5e1f7e131522e6d3426e8e7a490b3a01f39a6696602e1c4f33f9e94277/httptools-0.6.4.tar.gz", hash = "sha256:4e93eee4add6493b59a5c514da98c939b244fce4a0d8879cd3f466562f4b7d5c", size = 240639, upload-time = "2024-10-16T19:45:08.902Z" }
wheels = [
    { url = "https://files.pythonhosted.org/packages/3b/6f/972f8eb0ea7d98a1c6be436e2142d51ad2a64ee18e02b0e7ff1f62171ab1/httptools-0.6.4-cp310-cp310-macosx_10_9_universal2.whl", hash = "sha256:3c73ce323711a6ffb0d247dcd5a550b8babf0f757e86a52558fe5b86d6fefcc0", size = 198780, upload-time = "2024-10-16T19:44:06.882Z" },
    { url = "https://files.pythonhosted.org/packages/6a/b0/17c672b4bc5c7ba7f201eada4e96c71d0a59fbc185e60e42580093a86f21/httptools-0.6.4-cp310-cp310-macosx_11_0_arm64.whl", hash = "sha256:345c288418f0944a6fe67be8e6afa9262b18c7626c3ef3c28adc5eabc06a68da", size = 103297, upload-time = "2024-10-16T19:44:08.129Z" },
    { url = "https://files.pythonhosted.org/packages/92/5e/b4a826fe91971a0b68e8c2bd4e7db3e7519882f5a8ccdb1194be2b3ab98f/httptools-0.6.4-cp310-cp310-manylinux_2_17_aarch64.manylinux2014_aarch64.whl", hash = "sha256:deee0e3343f98ee8047e9f4c5bc7cedbf69f5734454a94c38ee829fb2d5fa3c1", size = 443130, upload-time = "2024-10-16T19:44:09.45Z" },
    { url = "https://files.pythonhosted.org/packages/b0/51/ce61e531e40289a681a463e1258fa1e05e0be54540e40d91d065a264cd8f/httptools-0.6.4-cp310-cp310-manylinux_2_5_x86_64.manylinux1_x86_64.manylinux_2_17_x86_64.manylinux2014_x86_64.whl", hash = "sha256:ca80b7485c76f768a3bc83ea58373f8db7b015551117375e4918e2aa77ea9b50", size = 442148, upload-time = "2024-10-16T19:44:11.539Z" },
    { url = "https://files.pythonhosted.org/packages/ea/9e/270b7d767849b0c96f275c695d27ca76c30671f8eb8cc1bab6ced5c5e1d0/httptools-0.6.4-cp310-cp310-musllinux_1_2_aarch64.whl", hash = "sha256:90d96a385fa941283ebd231464045187a31ad932ebfa541be8edf5b3c2328959", size = 415949, upload-time = "2024-10-16T19:44:13.388Z" },
    { url = "https://files.pythonhosted.org/packages/81/86/ced96e3179c48c6f656354e106934e65c8963d48b69be78f355797f0e1b3/httptools-0.6.4-cp310-cp310-musllinux_1_2_x86_64.whl", hash = "sha256:59e724f8b332319e2875efd360e61ac07f33b492889284a3e05e6d13746876f4", size = 417591, upload-time = "2024-10-16T19:44:15.258Z" },
    { url = "https://files.pythonhosted.org/packages/75/73/187a3f620ed3175364ddb56847d7a608a6fc42d551e133197098c0143eca/httptools-0.6.4-cp310-cp310-win_amd64.whl", hash = "sha256:c26f313951f6e26147833fc923f78f95604bbec812a43e5ee37f26dc9e5a686c", size = 88344, upload-time = "2024-10-16T19:44:16.54Z" },
]

[[package]]
name = "httpx"
version = "0.28.1"
source = { registry = "https://pypi.org/simple" }
dependencies = [
    { name = "anyio" },
    { name = "certifi" },
    { name = "httpcore" },
    { name = "idna" },
]
sdist = { url = "https://files.pythonhosted.org/packages/b1/df/48c586a5fe32a0f01324ee087459e112ebb7224f646c0b5023f5e79e9956/httpx-0.28.1.tar.gz", hash = "sha256:75e98c5f16b0f35b567856f597f06ff2270a374470a5c2392242528e3e3e42fc", size = 141406, upload-time = "2024-12-06T15:37:23.222Z" }
wheels = [
    { url = "https://files.pythonhosted.org/packages/2a/39/e50c7c3a983047577ee07d2a9e53faf5a69493943ec3f6a384bdc792deb2/httpx-0.28.1-py3-none-any.whl", hash = "sha256:d909fcccc110f8c7faf814ca82a9a4d816bc5a6dbfea25d6591d6985b8ba59ad", size = 73517, upload-time = "2024-12-06T15:37:21.509Z" },
]

[package.optional-dependencies]
socks = [
    { name = "socksio" },
]

[[package]]
name = "httpx-sse"
version = "0.4.1"
source = { registry = "https://pypi.org/simple" }
sdist = { url = "https://files.pythonhosted.org/packages/6e/fa/66bd985dd0b7c109a3bcb89272ee0bfb7e2b4d06309ad7b38ff866734b2a/httpx_sse-0.4.1.tar.gz", hash = "sha256:8f44d34414bc7b21bf3602713005c5df4917884f76072479b21f68befa4ea26e", size = 12998, upload-time = "2025-06-24T13:21:05.71Z" }
wheels = [
    { url = "https://files.pythonhosted.org/packages/25/0a/6269e3473b09aed2dab8aa1a600c70f31f00ae1349bee30658f7e358a159/httpx_sse-0.4.1-py3-none-any.whl", hash = "sha256:cba42174344c3a5b06f255ce65b350880f962d99ead85e776f23c6618a377a37", size = 8054, upload-time = "2025-06-24T13:21:04.772Z" },
]

[[package]]
name = "huggingface-hub"
version = "0.35.1"
source = { registry = "https://pypi.org/simple" }
dependencies = [
    { name = "filelock" },
    { name = "fsspec" },
    { name = "hf-xet", marker = "platform_machine == 'aarch64' or platform_machine == 'amd64' or platform_machine == 'arm64' or platform_machine == 'x86_64'" },
    { name = "packaging" },
    { name = "pyyaml" },
    { name = "requests" },
    { name = "tqdm" },
    { name = "typing-extensions" },
]
sdist = { url = "https://files.pythonhosted.org/packages/f6/42/0e7be334a6851cd7d51cc11717cb95e89333ebf0064431c0255c56957526/huggingface_hub-0.35.1.tar.gz", hash = "sha256:3585b88c5169c64b7e4214d0e88163d4a709de6d1a502e0cd0459e9ee2c9c572", size = 461374, upload-time = "2025-09-23T13:43:47.074Z" }
wheels = [
    { url = "https://files.pythonhosted.org/packages/f1/60/4acf0c8a3925d9ff491dc08fe84d37e09cfca9c3b885e0db3d4dedb98cea/huggingface_hub-0.35.1-py3-none-any.whl", hash = "sha256:2f0e2709c711e3040e31d3e0418341f7092910f1462dd00350c4e97af47280a8", size = 563340, upload-time = "2025-09-23T13:43:45.343Z" },
]

[[package]]
name = "humanfriendly"
version = "10.0"
source = { registry = "https://pypi.org/simple" }
dependencies = [
    { name = "pyreadline3", marker = "sys_platform == 'win32'" },
]
sdist = { url = "https://files.pythonhosted.org/packages/cc/3f/2c29224acb2e2df4d2046e4c73ee2662023c58ff5b113c4c1adac0886c43/humanfriendly-10.0.tar.gz", hash = "sha256:6b0b831ce8f15f7300721aa49829fc4e83921a9a301cc7f606be6686a2288ddc", size = 360702, upload-time = "2021-09-17T21:40:43.31Z" }
wheels = [
    { url = "https://files.pythonhosted.org/packages/f0/0f/310fb31e39e2d734ccaa2c0fb981ee41f7bd5056ce9bc29b2248bd569169/humanfriendly-10.0-py2.py3-none-any.whl", hash = "sha256:1697e1a8a8f550fd43c2865cd84542fc175a61dcb779b6fee18cf6b6ccba1477", size = 86794, upload-time = "2021-09-17T21:40:39.897Z" },
]

[[package]]
name = "idna"
version = "3.10"
source = { registry = "https://pypi.org/simple" }
sdist = { url = "https://files.pythonhosted.org/packages/f1/70/7703c29685631f5a7590aa73f1f1d3fa9a380e654b86af429e0934a32f7d/idna-3.10.tar.gz", hash = "sha256:12f65c9b470abda6dc35cf8e63cc574b1c52b11df2c86030af0ac09b01b13ea9", size = 190490, upload-time = "2024-09-15T18:07:39.745Z" }
wheels = [
    { url = "https://files.pythonhosted.org/packages/76/c6/c88e154df9c4e1a2a66ccf0005a88dfb2650c1dffb6f5ce603dfbd452ce3/idna-3.10-py3-none-any.whl", hash = "sha256:946d195a0d259cbba61165e88e65941f16e9b36ea6ddb97f00452bae8b1287d3", size = 70442, upload-time = "2024-09-15T18:07:37.964Z" },
]

[[package]]
name = "imageio"
version = "2.37.0"
source = { registry = "https://pypi.org/simple" }
dependencies = [
    { name = "numpy" },
    { name = "pillow" },
]
sdist = { url = "https://files.pythonhosted.org/packages/0c/47/57e897fb7094afb2d26e8b2e4af9a45c7cf1a405acdeeca001fdf2c98501/imageio-2.37.0.tar.gz", hash = "sha256:71b57b3669666272c818497aebba2b4c5f20d5b37c81720e5e1a56d59c492996", size = 389963, upload-time = "2025-01-20T02:42:37.089Z" }
wheels = [
    { url = "https://files.pythonhosted.org/packages/cb/bd/b394387b598ed84d8d0fa90611a90bee0adc2021820ad5729f7ced74a8e2/imageio-2.37.0-py3-none-any.whl", hash = "sha256:11efa15b87bc7871b61590326b2d635439acc321cf7f8ce996f812543ce10eed", size = 315796, upload-time = "2025-01-20T02:42:34.931Z" },
]

[package.optional-dependencies]
pyav = [
    { name = "av" },
]

[[package]]
name = "importlib-metadata"
version = "8.7.0"
source = { registry = "https://pypi.org/simple" }
dependencies = [
    { name = "zipp" },
]
sdist = { url = "https://files.pythonhosted.org/packages/76/66/650a33bd90f786193e4de4b3ad86ea60b53c89b669a5c7be931fac31cdb0/importlib_metadata-8.7.0.tar.gz", hash = "sha256:d13b81ad223b890aa16c5471f2ac3056cf76c5f10f82d6f9292f0b415f389000", size = 56641, upload-time = "2025-04-27T15:29:01.736Z" }
wheels = [
    { url = "https://files.pythonhosted.org/packages/20/b0/36bd937216ec521246249be3bf9855081de4c5e06a0c9b4219dbeda50373/importlib_metadata-8.7.0-py3-none-any.whl", hash = "sha256:e5dd1551894c77868a30651cef00984d50e1002d06942a7101d34870c5f02afd", size = 27656, upload-time = "2025-04-27T15:29:00.214Z" },
]

[[package]]
name = "inflection"
version = "0.5.1"
source = { registry = "https://pypi.org/simple" }
sdist = { url = "https://files.pythonhosted.org/packages/e1/7e/691d061b7329bc8d54edbf0ec22fbfb2afe61facb681f9aaa9bff7a27d04/inflection-0.5.1.tar.gz", hash = "sha256:1a29730d366e996aaacffb2f1f1cb9593dc38e2ddd30c91250c6dde09ea9b417", size = 15091, upload-time = "2020-08-22T08:16:29.139Z" }
wheels = [
    { url = "https://files.pythonhosted.org/packages/59/91/aa6bde563e0085a02a435aa99b49ef75b0a4b062635e606dab23ce18d720/inflection-0.5.1-py2.py3-none-any.whl", hash = "sha256:f38b2b640938a4f35ade69ac3d053042959b62a0f1076a5bbaa1b9526605a8a2", size = 9454, upload-time = "2020-08-22T08:16:27.816Z" },
]

[[package]]
name = "iniconfig"
version = "2.1.0"
source = { registry = "https://pypi.org/simple" }
sdist = { url = "https://files.pythonhosted.org/packages/f2/97/ebf4da567aa6827c909642694d71c9fcf53e5b504f2d96afea02718862f3/iniconfig-2.1.0.tar.gz", hash = "sha256:3abbd2e30b36733fee78f9c7f7308f2d0050e88f0087fd25c2645f63c773e1c7", size = 4793, upload-time = "2025-03-19T20:09:59.721Z" }
wheels = [
    { url = "https://files.pythonhosted.org/packages/2c/e1/e6716421ea10d38022b952c159d5161ca1193197fb744506875fbb87ea7b/iniconfig-2.1.0-py3-none-any.whl", hash = "sha256:9deba5723312380e77435581c6bf4935c94cbfab9b1ed33ef8d238ea168eb760", size = 6050, upload-time = "2025-03-19T20:10:01.071Z" },
]

[[package]]
name = "isodate"
version = "0.7.2"
source = { registry = "https://pypi.org/simple" }
sdist = { url = "https://files.pythonhosted.org/packages/54/4d/e940025e2ce31a8ce1202635910747e5a87cc3a6a6bb2d00973375014749/isodate-0.7.2.tar.gz", hash = "sha256:4cd1aa0f43ca76f4a6c6c0292a85f40b35ec2e43e315b59f06e6d32171a953e6", size = 29705, upload-time = "2024-10-08T23:04:11.5Z" }
wheels = [
    { url = "https://files.pythonhosted.org/packages/15/aa/0aca39a37d3c7eb941ba736ede56d689e7be91cab5d9ca846bde3999eba6/isodate-0.7.2-py3-none-any.whl", hash = "sha256:28009937d8031054830160fce6d409ed342816b543597cece116d966c6d99e15", size = 22320, upload-time = "2024-10-08T23:04:09.501Z" },
]

[[package]]
name = "jiter"
version = "0.11.0"
source = { registry = "https://pypi.org/simple" }
sdist = { url = "https://files.pythonhosted.org/packages/9d/c0/a3bb4cc13aced219dd18191ea66e874266bd8aa7b96744e495e1c733aa2d/jiter-0.11.0.tar.gz", hash = "sha256:1d9637eaf8c1d6a63d6562f2a6e5ab3af946c66037eb1b894e8fad75422266e4", size = 167094, upload-time = "2025-09-15T09:20:38.212Z" }
wheels = [
    { url = "https://files.pythonhosted.org/packages/25/21/7dd1235a19e26979be6098e87e4cced2e061752f3a40a17bbce6dea7fae1/jiter-0.11.0-cp310-cp310-macosx_10_12_x86_64.whl", hash = "sha256:3893ce831e1c0094a83eeaf56c635a167d6fa8cc14393cc14298fd6fdc2a2449", size = 309875, upload-time = "2025-09-15T09:18:48.41Z" },
    { url = "https://files.pythonhosted.org/packages/71/f9/462b54708aa85b135733ccba70529dd68a18511bf367a87c5fd28676c841/jiter-0.11.0-cp310-cp310-macosx_11_0_arm64.whl", hash = "sha256:25c625b9b61b5a8725267fdf867ef2e51b429687f6a4eef211f4612e95607179", size = 316505, upload-time = "2025-09-15T09:18:51.057Z" },
    { url = "https://files.pythonhosted.org/packages/bd/40/14e2eeaac6a47bff27d213834795472355fd39769272eb53cb7aa83d5aa8/jiter-0.11.0-cp310-cp310-manylinux_2_17_aarch64.manylinux2014_aarch64.whl", hash = "sha256:dd4ca85fb6a62cf72e1c7f5e34ddef1b660ce4ed0886ec94a1ef9777d35eaa1f", size = 337613, upload-time = "2025-09-15T09:18:52.358Z" },
    { url = "https://files.pythonhosted.org/packages/d3/ed/a5f1f8419c92b150a7c7fb5ccba1fb1e192887ad713d780e70874f0ce996/jiter-0.11.0-cp310-cp310-manylinux_2_17_armv7l.manylinux2014_armv7l.whl", hash = "sha256:572208127034725e79c28437b82414028c3562335f2b4f451d98136d0fc5f9cd", size = 361438, upload-time = "2025-09-15T09:18:54.637Z" },
    { url = "https://files.pythonhosted.org/packages/dd/f5/70682c023dfcdd463a53faf5d30205a7d99c51d70d3e303c932d0936e5a2/jiter-0.11.0-cp310-cp310-manylinux_2_17_ppc64le.manylinux2014_ppc64le.whl", hash = "sha256:494ba627c7f550ad3dabb21862864b8f2216098dc18ff62f37b37796f2f7c325", size = 486180, upload-time = "2025-09-15T09:18:56.158Z" },
    { url = "https://files.pythonhosted.org/packages/7c/39/020d08cbab4eab48142ad88b837c41eb08a15c0767fdb7c0d3265128a44b/jiter-0.11.0-cp310-cp310-manylinux_2_17_s390x.manylinux2014_s390x.whl", hash = "sha256:b8da18a99f58bca3ecc2d2bba99cac000a924e115b6c4f0a2b98f752b6fbf39a", size = 376681, upload-time = "2025-09-15T09:18:57.553Z" },
    { url = "https://files.pythonhosted.org/packages/52/10/b86733f6e594cf51dd142f37c602d8df87c554c5844958deaab0de30eb5d/jiter-0.11.0-cp310-cp310-manylinux_2_17_x86_64.manylinux2014_x86_64.whl", hash = "sha256:e4ffd3b0fff3fabbb02cc09910c08144db6bb5697a98d227a074401e01ee63dd", size = 348685, upload-time = "2025-09-15T09:18:59.208Z" },
    { url = "https://files.pythonhosted.org/packages/fb/ee/8861665e83a9e703aa5f65fddddb6225428e163e6b0baa95a7f9a8fb9aae/jiter-0.11.0-cp310-cp310-manylinux_2_5_i686.manylinux1_i686.whl", hash = "sha256:8fe6530aa738a4f7d4e4702aa8f9581425d04036a5f9e25af65ebe1f708f23be", size = 385573, upload-time = "2025-09-15T09:19:00.593Z" },
    { url = "https://files.pythonhosted.org/packages/25/74/05afec03600951f128293813b5a208c9ba1bf587c57a344c05a42a69e1b1/jiter-0.11.0-cp310-cp310-musllinux_1_1_aarch64.whl", hash = "sha256:e35d66681c133a03d7e974e7eedae89720fe8ca3bd09f01a4909b86a8adf31f5", size = 516669, upload-time = "2025-09-15T09:19:02.369Z" },
    { url = "https://files.pythonhosted.org/packages/93/d1/2e5bfe147cfbc2a5eef7f73eb75dc5c6669da4fa10fc7937181d93af9495/jiter-0.11.0-cp310-cp310-musllinux_1_1_x86_64.whl", hash = "sha256:c59459beca2fbc9718b6f1acb7bfb59ebc3eb4294fa4d40e9cb679dafdcc6c60", size = 508767, upload-time = "2025-09-15T09:19:04.011Z" },
    { url = "https://files.pythonhosted.org/packages/87/50/597f71307e10426b5c082fd05d38c615ddbdd08c3348d8502963307f0652/jiter-0.11.0-cp310-cp310-win32.whl", hash = "sha256:b7b0178417b0dcfc5f259edbc6db2b1f5896093ed9035ee7bab0f2be8854726d", size = 205476, upload-time = "2025-09-15T09:19:05.594Z" },
    { url = "https://files.pythonhosted.org/packages/c7/86/1e5214b3272e311754da26e63edec93a183811d4fc2e0118addec365df8b/jiter-0.11.0-cp310-cp310-win_amd64.whl", hash = "sha256:11df2bf99fb4754abddd7f5d940a48e51f9d11624d6313ca4314145fcad347f0", size = 204708, upload-time = "2025-09-15T09:19:06.955Z" },
]

[[package]]
name = "jmespath"
version = "1.0.1"
source = { registry = "https://pypi.org/simple" }
sdist = { url = "https://files.pythonhosted.org/packages/00/2a/e867e8531cf3e36b41201936b7fa7ba7b5702dbef42922193f05c8976cd6/jmespath-1.0.1.tar.gz", hash = "sha256:90261b206d6defd58fdd5e85f478bf633a2901798906be2ad389150c5c60edbe", size = 25843, upload-time = "2022-06-17T18:00:12.224Z" }
wheels = [
    { url = "https://files.pythonhosted.org/packages/31/b4/b9b800c45527aadd64d5b442f9b932b00648617eb5d63d2c7a6587b7cafc/jmespath-1.0.1-py3-none-any.whl", hash = "sha256:02e2e4cc71b5bcab88332eebf907519190dd9e6e82107fa7f83b1003a6252980", size = 20256, upload-time = "2022-06-17T18:00:10.251Z" },
]

[[package]]
name = "jsonschema"
version = "4.25.1"
source = { registry = "https://pypi.org/simple" }
dependencies = [
    { name = "attrs" },
    { name = "jsonschema-specifications" },
    { name = "referencing" },
    { name = "rpds-py" },
]
sdist = { url = "https://files.pythonhosted.org/packages/74/69/f7185de793a29082a9f3c7728268ffb31cb5095131a9c139a74078e27336/jsonschema-4.25.1.tar.gz", hash = "sha256:e4a9655ce0da0c0b67a085847e00a3a51449e1157f4f75e9fb5aa545e122eb85", size = 357342, upload-time = "2025-08-18T17:03:50.038Z" }
wheels = [
    { url = "https://files.pythonhosted.org/packages/bf/9c/8c95d856233c1f82500c2450b8c68576b4cf1c871db3afac5c34ff84e6fd/jsonschema-4.25.1-py3-none-any.whl", hash = "sha256:3fba0169e345c7175110351d456342c364814cfcf3b964ba4587f22915230a63", size = 90040, upload-time = "2025-08-18T17:03:48.373Z" },
]

[[package]]
name = "jsonschema-specifications"
version = "2025.9.1"
source = { registry = "https://pypi.org/simple" }
dependencies = [
    { name = "referencing" },
]
sdist = { url = "https://files.pythonhosted.org/packages/19/74/a633ee74eb36c44aa6d1095e7cc5569bebf04342ee146178e2d36600708b/jsonschema_specifications-2025.9.1.tar.gz", hash = "sha256:b540987f239e745613c7a9176f3edb72b832a4ac465cf02712288397832b5e8d", size = 32855, upload-time = "2025-09-08T01:34:59.186Z" }
wheels = [
    { url = "https://files.pythonhosted.org/packages/41/45/1a4ed80516f02155c51f51e8cedb3c1902296743db0bbc66608a0db2814f/jsonschema_specifications-2025.9.1-py3-none-any.whl", hash = "sha256:98802fee3a11ee76ecaca44429fda8a41bff98b00a0f2838151b113f210cc6fe", size = 18437, upload-time = "2025-09-08T01:34:57.871Z" },
]

[[package]]
name = "lxml"
version = "6.0.2"
source = { registry = "https://pypi.org/simple" }
sdist = { url = "https://files.pythonhosted.org/packages/aa/88/262177de60548e5a2bfc46ad28232c9e9cbde697bd94132aeb80364675cb/lxml-6.0.2.tar.gz", hash = "sha256:cd79f3367bd74b317dda655dc8fcfa304d9eb6e4fb06b7168c5cf27f96e0cd62", size = 4073426, upload-time = "2025-09-22T04:04:59.287Z" }
wheels = [
    { url = "https://files.pythonhosted.org/packages/db/8a/f8192a08237ef2fb1b19733f709db88a4c43bc8ab8357f01cb41a27e7f6a/lxml-6.0.2-cp310-cp310-macosx_10_9_universal2.whl", hash = "sha256:e77dd455b9a16bbd2a5036a63ddbd479c19572af81b624e79ef422f929eef388", size = 8590589, upload-time = "2025-09-22T04:00:10.51Z" },
    { url = "https://files.pythonhosted.org/packages/12/64/27bcd07ae17ff5e5536e8d88f4c7d581b48963817a13de11f3ac3329bfa2/lxml-6.0.2-cp310-cp310-macosx_10_9_x86_64.whl", hash = "sha256:5d444858b9f07cefff6455b983aea9a67f7462ba1f6cbe4a21e8bf6791bf2153", size = 4629671, upload-time = "2025-09-22T04:00:15.411Z" },
    { url = "https://files.pythonhosted.org/packages/02/5a/a7d53b3291c324e0b6e48f3c797be63836cc52156ddf8f33cd72aac78866/lxml-6.0.2-cp310-cp310-manylinux2014_aarch64.manylinux_2_17_aarch64.whl", hash = "sha256:f952dacaa552f3bb8834908dddd500ba7d508e6ea6eb8c52eb2d28f48ca06a31", size = 4999961, upload-time = "2025-09-22T04:00:17.619Z" },
    { url = "https://files.pythonhosted.org/packages/f5/55/d465e9b89df1761674d8672bb3e4ae2c47033b01ec243964b6e334c6743f/lxml-6.0.2-cp310-cp310-manylinux2014_x86_64.manylinux_2_17_x86_64.whl", hash = "sha256:71695772df6acea9f3c0e59e44ba8ac50c4f125217e84aab21074a1a55e7e5c9", size = 5157087, upload-time = "2025-09-22T04:00:19.868Z" },
    { url = "https://files.pythonhosted.org/packages/62/38/3073cd7e3e8dfc3ba3c3a139e33bee3a82de2bfb0925714351ad3d255c13/lxml-6.0.2-cp310-cp310-manylinux_2_26_aarch64.manylinux_2_28_aarch64.whl", hash = "sha256:17f68764f35fd78d7c4cc4ef209a184c38b65440378013d24b8aecd327c3e0c8", size = 5067620, upload-time = "2025-09-22T04:00:21.877Z" },
    { url = "https://files.pythonhosted.org/packages/4a/d3/1e001588c5e2205637b08985597827d3827dbaaece16348c8822bfe61c29/lxml-6.0.2-cp310-cp310-manylinux_2_26_i686.manylinux_2_28_i686.whl", hash = "sha256:058027e261afed589eddcfe530fcc6f3402d7fd7e89bfd0532df82ebc1563dba", size = 5406664, upload-time = "2025-09-22T04:00:23.714Z" },
    { url = "https://files.pythonhosted.org/packages/20/cf/cab09478699b003857ed6ebfe95e9fb9fa3d3c25f1353b905c9b73cfb624/lxml-6.0.2-cp310-cp310-manylinux_2_26_x86_64.manylinux_2_28_x86_64.whl", hash = "sha256:a8ffaeec5dfea5881d4c9d8913a32d10cfe3923495386106e4a24d45300ef79c", size = 5289397, upload-time = "2025-09-22T04:00:25.544Z" },
    { url = "https://files.pythonhosted.org/packages/a3/84/02a2d0c38ac9a8b9f9e5e1bbd3f24b3f426044ad618b552e9549ee91bd63/lxml-6.0.2-cp310-cp310-manylinux_2_31_armv7l.whl", hash = "sha256:f2e3b1a6bb38de0bc713edd4d612969dd250ca8b724be8d460001a387507021c", size = 4772178, upload-time = "2025-09-22T04:00:27.602Z" },
    { url = "https://files.pythonhosted.org/packages/56/87/e1ceadcc031ec4aa605fe95476892d0b0ba3b7f8c7dcdf88fdeff59a9c86/lxml-6.0.2-cp310-cp310-manylinux_2_38_riscv64.manylinux_2_39_riscv64.whl", hash = "sha256:d6690ec5ec1cce0385cb20896b16be35247ac8c2046e493d03232f1c2414d321", size = 5358148, upload-time = "2025-09-22T04:00:29.323Z" },
    { url = "https://files.pythonhosted.org/packages/fe/13/5bb6cf42bb228353fd4ac5f162c6a84fd68a4d6f67c1031c8cf97e131fc6/lxml-6.0.2-cp310-cp310-musllinux_1_2_aarch64.whl", hash = "sha256:f2a50c3c1d11cad0ebebbac357a97b26aa79d2bcaf46f256551152aa85d3a4d1", size = 5112035, upload-time = "2025-09-22T04:00:31.061Z" },
    { url = "https://files.pythonhosted.org/packages/e4/e2/ea0498552102e59834e297c5c6dff8d8ded3db72ed5e8aad77871476f073/lxml-6.0.2-cp310-cp310-musllinux_1_2_armv7l.whl", hash = "sha256:3efe1b21c7801ffa29a1112fab3b0f643628c30472d507f39544fd48e9549e34", size = 4799111, upload-time = "2025-09-22T04:00:33.11Z" },
    { url = "https://files.pythonhosted.org/packages/6a/9e/8de42b52a73abb8af86c66c969b3b4c2a96567b6ac74637c037d2e3baa60/lxml-6.0.2-cp310-cp310-musllinux_1_2_riscv64.whl", hash = "sha256:59c45e125140b2c4b33920d21d83681940ca29f0b83f8629ea1a2196dc8cfe6a", size = 5351662, upload-time = "2025-09-22T04:00:35.237Z" },
    { url = "https://files.pythonhosted.org/packages/28/a2/de776a573dfb15114509a37351937c367530865edb10a90189d0b4b9b70a/lxml-6.0.2-cp310-cp310-musllinux_1_2_x86_64.whl", hash = "sha256:452b899faa64f1805943ec1c0c9ebeaece01a1af83e130b69cdefeda180bb42c", size = 5314973, upload-time = "2025-09-22T04:00:37.086Z" },
    { url = "https://files.pythonhosted.org/packages/50/a0/3ae1b1f8964c271b5eec91db2043cf8c6c0bce101ebb2a633b51b044db6c/lxml-6.0.2-cp310-cp310-win32.whl", hash = "sha256:1e786a464c191ca43b133906c6903a7e4d56bef376b75d97ccbb8ec5cf1f0a4b", size = 3611953, upload-time = "2025-09-22T04:00:39.224Z" },
    { url = "https://files.pythonhosted.org/packages/d1/70/bd42491f0634aad41bdfc1e46f5cff98825fb6185688dc82baa35d509f1a/lxml-6.0.2-cp310-cp310-win_amd64.whl", hash = "sha256:dacf3c64ef3f7440e3167aa4b49aa9e0fb99e0aa4f9ff03795640bf94531bcb0", size = 4032695, upload-time = "2025-09-22T04:00:41.402Z" },
    { url = "https://files.pythonhosted.org/packages/d2/d0/05c6a72299f54c2c561a6c6cbb2f512e047fca20ea97a05e57931f194ac4/lxml-6.0.2-cp310-cp310-win_arm64.whl", hash = "sha256:45f93e6f75123f88d7f0cfd90f2d05f441b808562bf0bc01070a00f53f5028b5", size = 3680051, upload-time = "2025-09-22T04:00:43.525Z" },
    { url = "https://files.pythonhosted.org/packages/e7/9c/780c9a8fce3f04690b374f72f41306866b0400b9d0fdf3e17aaa37887eed/lxml-6.0.2-pp310-pypy310_pp73-macosx_10_15_x86_64.whl", hash = "sha256:e748d4cf8fef2526bb2a589a417eba0c8674e29ffcb570ce2ceca44f1e567bf6", size = 3939264, upload-time = "2025-09-22T04:04:32.892Z" },
    { url = "https://files.pythonhosted.org/packages/f5/5a/1ab260c00adf645d8bf7dec7f920f744b032f69130c681302821d5debea6/lxml-6.0.2-pp310-pypy310_pp73-manylinux2014_aarch64.manylinux_2_17_aarch64.whl", hash = "sha256:4ddb1049fa0579d0cbd00503ad8c58b9ab34d1254c77bc6a5576d96ec7853dba", size = 4216435, upload-time = "2025-09-22T04:04:34.907Z" },
    { url = "https://files.pythonhosted.org/packages/f2/37/565f3b3d7ffede22874b6d86be1a1763d00f4ea9fc5b9b6ccb11e4ec8612/lxml-6.0.2-pp310-pypy310_pp73-manylinux2014_x86_64.manylinux_2_17_x86_64.whl", hash = "sha256:cb233f9c95f83707dae461b12b720c1af9c28c2d19208e1be03387222151daf5", size = 4325913, upload-time = "2025-09-22T04:04:37.205Z" },
    { url = "https://files.pythonhosted.org/packages/22/ec/f3a1b169b2fb9d03467e2e3c0c752ea30e993be440a068b125fc7dd248b0/lxml-6.0.2-pp310-pypy310_pp73-manylinux_2_26_aarch64.manylinux_2_28_aarch64.whl", hash = "sha256:bc456d04db0515ce3320d714a1eac7a97774ff0849e7718b492d957da4631dd4", size = 4269357, upload-time = "2025-09-22T04:04:39.322Z" },
    { url = "https://files.pythonhosted.org/packages/77/a2/585a28fe3e67daa1cf2f06f34490d556d121c25d500b10082a7db96e3bcd/lxml-6.0.2-pp310-pypy310_pp73-manylinux_2_26_x86_64.manylinux_2_28_x86_64.whl", hash = "sha256:2613e67de13d619fd283d58bda40bff0ee07739f624ffee8b13b631abf33083d", size = 4412295, upload-time = "2025-09-22T04:04:41.647Z" },
    { url = "https://files.pythonhosted.org/packages/7b/d9/a57dd8bcebd7c69386c20263830d4fa72d27e6b72a229ef7a48e88952d9a/lxml-6.0.2-pp310-pypy310_pp73-win_amd64.whl", hash = "sha256:24a8e756c982c001ca8d59e87c80c4d9dcd4d9b44a4cbeb8d9be4482c514d41d", size = 3516913, upload-time = "2025-09-22T04:04:43.602Z" },
]

[[package]]
name = "magika"
version = "0.6.2"
source = { registry = "https://pypi.org/simple" }
dependencies = [
    { name = "click" },
    { name = "numpy" },
    { name = "onnxruntime" },
    { name = "python-dotenv" },
]
sdist = { url = "https://files.pythonhosted.org/packages/fe/b6/8fdd991142ad3e037179a494b153f463024e5a211ef3ad948b955c26b4de/magika-0.6.2.tar.gz", hash = "sha256:37eb6ae8020f6e68f231bc06052c0a0cbe8e6fa27492db345e8dc867dbceb067", size = 3036634, upload-time = "2025-05-02T14:54:18.88Z" }
wheels = [
    { url = "https://files.pythonhosted.org/packages/c2/07/4f7748f34279f2852068256992377474f9700b6fbad6735d6be58605178f/magika-0.6.2-py3-none-any.whl", hash = "sha256:5ef72fbc07723029b3684ef81454bc224ac5f60986aa0fc5a28f4456eebcb5b2", size = 2967609, upload-time = "2025-05-02T14:54:09.696Z" },
    { url = "https://files.pythonhosted.org/packages/64/6d/0783af677e601d8a42258f0fbc47663abf435f927e58a8d2928296743099/magika-0.6.2-py3-none-macosx_11_0_arm64.whl", hash = "sha256:9109309328a1553886c8ff36c2ee9a5e9cfd36893ad81b65bf61a57debdd9d0e", size = 12404787, upload-time = "2025-05-02T14:54:16.963Z" },
    { url = "https://files.pythonhosted.org/packages/8a/ad/42e39748ddc4bbe55c2dc1093ce29079c04d096ac0d844f8ae66178bc3ed/magika-0.6.2-py3-none-manylinux_2_28_x86_64.whl", hash = "sha256:57cd1d64897634d15de552bd6b3ae9c6ff6ead9c60d384dc46497c08288e4559", size = 15091089, upload-time = "2025-05-02T14:54:11.59Z" },
    { url = "https://files.pythonhosted.org/packages/b0/1f/28e412d0ccedc068fbccdae6a6233faaa97ec3e5e2ffd242e49655b10064/magika-0.6.2-py3-none-win_amd64.whl", hash = "sha256:711f427a633e0182737dcc2074748004842f870643585813503ff2553b973b9f", size = 12385740, upload-time = "2025-05-02T14:54:14.096Z" },
]

[[package]]
name = "mammoth"
version = "1.10.0"
source = { registry = "https://pypi.org/simple" }
dependencies = [
    { name = "cobble" },
]
sdist = { url = "https://files.pythonhosted.org/packages/89/0d/2ab86f37021b4c50fe72354acd226b1e31a10497e51f6cbd7e3d1eca1181/mammoth-1.10.0.tar.gz", hash = "sha256:cb6fbba41ccf8b5502859c457177d87a833fef0e0b1d4e6fd23ec372fe892c30", size = 52285, upload-time = "2025-08-02T15:40:55.849Z" }
wheels = [
    { url = "https://files.pythonhosted.org/packages/a6/67/36eeb3a8726df3b282ba99ec126323871cffdbcf3b7a1db64ca9bbe4abc1/mammoth-1.10.0-py2.py3-none-any.whl", hash = "sha256:a1c87d5b98ca30230394267f98614b58b14b50f8031dc33ac9a535c6ab04eb99", size = 53823, upload-time = "2025-08-02T15:40:54.255Z" },
]

[[package]]
name = "markdownify"
version = "1.2.0"
source = { registry = "https://pypi.org/simple" }
dependencies = [
    { name = "beautifulsoup4" },
    { name = "six" },
]
sdist = { url = "https://files.pythonhosted.org/packages/83/1b/6f2697b51eaca81f08852fd2734745af15718fea10222a1d40f8a239c4ea/markdownify-1.2.0.tar.gz", hash = "sha256:f6c367c54eb24ee953921804dfe6d6575c5e5b42c643955e7242034435de634c", size = 18771, upload-time = "2025-08-09T17:44:15.302Z" }
wheels = [
    { url = "https://files.pythonhosted.org/packages/6a/e2/7af643acb4cae0741dffffaa7f3f7c9e7ab4046724543ba1777c401d821c/markdownify-1.2.0-py3-none-any.whl", hash = "sha256:48e150a1c4993d4d50f282f725c0111bd9eb25645d41fa2f543708fd44161351", size = 15561, upload-time = "2025-08-09T17:44:14.074Z" },
]

[[package]]
name = "markitdown"
version = "0.1.3"
source = { registry = "https://pypi.org/simple" }
dependencies = [
    { name = "beautifulsoup4" },
    { name = "charset-normalizer" },
    { name = "defusedxml" },
    { name = "magika" },
    { name = "markdownify" },
    { name = "onnxruntime", marker = "sys_platform == 'win32'" },
    { name = "requests" },
]
sdist = { url = "https://files.pythonhosted.org/packages/87/31/90cef2bc8ecd85c200ed3b3d1e20fc7a724213502685c4b05b5431e02668/markitdown-0.1.3.tar.gz", hash = "sha256:b0d9127c3373a68274dede6af6c9bb0684b78ce364c727c4c304da97a20d6fd9", size = 40039, upload-time = "2025-08-26T22:37:04.4Z" }
wheels = [
    { url = "https://files.pythonhosted.org/packages/97/83/7b47d2ecbf58650a03aeeb21ba2d59175f202bf4fb81d44f40f1deb82bc0/markitdown-0.1.3-py3-none-any.whl", hash = "sha256:08d9a25770979d78f60dcc0afcb868de6799608e4db65342b2e03304fb091251", size = 58391, upload-time = "2025-08-26T22:37:02.924Z" },
]

[package.optional-dependencies]
all = [
    { name = "azure-ai-documentintelligence" },
    { name = "azure-identity" },
    { name = "lxml" },
    { name = "mammoth" },
    { name = "olefile" },
    { name = "openpyxl" },
    { name = "pandas" },
    { name = "pdfminer-six" },
    { name = "pydub" },
    { name = "python-pptx" },
    { name = "speechrecognition" },
    { name = "xlrd" },
    { name = "youtube-transcript-api" },
]

[[package]]
name = "mcp"
version = "1.15.0"
source = { registry = "https://pypi.org/simple" }
dependencies = [
    { name = "anyio" },
    { name = "httpx" },
    { name = "httpx-sse" },
    { name = "jsonschema" },
    { name = "pydantic" },
    { name = "pydantic-settings" },
    { name = "python-multipart" },
    { name = "pywin32", marker = "sys_platform == 'win32'" },
    { name = "sse-starlette" },
    { name = "starlette" },
    { name = "uvicorn", marker = "sys_platform != 'emscripten'" },
]
sdist = { url = "https://files.pythonhosted.org/packages/0c/9e/e65114795f359f314d7061f4fcb50dfe60026b01b52ad0b986b4631bf8bb/mcp-1.15.0.tar.gz", hash = "sha256:5bda1f4d383cf539d3c035b3505a3de94b20dbd7e4e8b4bd071e14634eeb2d72", size = 469622, upload-time = "2025-09-25T15:39:51.995Z" }
wheels = [
    { url = "https://files.pythonhosted.org/packages/c9/82/4d0df23d5ff5bb982a59ad597bc7cb9920f2650278ccefb8e0d85c5ce3d4/mcp-1.15.0-py3-none-any.whl", hash = "sha256:314614c8addc67b663d6c3e4054db0a5c3dedc416c24ef8ce954e203fdc2333d", size = 166963, upload-time = "2025-09-25T15:39:50.538Z" },
]

[[package]]
name = "mcp-server-fetch"
version = "2025.1.17"
source = { registry = "https://pypi.org/simple" }
dependencies = [
    { name = "markdownify" },
    { name = "mcp" },
    { name = "protego" },
    { name = "pydantic" },
    { name = "readabilipy" },
    { name = "requests" },
]
sdist = { url = "https://files.pythonhosted.org/packages/99/76/204ac83afe2000b1513b4741229586128361f376fab03832695e0179104d/mcp_server_fetch-2025.1.17.tar.gz", hash = "sha256:aa3a5dee358651103477bc121b98ada18a5c35840c56e4016cc3b40e7df1aa7d", size = 43468, upload-time = "2025-01-17T10:17:04.547Z" }
wheels = [
    { url = "https://files.pythonhosted.org/packages/d7/34/c0dce3415b627f763a9b7a0202a6a0672446b49f5ca04827340c28d75c63/mcp_server_fetch-2025.1.17-py3-none-any.whl", hash = "sha256:53c4967572464c6329824c9b05cdfa5fe214004d577ae8700fdb04203844be52", size = 7991, upload-time = "2025-01-17T10:17:03.148Z" },
]

[[package]]
name = "mcp-simple-arxiv"
version = "0.2.2"
source = { registry = "https://pypi.org/simple" }
dependencies = [
    { name = "beautifulsoup4" },
    { name = "feedparser" },
    { name = "httpx" },
    { name = "mcp" },
]
sdist = { url = "https://files.pythonhosted.org/packages/20/d3/d47bfce067ea85bc73154d8299549f84455e601f699fcff513f9d44cef0d/mcp_simple_arxiv-0.2.2.tar.gz", hash = "sha256:e27cfd58a470dcec7d733bd09b4219daddbdc3475a6d256e246a114e5b94e817", size = 12100, upload-time = "2025-01-23T16:31:37.571Z" }
wheels = [
    { url = "https://files.pythonhosted.org/packages/07/4e/6646a0004fc85b0c1df6e662db42f76fe5a0412179b7f65c066d7804370a/mcp_simple_arxiv-0.2.2-py3-none-any.whl", hash = "sha256:fcf607303c074ae5e88337b5bf3ea52cd781081f49ddf8fa0898eb3b8420dccb", size = 13686, upload-time = "2025-01-23T16:31:36.378Z" },
]

[[package]]
name = "more-itertools"
version = "10.8.0"
source = { registry = "https://pypi.org/simple" }
sdist = { url = "https://files.pythonhosted.org/packages/ea/5d/38b681d3fce7a266dd9ab73c66959406d565b3e85f21d5e66e1181d93721/more_itertools-10.8.0.tar.gz", hash = "sha256:f638ddf8a1a0d134181275fb5d58b086ead7c6a72429ad725c67503f13ba30bd", size = 137431, upload-time = "2025-09-02T15:23:11.018Z" }
wheels = [
    { url = "https://files.pythonhosted.org/packages/a4/8e/469e5a4a2f5855992e425f3cb33804cc07bf18d48f2db061aec61ce50270/more_itertools-10.8.0-py3-none-any.whl", hash = "sha256:52d4362373dcf7c52546bc4af9a86ee7c4579df9a8dc268be0a2f949d376cc9b", size = 69667, upload-time = "2025-09-02T15:23:09.635Z" },
]

[[package]]
name = "mpmath"
version = "1.3.0"
source = { registry = "https://pypi.org/simple" }
sdist = { url = "https://files.pythonhosted.org/packages/e0/47/dd32fa426cc72114383ac549964eecb20ecfd886d1e5ccf5340b55b02f57/mpmath-1.3.0.tar.gz", hash = "sha256:7a28eb2a9774d00c7bc92411c19a89209d5da7c4c9a9e227be8330a23a25b91f", size = 508106, upload-time = "2023-03-07T16:47:11.061Z" }
wheels = [
    { url = "https://files.pythonhosted.org/packages/43/e3/7d92a15f894aa0c9c4b49b8ee9ac9850d6e63b03c9c32c0367a13ae62209/mpmath-1.3.0-py3-none-any.whl", hash = "sha256:a0b2b9fe80bbcd81a6647ff13108738cfb482d481d826cc0e02f5b35e5c88d2c", size = 536198, upload-time = "2023-03-07T16:47:09.197Z" },
]

[[package]]
name = "msal"
version = "1.34.0"
source = { registry = "https://pypi.org/simple" }
dependencies = [
    { name = "cryptography" },
    { name = "pyjwt", extra = ["crypto"] },
    { name = "requests" },
]
sdist = { url = "https://files.pythonhosted.org/packages/cf/0e/c857c46d653e104019a84f22d4494f2119b4fe9f896c92b4b864b3b045cc/msal-1.34.0.tar.gz", hash = "sha256:76ba83b716ea5a6d75b0279c0ac353a0e05b820ca1f6682c0eb7f45190c43c2f", size = 153961, upload-time = "2025-09-22T23:05:48.989Z" }
wheels = [
    { url = "https://files.pythonhosted.org/packages/c2/dc/18d48843499e278538890dc709e9ee3dea8375f8be8e82682851df1b48b5/msal-1.34.0-py3-none-any.whl", hash = "sha256:f669b1644e4950115da7a176441b0e13ec2975c29528d8b9e81316023676d6e1", size = 116987, upload-time = "2025-09-22T23:05:47.294Z" },
]

[[package]]
name = "msal-extensions"
version = "1.3.1"
source = { registry = "https://pypi.org/simple" }
dependencies = [
    { name = "msal" },
]
sdist = { url = "https://files.pythonhosted.org/packages/01/99/5d239b6156eddf761a636bded1118414d161bd6b7b37a9335549ed159396/msal_extensions-1.3.1.tar.gz", hash = "sha256:c5b0fd10f65ef62b5f1d62f4251d51cbcaf003fcedae8c91b040a488614be1a4", size = 23315, upload-time = "2025-03-14T23:51:03.902Z" }
wheels = [
    { url = "https://files.pythonhosted.org/packages/5e/75/bd9b7bb966668920f06b200e84454c8f3566b102183bc55c5473d96cb2b9/msal_extensions-1.3.1-py3-none-any.whl", hash = "sha256:96d3de4d034504e969ac5e85bae8106c8373b5c6568e4c8fa7af2eca9dbe6bca", size = 20583, upload-time = "2025-03-14T23:51:03.016Z" },
]

[[package]]
name = "multidict"
version = "6.6.4"
source = { registry = "https://pypi.org/simple" }
dependencies = [
    { name = "typing-extensions" },
]
sdist = { url = "https://files.pythonhosted.org/packages/69/7f/0652e6ed47ab288e3756ea9c0df8b14950781184d4bd7883f4d87dd41245/multidict-6.6.4.tar.gz", hash = "sha256:d2d4e4787672911b48350df02ed3fa3fffdc2f2e8ca06dd6afdf34189b76a9dd", size = 101843, upload-time = "2025-08-11T12:08:48.217Z" }
wheels = [
    { url = "https://files.pythonhosted.org/packages/eb/6b/86f353088c1358e76fd30b0146947fddecee812703b604ee901e85cd2a80/multidict-6.6.4-cp310-cp310-macosx_10_9_universal2.whl", hash = "sha256:b8aa6f0bd8125ddd04a6593437bad6a7e70f300ff4180a531654aa2ab3f6d58f", size = 77054, upload-time = "2025-08-11T12:06:02.99Z" },
    { url = "https://files.pythonhosted.org/packages/19/5d/c01dc3d3788bb877bd7f5753ea6eb23c1beeca8044902a8f5bfb54430f63/multidict-6.6.4-cp310-cp310-macosx_10_9_x86_64.whl", hash = "sha256:b9e5853bbd7264baca42ffc53391b490d65fe62849bf2c690fa3f6273dbcd0cb", size = 44914, upload-time = "2025-08-11T12:06:05.264Z" },
    { url = "https://files.pythonhosted.org/packages/46/44/964dae19ea42f7d3e166474d8205f14bb811020e28bc423d46123ddda763/multidict-6.6.4-cp310-cp310-macosx_11_0_arm64.whl", hash = "sha256:0af5f9dee472371e36d6ae38bde009bd8ce65ac7335f55dcc240379d7bed1495", size = 44601, upload-time = "2025-08-11T12:06:06.627Z" },
    { url = "https://files.pythonhosted.org/packages/31/20/0616348a1dfb36cb2ab33fc9521de1f27235a397bf3f59338e583afadd17/multidict-6.6.4-cp310-cp310-manylinux1_i686.manylinux2014_i686.manylinux_2_17_i686.manylinux_2_5_i686.whl", hash = "sha256:d24f351e4d759f5054b641c81e8291e5d122af0fca5c72454ff77f7cbe492de8", size = 224821, upload-time = "2025-08-11T12:06:08.06Z" },
    { url = "https://files.pythonhosted.org/packages/14/26/5d8923c69c110ff51861af05bd27ca6783011b96725d59ccae6d9daeb627/multidict-6.6.4-cp310-cp310-manylinux2014_aarch64.manylinux_2_17_aarch64.manylinux_2_28_aarch64.whl", hash = "sha256:db6a3810eec08280a172a6cd541ff4a5f6a97b161d93ec94e6c4018917deb6b7", size = 242608, upload-time = "2025-08-11T12:06:09.697Z" },
    { url = "https://files.pythonhosted.org/packages/5c/cc/e2ad3ba9459aa34fa65cf1f82a5c4a820a2ce615aacfb5143b8817f76504/multidict-6.6.4-cp310-cp310-manylinux2014_armv7l.manylinux_2_17_armv7l.manylinux_2_31_armv7l.whl", hash = "sha256:a1b20a9d56b2d81e2ff52ecc0670d583eaabaa55f402e8d16dd062373dbbe796", size = 222324, upload-time = "2025-08-11T12:06:10.905Z" },
    { url = "https://files.pythonhosted.org/packages/19/db/4ed0f65701afbc2cb0c140d2d02928bb0fe38dd044af76e58ad7c54fd21f/multidict-6.6.4-cp310-cp310-manylinux2014_ppc64le.manylinux_2_17_ppc64le.manylinux_2_28_ppc64le.whl", hash = "sha256:8c9854df0eaa610a23494c32a6f44a3a550fb398b6b51a56e8c6b9b3689578db", size = 253234, upload-time = "2025-08-11T12:06:12.658Z" },
    { url = "https://files.pythonhosted.org/packages/94/c1/5160c9813269e39ae14b73debb907bfaaa1beee1762da8c4fb95df4764ed/multidict-6.6.4-cp310-cp310-manylinux2014_s390x.manylinux_2_17_s390x.manylinux_2_28_s390x.whl", hash = "sha256:4bb7627fd7a968f41905a4d6343b0d63244a0623f006e9ed989fa2b78f4438a0", size = 251613, upload-time = "2025-08-11T12:06:13.97Z" },
    { url = "https://files.pythonhosted.org/packages/05/a9/48d1bd111fc2f8fb98b2ed7f9a115c55a9355358432a19f53c0b74d8425d/multidict-6.6.4-cp310-cp310-manylinux2014_x86_64.manylinux_2_17_x86_64.manylinux_2_28_x86_64.whl", hash = "sha256:caebafea30ed049c57c673d0b36238b1748683be2593965614d7b0e99125c877", size = 241649, upload-time = "2025-08-11T12:06:15.204Z" },
    { url = "https://files.pythonhosted.org/packages/85/2a/f7d743df0019408768af8a70d2037546a2be7b81fbb65f040d76caafd4c5/multidict-6.6.4-cp310-cp310-musllinux_1_2_aarch64.whl", hash = "sha256:ad887a8250eb47d3ab083d2f98db7f48098d13d42eb7a3b67d8a5c795f224ace", size = 239238, upload-time = "2025-08-11T12:06:16.467Z" },
    { url = "https://files.pythonhosted.org/packages/cb/b8/4f4bb13323c2d647323f7919201493cf48ebe7ded971717bfb0f1a79b6bf/multidict-6.6.4-cp310-cp310-musllinux_1_2_armv7l.whl", hash = "sha256:ed8358ae7d94ffb7c397cecb62cbac9578a83ecefc1eba27b9090ee910e2efb6", size = 233517, upload-time = "2025-08-11T12:06:18.107Z" },
    { url = "https://files.pythonhosted.org/packages/33/29/4293c26029ebfbba4f574febd2ed01b6f619cfa0d2e344217d53eef34192/multidict-6.6.4-cp310-cp310-musllinux_1_2_i686.whl", hash = "sha256:ecab51ad2462197a4c000b6d5701fc8585b80eecb90583635d7e327b7b6923eb", size = 243122, upload-time = "2025-08-11T12:06:19.361Z" },
    { url = "https://files.pythonhosted.org/packages/20/60/a1c53628168aa22447bfde3a8730096ac28086704a0d8c590f3b63388d0c/multidict-6.6.4-cp310-cp310-musllinux_1_2_ppc64le.whl", hash = "sha256:c5c97aa666cf70e667dfa5af945424ba1329af5dd988a437efeb3a09430389fb", size = 248992, upload-time = "2025-08-11T12:06:20.661Z" },
    { url = "https://files.pythonhosted.org/packages/a3/3b/55443a0c372f33cae5d9ec37a6a973802884fa0ab3586659b197cf8cc5e9/multidict-6.6.4-cp310-cp310-musllinux_1_2_s390x.whl", hash = "sha256:9a950b7cf54099c1209f455ac5970b1ea81410f2af60ed9eb3c3f14f0bfcf987", size = 243708, upload-time = "2025-08-11T12:06:21.891Z" },
    { url = "https://files.pythonhosted.org/packages/7c/60/a18c6900086769312560b2626b18e8cca22d9e85b1186ba77f4755b11266/multidict-6.6.4-cp310-cp310-musllinux_1_2_x86_64.whl", hash = "sha256:163c7ea522ea9365a8a57832dea7618e6cbdc3cd75f8c627663587459a4e328f", size = 237498, upload-time = "2025-08-11T12:06:23.206Z" },
    { url = "https://files.pythonhosted.org/packages/11/3d/8bdd8bcaff2951ce2affccca107a404925a2beafedd5aef0b5e4a71120a6/multidict-6.6.4-cp310-cp310-win32.whl", hash = "sha256:17d2cbbfa6ff20821396b25890f155f40c986f9cfbce5667759696d83504954f", size = 41415, upload-time = "2025-08-11T12:06:24.77Z" },
    { url = "https://files.pythonhosted.org/packages/c0/53/cab1ad80356a4cd1b685a254b680167059b433b573e53872fab245e9fc95/multidict-6.6.4-cp310-cp310-win_amd64.whl", hash = "sha256:ce9a40fbe52e57e7edf20113a4eaddfacac0561a0879734e636aa6d4bb5e3fb0", size = 46046, upload-time = "2025-08-11T12:06:25.893Z" },
    { url = "https://files.pythonhosted.org/packages/cf/9a/874212b6f5c1c2d870d0a7adc5bb4cfe9b0624fa15cdf5cf757c0f5087ae/multidict-6.6.4-cp310-cp310-win_arm64.whl", hash = "sha256:01d0959807a451fe9fdd4da3e139cb5b77f7328baf2140feeaf233e1d777b729", size = 43147, upload-time = "2025-08-11T12:06:27.534Z" },
    { url = "https://files.pythonhosted.org/packages/fd/69/b547032297c7e63ba2af494edba695d781af8a0c6e89e4d06cf848b21d80/multidict-6.6.4-py3-none-any.whl", hash = "sha256:27d8f8e125c07cb954e54d75d04905a9bba8a439c1d84aca94949d4d03d8601c", size = 12313, upload-time = "2025-08-11T12:08:46.891Z" },
]

[[package]]
name = "multiprocess"
version = "0.70.16"
source = { registry = "https://pypi.org/simple" }
dependencies = [
    { name = "dill" },
]
sdist = { url = "https://files.pythonhosted.org/packages/b5/ae/04f39c5d0d0def03247c2893d6f2b83c136bf3320a2154d7b8858f2ba72d/multiprocess-0.70.16.tar.gz", hash = "sha256:161af703d4652a0e1410be6abccecde4a7ddffd19341be0a7011b94aeb171ac1", size = 1772603, upload-time = "2024-01-28T18:52:34.85Z" }
wheels = [
    { url = "https://files.pythonhosted.org/packages/ef/76/6e712a2623d146d314f17598df5de7224c85c0060ef63fd95cc15a25b3fa/multiprocess-0.70.16-pp310-pypy310_pp73-macosx_10_13_x86_64.whl", hash = "sha256:476887be10e2f59ff183c006af746cb6f1fd0eadcfd4ef49e605cbe2659920ee", size = 134980, upload-time = "2024-01-28T18:52:15.731Z" },
    { url = "https://files.pythonhosted.org/packages/0f/ab/1e6e8009e380e22254ff539ebe117861e5bdb3bff1fc977920972237c6c7/multiprocess-0.70.16-pp310-pypy310_pp73-manylinux_2_28_x86_64.whl", hash = "sha256:d951bed82c8f73929ac82c61f01a7b5ce8f3e5ef40f5b52553b4f547ce2b08ec", size = 134982, upload-time = "2024-01-28T18:52:17.783Z" },
    { url = "https://files.pythonhosted.org/packages/bc/f7/7ec7fddc92e50714ea3745631f79bd9c96424cb2702632521028e57d3a36/multiprocess-0.70.16-py310-none-any.whl", hash = "sha256:c4a9944c67bd49f823687463660a2d6daae94c289adff97e0f9d696ba6371d02", size = 134824, upload-time = "2024-01-28T18:52:26.062Z" },
    { url = "https://files.pythonhosted.org/packages/ea/89/38df130f2c799090c978b366cfdf5b96d08de5b29a4a293df7f7429fa50b/multiprocess-0.70.16-py38-none-any.whl", hash = "sha256:a71d82033454891091a226dfc319d0cfa8019a4e888ef9ca910372a446de4435", size = 132628, upload-time = "2024-01-28T18:52:30.853Z" },
    { url = "https://files.pythonhosted.org/packages/da/d9/f7f9379981e39b8c2511c9e0326d212accacb82f12fbfdc1aa2ce2a7b2b6/multiprocess-0.70.16-py39-none-any.whl", hash = "sha256:a0bafd3ae1b732eac64be2e72038231c1ba97724b60b09400d68f229fcc2fbf3", size = 133351, upload-time = "2024-01-28T18:52:31.981Z" },
]

[[package]]
name = "nodejs-wheel"
version = "22.19.0"
source = { registry = "https://pypi.org/simple" }
dependencies = [
    { name = "nodejs-wheel-binaries" },
]
sdist = { url = "https://files.pythonhosted.org/packages/3b/28/76f283d083a469b1ad26c3c711a0c9fa8405d8f6a5edfa5e17a4958aeb82/nodejs_wheel-22.19.0.tar.gz", hash = "sha256:bdd854f9b87faf8c5305dc60d99a12d56a37e0ea8c9064a84845fdeaf987dfd8", size = 2968, upload-time = "2025-09-12T10:33:45.808Z" }
wheels = [
    { url = "https://files.pythonhosted.org/packages/f2/9a/c2ea78e11b6d28a80a7e638ac575b662860dfcf3ed83067e80c998cfaf58/nodejs_wheel-22.19.0-py3-none-any.whl", hash = "sha256:9021f544885c5b8122572bea8b23affb8a88033eaa9298e1c5e9789b5a31a84e", size = 3990, upload-time = "2025-09-12T10:33:16.166Z" },
]

[[package]]
name = "nodejs-wheel-binaries"
version = "22.19.0"
source = { registry = "https://pypi.org/simple" }
sdist = { url = "https://files.pythonhosted.org/packages/bd/ca/6033f80b7aebc23cb31ed8b09608b6308c5273c3522aedd043e8a0644d83/nodejs_wheel_binaries-22.19.0.tar.gz", hash = "sha256:e69b97ef443d36a72602f7ed356c6a36323873230f894799f4270a853932fdb3", size = 8060, upload-time = "2025-09-12T10:33:46.935Z" }
wheels = [
    { url = "https://files.pythonhosted.org/packages/93/a2/0d055fd1d8c9a7a971c4db10cf42f3bba57c964beb6cf383ca053f2cdd20/nodejs_wheel_binaries-22.19.0-py2.py3-none-macosx_11_0_arm64.whl", hash = "sha256:43eca1526455a1fb4cb777095198f7ebe5111a4444749c87f5c2b84645aaa72a", size = 50902454, upload-time = "2025-09-12T10:33:18.3Z" },
    { url = "https://files.pythonhosted.org/packages/b5/f5/446f7b3c5be1d2f5145ffa3c9aac3496e06cdf0f436adeb21a1f95dd79a7/nodejs_wheel_binaries-22.19.0-py2.py3-none-macosx_11_0_x86_64.whl", hash = "sha256:feb06709e1320790d34babdf71d841ec7f28e4c73217d733e7f5023060a86bfc", size = 51837860, upload-time = "2025-09-12T10:33:21.599Z" },
    { url = "https://files.pythonhosted.org/packages/1e/4e/d0a036f04fd0f5dc3ae505430657044b8d9853c33be6b2d122bb171aaca3/nodejs_wheel_binaries-22.19.0-py2.py3-none-manylinux_2_17_aarch64.manylinux2014_aarch64.whl", hash = "sha256:db9f5777292491430457c99228d3a267decf12a09d31246f0692391e3513285e", size = 57841528, upload-time = "2025-09-12T10:33:25.433Z" },
    { url = "https://files.pythonhosted.org/packages/e2/11/4811d27819f229cc129925c170db20c12d4f01ad366a0066f06d6eb833cf/nodejs_wheel_binaries-22.19.0-py2.py3-none-manylinux_2_17_x86_64.manylinux2014_x86_64.whl", hash = "sha256:1392896f1a05a88a8a89b26e182d90fdf3020b4598a047807b91b65731e24c00", size = 58368815, upload-time = "2025-09-12T10:33:29.083Z" },
    { url = "https://files.pythonhosted.org/packages/6e/94/df41416856b980e38a7ff280cfb59f142a77955ccdbec7cc4260d8ab2e78/nodejs_wheel_binaries-22.19.0-py2.py3-none-musllinux_1_2_aarch64.whl", hash = "sha256:9164c876644f949cad665e3ada00f75023e18f381e78a1d7b60ccbbfb4086e73", size = 59690937, upload-time = "2025-09-12T10:33:32.771Z" },
    { url = "https://files.pythonhosted.org/packages/d1/39/8d0d5f84b7616bdc4eca725f5d64a1cfcac3d90cf3f30cae17d12f8e987f/nodejs_wheel_binaries-22.19.0-py2.py3-none-musllinux_1_2_x86_64.whl", hash = "sha256:6b4b75166134010bc9cfebd30dc57047796a27049fef3fc22316216d76bc0af7", size = 60751996, upload-time = "2025-09-12T10:33:36.962Z" },
    { url = "https://files.pythonhosted.org/packages/41/93/2d66b5b60055dd1de6e37e35bef563c15e4cafa5cfe3a6990e0ab358e515/nodejs_wheel_binaries-22.19.0-py2.py3-none-win_amd64.whl", hash = "sha256:3f271f5abfc71b052a6b074225eca8c1223a0f7216863439b86feaca814f6e5a", size = 40026140, upload-time = "2025-09-12T10:33:40.33Z" },
    { url = "https://files.pythonhosted.org/packages/a3/46/c9cf7ff7e3c71f07ca8331c939afd09b6e59fc85a2944ea9411e8b29ce50/nodejs_wheel_binaries-22.19.0-py2.py3-none-win_arm64.whl", hash = "sha256:666a355fe0c9bde44a9221cd543599b029045643c8196b8eedb44f28dc192e06", size = 38804500, upload-time = "2025-09-12T10:33:43.302Z" },
]

[[package]]
name = "numpy"
version = "1.26.4"
source = { registry = "https://pypi.org/simple" }
sdist = { url = "https://files.pythonhosted.org/packages/65/6e/09db70a523a96d25e115e71cc56a6f9031e7b8cd166c1ac8438307c14058/numpy-1.26.4.tar.gz", hash = "sha256:2a02aba9ed12e4ac4eb3ea9421c420301a0c6460d9830d74a9df87efa4912010", size = 15786129, upload-time = "2024-02-06T00:26:44.495Z" }
wheels = [
    { url = "https://files.pythonhosted.org/packages/a7/94/ace0fdea5241a27d13543ee117cbc65868e82213fb31a8eb7fe9ff23f313/numpy-1.26.4-cp310-cp310-macosx_10_9_x86_64.whl", hash = "sha256:9ff0f4f29c51e2803569d7a51c2304de5554655a60c5d776e35b4a41413830d0", size = 20631468, upload-time = "2024-02-05T23:48:01.194Z" },
    { url = "https://files.pythonhosted.org/packages/20/f7/b24208eba89f9d1b58c1668bc6c8c4fd472b20c45573cb767f59d49fb0f6/numpy-1.26.4-cp310-cp310-macosx_11_0_arm64.whl", hash = "sha256:2e4ee3380d6de9c9ec04745830fd9e2eccb3e6cf790d39d7b98ffd19b0dd754a", size = 13966411, upload-time = "2024-02-05T23:48:29.038Z" },
    { url = "https://files.pythonhosted.org/packages/fc/a5/4beee6488160798683eed5bdb7eead455892c3b4e1f78d79d8d3f3b084ac/numpy-1.26.4-cp310-cp310-manylinux_2_17_aarch64.manylinux2014_aarch64.whl", hash = "sha256:d209d8969599b27ad20994c8e41936ee0964e6da07478d6c35016bc386b66ad4", size = 14219016, upload-time = "2024-02-05T23:48:54.098Z" },
    { url = "https://files.pythonhosted.org/packages/4b/d7/ecf66c1cd12dc28b4040b15ab4d17b773b87fa9d29ca16125de01adb36cd/numpy-1.26.4-cp310-cp310-manylinux_2_17_x86_64.manylinux2014_x86_64.whl", hash = "sha256:ffa75af20b44f8dba823498024771d5ac50620e6915abac414251bd971b4529f", size = 18240889, upload-time = "2024-02-05T23:49:25.361Z" },
    { url = "https://files.pythonhosted.org/packages/24/03/6f229fe3187546435c4f6f89f6d26c129d4f5bed40552899fcf1f0bf9e50/numpy-1.26.4-cp310-cp310-musllinux_1_1_aarch64.whl", hash = "sha256:62b8e4b1e28009ef2846b4c7852046736bab361f7aeadeb6a5b89ebec3c7055a", size = 13876746, upload-time = "2024-02-05T23:49:51.983Z" },
    { url = "https://files.pythonhosted.org/packages/39/fe/39ada9b094f01f5a35486577c848fe274e374bbf8d8f472e1423a0bbd26d/numpy-1.26.4-cp310-cp310-musllinux_1_1_x86_64.whl", hash = "sha256:a4abb4f9001ad2858e7ac189089c42178fcce737e4169dc61321660f1a96c7d2", size = 18078620, upload-time = "2024-02-05T23:50:22.515Z" },
    { url = "https://files.pythonhosted.org/packages/d5/ef/6ad11d51197aad206a9ad2286dc1aac6a378059e06e8cf22cd08ed4f20dc/numpy-1.26.4-cp310-cp310-win32.whl", hash = "sha256:bfe25acf8b437eb2a8b2d49d443800a5f18508cd811fea3181723922a8a82b07", size = 5972659, upload-time = "2024-02-05T23:50:35.834Z" },
    { url = "https://files.pythonhosted.org/packages/19/77/538f202862b9183f54108557bfda67e17603fc560c384559e769321c9d92/numpy-1.26.4-cp310-cp310-win_amd64.whl", hash = "sha256:b97fe8060236edf3662adfc2c633f56a08ae30560c56310562cb4f95500022d5", size = 15808905, upload-time = "2024-02-05T23:51:03.701Z" },
]

[[package]]
name = "oauthlib"
version = "3.3.1"
source = { registry = "https://pypi.org/simple" }
sdist = { url = "https://files.pythonhosted.org/packages/0b/5f/19930f824ffeb0ad4372da4812c50edbd1434f678c90c2733e1188edfc63/oauthlib-3.3.1.tar.gz", hash = "sha256:0f0f8aa759826a193cf66c12ea1af1637f87b9b4622d46e866952bb022e538c9", size = 185918, upload-time = "2025-06-19T22:48:08.269Z" }
wheels = [
    { url = "https://files.pythonhosted.org/packages/be/9c/92789c596b8df838baa98fa71844d84283302f7604ed565dafe5a6b5041a/oauthlib-3.3.1-py3-none-any.whl", hash = "sha256:88119c938d2b8fb88561af5f6ee0eec8cc8d552b7bb1f712743136eb7523b7a1", size = 160065, upload-time = "2025-06-19T22:48:06.508Z" },
]

[[package]]
name = "olefile"
version = "0.47"
source = { registry = "https://pypi.org/simple" }
sdist = { url = "https://files.pythonhosted.org/packages/69/1b/077b508e3e500e1629d366249c3ccb32f95e50258b231705c09e3c7a4366/olefile-0.47.zip", hash = "sha256:599383381a0bf3dfbd932ca0ca6515acd174ed48870cbf7fee123d698c192c1c", size = 112240, upload-time = "2023-12-01T16:22:53.025Z" }
wheels = [
    { url = "https://files.pythonhosted.org/packages/17/d3/b64c356a907242d719fc668b71befd73324e47ab46c8ebbbede252c154b2/olefile-0.47-py2.py3-none-any.whl", hash = "sha256:543c7da2a7adadf21214938bb79c83ea12b473a4b6ee4ad4bf854e7715e13d1f", size = 114565, upload-time = "2023-12-01T16:22:51.518Z" },
]

[[package]]
name = "onnxruntime"
version = "1.19.2"
source = { registry = "https://pypi.org/simple" }
dependencies = [
    { name = "coloredlogs" },
    { name = "flatbuffers" },
    { name = "numpy" },
    { name = "packaging" },
    { name = "protobuf" },
    { name = "sympy" },
]
wheels = [
    { url = "https://files.pythonhosted.org/packages/39/18/272d3d7406909141d3c9943796e3e97cafa53f4342d9231c0cfd8cb05702/onnxruntime-1.19.2-cp310-cp310-macosx_11_0_universal2.whl", hash = "sha256:84fa57369c06cadd3c2a538ae2a26d76d583e7c34bdecd5769d71ca5c0fc750e", size = 16776408, upload-time = "2024-09-04T06:37:02.431Z" },
    { url = "https://files.pythonhosted.org/packages/d8/d3/eb93f4ae511cfc725d0c69e07008800f8ac018de19ea1e497b306f174ccc/onnxruntime-1.19.2-cp310-cp310-manylinux_2_27_aarch64.manylinux_2_28_aarch64.whl", hash = "sha256:bdc471a66df0c1cdef774accef69e9f2ca168c851ab5e4f2f3341512c7ef4666", size = 11491779, upload-time = "2024-09-04T06:37:06.203Z" },
    { url = "https://files.pythonhosted.org/packages/ca/4b/ce5958074abe4b6e8d1da9c10e443e01a681558a9ec17e5cc7619438e094/onnxruntime-1.19.2-cp310-cp310-manylinux_2_27_x86_64.manylinux_2_28_x86_64.whl", hash = "sha256:e3a4ce906105d99ebbe817f536d50a91ed8a4d1592553f49b3c23c4be2560ae6", size = 13170428, upload-time = "2024-09-04T06:37:09.032Z" },
    { url = "https://files.pythonhosted.org/packages/ce/0f/6df82dfe02467d12adbaa05c2bd17519c29c7df531ed600231f0c741ad22/onnxruntime-1.19.2-cp310-cp310-win32.whl", hash = "sha256:4b3d723cc154c8ddeb9f6d0a8c0d6243774c6b5930847cc83170bfe4678fafb3", size = 9591305, upload-time = "2024-09-04T06:37:11.482Z" },
    { url = "https://files.pythonhosted.org/packages/3c/d8/68b63dc86b502169d017a86fe8bc718f4b0055ef1f6895bfaddd04f2eead/onnxruntime-1.19.2-cp310-cp310-win_amd64.whl", hash = "sha256:17ed7382d2c58d4b7354fb2b301ff30b9bf308a1c7eac9546449cd122d21cae5", size = 11084902, upload-time = "2024-09-04T06:37:14.647Z" },
]

[[package]]
name = "openai"
version = "1.109.1"
source = { registry = "https://pypi.org/simple" }
dependencies = [
    { name = "anyio" },
    { name = "distro" },
    { name = "httpx" },
    { name = "jiter" },
    { name = "pydantic" },
    { name = "sniffio" },
    { name = "tqdm" },
    { name = "typing-extensions" },
]
sdist = { url = "https://files.pythonhosted.org/packages/c6/a1/a303104dc55fc546a3f6914c842d3da471c64eec92043aef8f652eb6c524/openai-1.109.1.tar.gz", hash = "sha256:d173ed8dbca665892a6db099b4a2dfac624f94d20a93f46eb0b56aae940ed869", size = 564133, upload-time = "2025-09-24T13:00:53.075Z" }
wheels = [
    { url = "https://files.pythonhosted.org/packages/1d/2a/7dd3d207ec669cacc1f186fd856a0f61dbc255d24f6fdc1a6715d6051b0f/openai-1.109.1-py3-none-any.whl", hash = "sha256:6bcaf57086cf59159b8e27447e4e7dd019db5d29a438072fbd49c290c7e65315", size = 948627, upload-time = "2025-09-24T13:00:50.754Z" },
]

[[package]]
name = "openpyxl"
version = "3.1.5"
source = { registry = "https://pypi.org/simple" }
dependencies = [
    { name = "et-xmlfile" },
]
sdist = { url = "https://files.pythonhosted.org/packages/3d/f9/88d94a75de065ea32619465d2f77b29a0469500e99012523b91cc4141cd1/openpyxl-3.1.5.tar.gz", hash = "sha256:cf0e3cf56142039133628b5acffe8ef0c12bc902d2aadd3e0fe5878dc08d1050", size = 186464, upload-time = "2024-06-28T14:03:44.161Z" }
wheels = [
    { url = "https://files.pythonhosted.org/packages/c0/da/977ded879c29cbd04de313843e76868e6e13408a94ed6b987245dc7c8506/openpyxl-3.1.5-py2.py3-none-any.whl", hash = "sha256:5282c12b107bffeef825f4617dc029afaf41d0ea60823bbb665ef3079dc79de2", size = 250910, upload-time = "2024-06-28T14:03:41.161Z" },
]

[[package]]
name = "opentelemetry-api"
version = "1.34.1"
source = { registry = "https://pypi.org/simple" }
dependencies = [
    { name = "importlib-metadata" },
    { name = "typing-extensions" },
]
sdist = { url = "https://files.pythonhosted.org/packages/4d/5e/94a8cb759e4e409022229418294e098ca7feca00eb3c467bb20cbd329bda/opentelemetry_api-1.34.1.tar.gz", hash = "sha256:64f0bd06d42824843731d05beea88d4d4b6ae59f9fe347ff7dfa2cc14233bbb3", size = 64987, upload-time = "2025-06-10T08:55:19.818Z" }
wheels = [
    { url = "https://files.pythonhosted.org/packages/a5/3a/2ba85557e8dc024c0842ad22c570418dc02c36cbd1ab4b832a93edf071b8/opentelemetry_api-1.34.1-py3-none-any.whl", hash = "sha256:b7df4cb0830d5a6c29ad0c0691dbae874d8daefa934b8b1d642de48323d32a8c", size = 65767, upload-time = "2025-06-10T08:54:56.717Z" },
]

[[package]]
name = "opentelemetry-exporter-otlp"
version = "1.34.1"
source = { registry = "https://pypi.org/simple" }
dependencies = [
    { name = "opentelemetry-exporter-otlp-proto-grpc" },
    { name = "opentelemetry-exporter-otlp-proto-http" },
]
sdist = { url = "https://files.pythonhosted.org/packages/44/ba/786b4de7e39d88043622d901b92c4485835f43e0be76c2824d2687911bc2/opentelemetry_exporter_otlp-1.34.1.tar.gz", hash = "sha256:71c9ad342d665d9e4235898d205db17c5764cd7a69acb8a5dcd6d5e04c4c9988", size = 6173, upload-time = "2025-06-10T08:55:21.595Z" }
wheels = [
    { url = "https://files.pythonhosted.org/packages/00/c1/259b8d8391c968e8f005d8a0ccefcb41aeef64cf55905cd0c0db4e22aaee/opentelemetry_exporter_otlp-1.34.1-py3-none-any.whl", hash = "sha256:f4a453e9cde7f6362fd4a090d8acf7881d1dc585540c7b65cbd63e36644238d4", size = 7040, upload-time = "2025-06-10T08:54:59.655Z" },
]

[[package]]
name = "opentelemetry-exporter-otlp-proto-common"
version = "1.34.1"
source = { registry = "https://pypi.org/simple" }
dependencies = [
    { name = "opentelemetry-proto" },
]
sdist = { url = "https://files.pythonhosted.org/packages/86/f0/ff235936ee40db93360233b62da932d4fd9e8d103cd090c6bcb9afaf5f01/opentelemetry_exporter_otlp_proto_common-1.34.1.tar.gz", hash = "sha256:b59a20a927facd5eac06edaf87a07e49f9e4a13db487b7d8a52b37cb87710f8b", size = 20817, upload-time = "2025-06-10T08:55:22.55Z" }
wheels = [
    { url = "https://files.pythonhosted.org/packages/72/e8/8b292a11cc8d8d87ec0c4089ae21b6a58af49ca2e51fa916435bc922fdc7/opentelemetry_exporter_otlp_proto_common-1.34.1-py3-none-any.whl", hash = "sha256:8e2019284bf24d3deebbb6c59c71e6eef3307cd88eff8c633e061abba33f7e87", size = 18834, upload-time = "2025-06-10T08:55:00.806Z" },
]

[[package]]
name = "opentelemetry-exporter-otlp-proto-grpc"
version = "1.34.1"
source = { registry = "https://pypi.org/simple" }
dependencies = [
    { name = "googleapis-common-protos" },
    { name = "grpcio" },
    { name = "opentelemetry-api" },
    { name = "opentelemetry-exporter-otlp-proto-common" },
    { name = "opentelemetry-proto" },
    { name = "opentelemetry-sdk" },
    { name = "typing-extensions" },
]
sdist = { url = "https://files.pythonhosted.org/packages/41/f7/bb63837a3edb9ca857aaf5760796874e7cecddc88a2571b0992865a48fb6/opentelemetry_exporter_otlp_proto_grpc-1.34.1.tar.gz", hash = "sha256:7c841b90caa3aafcfc4fee58487a6c71743c34c6dc1787089d8b0578bbd794dd", size = 22566, upload-time = "2025-06-10T08:55:23.214Z" }
wheels = [
    { url = "https://files.pythonhosted.org/packages/b4/42/0a4dd47e7ef54edf670c81fc06a83d68ea42727b82126a1df9dd0477695d/opentelemetry_exporter_otlp_proto_grpc-1.34.1-py3-none-any.whl", hash = "sha256:04bb8b732b02295be79f8a86a4ad28fae3d4ddb07307a98c7aa6f331de18cca6", size = 18615, upload-time = "2025-06-10T08:55:02.214Z" },
]

[[package]]
name = "opentelemetry-exporter-otlp-proto-http"
version = "1.34.1"
source = { registry = "https://pypi.org/simple" }
dependencies = [
    { name = "googleapis-common-protos" },
    { name = "opentelemetry-api" },
    { name = "opentelemetry-exporter-otlp-proto-common" },
    { name = "opentelemetry-proto" },
    { name = "opentelemetry-sdk" },
    { name = "requests" },
    { name = "typing-extensions" },
]
sdist = { url = "https://files.pythonhosted.org/packages/19/8f/954bc725961cbe425a749d55c0ba1df46832a5999eae764d1a7349ac1c29/opentelemetry_exporter_otlp_proto_http-1.34.1.tar.gz", hash = "sha256:aaac36fdce46a8191e604dcf632e1f9380c7d5b356b27b3e0edb5610d9be28ad", size = 15351, upload-time = "2025-06-10T08:55:24.657Z" }
wheels = [
    { url = "https://files.pythonhosted.org/packages/79/54/b05251c04e30c1ac70cf4a7c5653c085dfcf2c8b98af71661d6a252adc39/opentelemetry_exporter_otlp_proto_http-1.34.1-py3-none-any.whl", hash = "sha256:5251f00ca85872ce50d871f6d3cc89fe203b94c3c14c964bbdc3883366c705d8", size = 17744, upload-time = "2025-06-10T08:55:03.802Z" },
]

[[package]]
name = "opentelemetry-instrumentation"
version = "0.55b1"
source = { registry = "https://pypi.org/simple" }
dependencies = [
    { name = "opentelemetry-api" },
    { name = "opentelemetry-semantic-conventions" },
    { name = "packaging" },
    { name = "wrapt" },
]
sdist = { url = "https://files.pythonhosted.org/packages/cb/69/d8995f229ddf4d98b9c85dd126aeca03dd1742f6dc5d3bc0d2f6dae1535c/opentelemetry_instrumentation-0.55b1.tar.gz", hash = "sha256:2dc50aa207b9bfa16f70a1a0571e011e737a9917408934675b89ef4d5718c87b", size = 28552, upload-time = "2025-06-10T08:58:15.312Z" }
wheels = [
    { url = "https://files.pythonhosted.org/packages/60/7d/8ddfda1506c2fcca137924d5688ccabffa1aed9ec0955b7d0772de02cec3/opentelemetry_instrumentation-0.55b1-py3-none-any.whl", hash = "sha256:cbb1496b42bc394e01bc63701b10e69094e8564e281de063e4328d122cc7a97e", size = 31108, upload-time = "2025-06-10T08:57:14.355Z" },
]

[[package]]
name = "opentelemetry-instrumentation-asgi"
version = "0.55b1"
source = { registry = "https://pypi.org/simple" }
dependencies = [
    { name = "asgiref" },
    { name = "opentelemetry-api" },
    { name = "opentelemetry-instrumentation" },
    { name = "opentelemetry-semantic-conventions" },
    { name = "opentelemetry-util-http" },
]
sdist = { url = "https://files.pythonhosted.org/packages/51/4a/900ea42d36757e3b7219f873d3d16358107da43fcb8d7f11a2b1d0bb56a0/opentelemetry_instrumentation_asgi-0.55b1.tar.gz", hash = "sha256:615cde388dd3af4d0e52629a6c75828253618aebcc6e65d93068463811528606", size = 24356, upload-time = "2025-06-10T08:58:19.347Z" }
wheels = [
    { url = "https://files.pythonhosted.org/packages/ef/45/b5f78f0456f8e2e2ec152d7b6496197f5661c7ca49f610fe19c63b350aa4/opentelemetry_instrumentation_asgi-0.55b1-py3-none-any.whl", hash = "sha256:186620f7d0a71c8c817c5cbe91c80faa8f9c50967d458b8131c5694e21eb8583", size = 16402, upload-time = "2025-06-10T08:57:22.034Z" },
]

[[package]]
name = "opentelemetry-instrumentation-fastapi"
version = "0.55b1"
source = { registry = "https://pypi.org/simple" }
dependencies = [
    { name = "opentelemetry-api" },
    { name = "opentelemetry-instrumentation" },
    { name = "opentelemetry-instrumentation-asgi" },
    { name = "opentelemetry-semantic-conventions" },
    { name = "opentelemetry-util-http" },
]
sdist = { url = "https://files.pythonhosted.org/packages/2b/76/0df9cdff4cce18b1967e97152d419e2325c307ff96eb6ba8e69294690c18/opentelemetry_instrumentation_fastapi-0.55b1.tar.gz", hash = "sha256:bb9f8c13a053e7ff7da221248067529cc320e9308d57f3908de0afa36f6c5744", size = 20275, upload-time = "2025-06-10T08:58:29.281Z" }
wheels = [
    { url = "https://files.pythonhosted.org/packages/84/6e/d608a9336ede3d15869c70ebdd4ec670f774641104b0873bb973bce9d822/opentelemetry_instrumentation_fastapi-0.55b1-py3-none-any.whl", hash = "sha256:af4c09aebb0bd6b4a0881483b175e76547d2bc96329c94abfb794bf44f29f6bb", size = 12713, upload-time = "2025-06-10T08:57:39.712Z" },
]

[[package]]
name = "opentelemetry-propagator-aws-xray"
version = "1.0.2"
source = { registry = "https://pypi.org/simple" }
dependencies = [
    { name = "opentelemetry-api" },
]
sdist = { url = "https://files.pythonhosted.org/packages/f4/31/40004e9e55b1e5694ef3a7526f0b7637df44196fc68a8b7d248a3684680f/opentelemetry_propagator_aws_xray-1.0.2.tar.gz", hash = "sha256:6b2cee5479d2ef0172307b66ed2ed151f598a0fd29b3c01133ac87ca06326260", size = 10994, upload-time = "2024-08-05T17:45:57.601Z" }
wheels = [
    { url = "https://files.pythonhosted.org/packages/ea/89/849a0847871fd9745315896ad9e23d6479db84d90b8b36c4c26dc46e92b8/opentelemetry_propagator_aws_xray-1.0.2-py3-none-any.whl", hash = "sha256:1c99181ee228e99bddb638a0c911a297fa21f1c3a0af951f841e79919b5f1934", size = 10856, upload-time = "2024-08-05T17:45:56.492Z" },
]

[[package]]
name = "opentelemetry-proto"
version = "1.34.1"
source = { registry = "https://pypi.org/simple" }
dependencies = [
    { name = "protobuf" },
]
sdist = { url = "https://files.pythonhosted.org/packages/66/b3/c3158dd012463bb7c0eb7304a85a6f63baeeb5b4c93a53845cf89f848c7e/opentelemetry_proto-1.34.1.tar.gz", hash = "sha256:16286214e405c211fc774187f3e4bbb1351290b8dfb88e8948af209ce85b719e", size = 34344, upload-time = "2025-06-10T08:55:32.25Z" }
wheels = [
    { url = "https://files.pythonhosted.org/packages/28/ab/4591bfa54e946350ce8b3f28e5c658fe9785e7cd11e9c11b1671a867822b/opentelemetry_proto-1.34.1-py3-none-any.whl", hash = "sha256:eb4bb5ac27f2562df2d6857fc557b3a481b5e298bc04f94cc68041f00cebcbd2", size = 55692, upload-time = "2025-06-10T08:55:14.904Z" },
]

[[package]]
name = "opentelemetry-sdk"
version = "1.34.1"
source = { registry = "https://pypi.org/simple" }
dependencies = [
    { name = "opentelemetry-api" },
    { name = "opentelemetry-semantic-conventions" },
    { name = "typing-extensions" },
]
sdist = { url = "https://files.pythonhosted.org/packages/6f/41/fe20f9036433da8e0fcef568984da4c1d1c771fa072ecd1a4d98779dccdd/opentelemetry_sdk-1.34.1.tar.gz", hash = "sha256:8091db0d763fcd6098d4781bbc80ff0971f94e260739aa6afe6fd379cdf3aa4d", size = 159441, upload-time = "2025-06-10T08:55:33.028Z" }
wheels = [
    { url = "https://files.pythonhosted.org/packages/07/1b/def4fe6aa73f483cabf4c748f4c25070d5f7604dcc8b52e962983491b29e/opentelemetry_sdk-1.34.1-py3-none-any.whl", hash = "sha256:308effad4059562f1d92163c61c8141df649da24ce361827812c40abb2a1e96e", size = 118477, upload-time = "2025-06-10T08:55:16.02Z" },
]

[[package]]
name = "opentelemetry-sdk-extension-aws"
version = "2.1.0"
source = { registry = "https://pypi.org/simple" }
dependencies = [
    { name = "opentelemetry-sdk" },
]
sdist = { url = "https://files.pythonhosted.org/packages/f5/b3/825c93fe4c238845f1356297abea33d03b2adaafb5ae98fc257b394de124/opentelemetry_sdk_extension_aws-2.1.0.tar.gz", hash = "sha256:ff68ddecc1910f62c019d22ec0f7461713ead7f662d6a2304d4089c1a0b20416", size = 16334, upload-time = "2024-12-24T15:01:57.387Z" }
wheels = [
    { url = "https://files.pythonhosted.org/packages/02/61/47a6a43b7935d54b5734fbf3fb0357dd5a7d0dfaa9677b7318518fe8d507/opentelemetry_sdk_extension_aws-2.1.0-py3-none-any.whl", hash = "sha256:c7cf6efc275d2c24108a468d954287ce5aab9733bac816a080cfb3117374e63a", size = 18776, upload-time = "2024-12-24T15:01:56.053Z" },
]

[[package]]
name = "opentelemetry-semantic-conventions"
version = "0.55b1"
source = { registry = "https://pypi.org/simple" }
dependencies = [
    { name = "opentelemetry-api" },
    { name = "typing-extensions" },
]
sdist = { url = "https://files.pythonhosted.org/packages/5d/f0/f33458486da911f47c4aa6db9bda308bb80f3236c111bf848bd870c16b16/opentelemetry_semantic_conventions-0.55b1.tar.gz", hash = "sha256:ef95b1f009159c28d7a7849f5cbc71c4c34c845bb514d66adfdf1b3fff3598b3", size = 119829, upload-time = "2025-06-10T08:55:33.881Z" }
wheels = [
    { url = "https://files.pythonhosted.org/packages/1a/89/267b0af1b1d0ba828f0e60642b6a5116ac1fd917cde7fc02821627029bd1/opentelemetry_semantic_conventions-0.55b1-py3-none-any.whl", hash = "sha256:5da81dfdf7d52e3d37f8fe88d5e771e191de924cfff5f550ab0b8f7b2409baed", size = 196223, upload-time = "2025-06-10T08:55:17.638Z" },
]

[[package]]
name = "opentelemetry-util-http"
version = "0.55b1"
source = { registry = "https://pypi.org/simple" }
sdist = { url = "https://files.pythonhosted.org/packages/12/f7/3cc23b95921177cdda6d61d3475659b86bac335ed02dd19f994a850ceee3/opentelemetry_util_http-0.55b1.tar.gz", hash = "sha256:29e119c1f6796cccf5fc2aedb55274435cde5976d0ac3fec3ca20a80118f821e", size = 8038, upload-time = "2025-06-10T08:58:53.414Z" }
wheels = [
    { url = "https://files.pythonhosted.org/packages/a3/0a/49c5464efc0e6f6aa94a9ec054879efe2a59d7c1f6aacc500665b3d8afdc/opentelemetry_util_http-0.55b1-py3-none-any.whl", hash = "sha256:e134218df8ff010e111466650e5f019496b29c3b4f1b7de0e8ff8ebeafeebdf4", size = 7299, upload-time = "2025-06-10T08:58:11.785Z" },
]

[[package]]
name = "ordered-set"
version = "4.1.0"
source = { registry = "https://pypi.org/simple" }
sdist = { url = "https://files.pythonhosted.org/packages/4c/ca/bfac8bc689799bcca4157e0e0ced07e70ce125193fc2e166d2e685b7e2fe/ordered-set-4.1.0.tar.gz", hash = "sha256:694a8e44c87657c59292ede72891eb91d34131f6531463aab3009191c77364a8", size = 12826, upload-time = "2022-01-26T14:38:56.6Z" }
wheels = [
    { url = "https://files.pythonhosted.org/packages/33/55/af02708f230eb77084a299d7b08175cff006dea4f2721074b92cdb0296c0/ordered_set-4.1.0-py3-none-any.whl", hash = "sha256:046e1132c71fcf3330438a539928932caf51ddbc582496833e23de611de14562", size = 7634, upload-time = "2022-01-26T14:38:48.677Z" },
]

[[package]]
name = "packaging"
version = "25.0"
source = { registry = "https://pypi.org/simple" }
sdist = { url = "https://files.pythonhosted.org/packages/a1/d4/1fc4078c65507b51b96ca8f8c3ba19e6a61c8253c72794544580a7b6c24d/packaging-25.0.tar.gz", hash = "sha256:d443872c98d677bf60f6a1f2f8c1cb748e8fe762d2bf9d3148b5599295b0fc4f", size = 165727, upload-time = "2025-04-19T11:48:59.673Z" }
wheels = [
    { url = "https://files.pythonhosted.org/packages/20/12/38679034af332785aac8774540895e234f4d07f7545804097de4b666afd8/packaging-25.0-py3-none-any.whl", hash = "sha256:29572ef2b1f17581046b3a2227d5c611fb25ec70ca1ba8554b24b0e69331a484", size = 66469, upload-time = "2025-04-19T11:48:57.875Z" },
]

[[package]]
name = "pandas"
version = "2.3.3"
source = { registry = "https://pypi.org/simple" }
dependencies = [
    { name = "numpy" },
    { name = "python-dateutil" },
    { name = "pytz" },
    { name = "tzdata" },
]
sdist = { url = "https://files.pythonhosted.org/packages/33/01/d40b85317f86cf08d853a4f495195c73815fdf205eef3993821720274518/pandas-2.3.3.tar.gz", hash = "sha256:e05e1af93b977f7eafa636d043f9f94c7ee3ac81af99c13508215942e64c993b", size = 4495223, upload-time = "2025-09-29T23:34:51.853Z" }
wheels = [
    { url = "https://files.pythonhosted.org/packages/3d/f7/f425a00df4fcc22b292c6895c6831c0c8ae1d9fac1e024d16f98a9ce8749/pandas-2.3.3-cp310-cp310-macosx_10_9_x86_64.whl", hash = "sha256:376c6446ae31770764215a6c937f72d917f214b43560603cd60da6408f183b6c", size = 11555763, upload-time = "2025-09-29T23:16:53.287Z" },
    { url = "https://files.pythonhosted.org/packages/13/4f/66d99628ff8ce7857aca52fed8f0066ce209f96be2fede6cef9f84e8d04f/pandas-2.3.3-cp310-cp310-macosx_11_0_arm64.whl", hash = "sha256:e19d192383eab2f4ceb30b412b22ea30690c9e618f78870357ae1d682912015a", size = 10801217, upload-time = "2025-09-29T23:17:04.522Z" },
    { url = "https://files.pythonhosted.org/packages/1d/03/3fc4a529a7710f890a239cc496fc6d50ad4a0995657dccc1d64695adb9f4/pandas-2.3.3-cp310-cp310-manylinux_2_24_aarch64.manylinux_2_28_aarch64.whl", hash = "sha256:5caf26f64126b6c7aec964f74266f435afef1c1b13da3b0636c7518a1fa3e2b1", size = 12148791, upload-time = "2025-09-29T23:17:18.444Z" },
    { url = "https://files.pythonhosted.org/packages/40/a8/4dac1f8f8235e5d25b9955d02ff6f29396191d4e665d71122c3722ca83c5/pandas-2.3.3-cp310-cp310-manylinux_2_24_x86_64.manylinux_2_28_x86_64.whl", hash = "sha256:dd7478f1463441ae4ca7308a70e90b33470fa593429f9d4c578dd00d1fa78838", size = 12769373, upload-time = "2025-09-29T23:17:35.846Z" },
    { url = "https://files.pythonhosted.org/packages/df/91/82cc5169b6b25440a7fc0ef3a694582418d875c8e3ebf796a6d6470aa578/pandas-2.3.3-cp310-cp310-musllinux_1_2_aarch64.whl", hash = "sha256:4793891684806ae50d1288c9bae9330293ab4e083ccd1c5e383c34549c6e4250", size = 13200444, upload-time = "2025-09-29T23:17:49.341Z" },
    { url = "https://files.pythonhosted.org/packages/10/ae/89b3283800ab58f7af2952704078555fa60c807fff764395bb57ea0b0dbd/pandas-2.3.3-cp310-cp310-musllinux_1_2_x86_64.whl", hash = "sha256:28083c648d9a99a5dd035ec125d42439c6c1c525098c58af0fc38dd1a7a1b3d4", size = 13858459, upload-time = "2025-09-29T23:18:03.722Z" },
    { url = "https://files.pythonhosted.org/packages/85/72/530900610650f54a35a19476eca5104f38555afccda1aa11a92ee14cb21d/pandas-2.3.3-cp310-cp310-win_amd64.whl", hash = "sha256:503cf027cf9940d2ceaa1a93cfb5f8c8c7e6e90720a2850378f0b3f3b1e06826", size = 11346086, upload-time = "2025-09-29T23:18:18.505Z" },
]

[[package]]
name = "pdfminer-six"
version = "20250506"
source = { registry = "https://pypi.org/simple" }
dependencies = [
    { name = "charset-normalizer" },
    { name = "cryptography" },
]
sdist = { url = "https://files.pythonhosted.org/packages/78/46/5223d613ac4963e1f7c07b2660fe0e9e770102ec6bda8c038400113fb215/pdfminer_six-20250506.tar.gz", hash = "sha256:b03cc8df09cf3c7aba8246deae52e0bca7ebb112a38895b5e1d4f5dd2b8ca2e7", size = 7387678, upload-time = "2025-05-06T16:17:00.787Z" }
wheels = [
    { url = "https://files.pythonhosted.org/packages/73/16/7a432c0101fa87457e75cb12c879e1749c5870a786525e2e0f42871d6462/pdfminer_six-20250506-py3-none-any.whl", hash = "sha256:d81ad173f62e5f841b53a8ba63af1a4a355933cfc0ffabd608e568b9193909e3", size = 5620187, upload-time = "2025-05-06T16:16:58.669Z" },
]

[[package]]
name = "pillow"
version = "10.4.0"
source = { registry = "https://pypi.org/simple" }
sdist = { url = "https://files.pythonhosted.org/packages/cd/74/ad3d526f3bf7b6d3f408b73fde271ec69dfac8b81341a318ce825f2b3812/pillow-10.4.0.tar.gz", hash = "sha256:166c1cd4d24309b30d61f79f4a9114b7b2313d7450912277855ff5dfd7cd4a06", size = 46555059, upload-time = "2024-07-01T09:48:43.583Z" }
wheels = [
    { url = "https://files.pythonhosted.org/packages/0e/69/a31cccd538ca0b5272be2a38347f8839b97a14be104ea08b0db92f749c74/pillow-10.4.0-cp310-cp310-macosx_10_10_x86_64.whl", hash = "sha256:4d9667937cfa347525b319ae34375c37b9ee6b525440f3ef48542fcf66f2731e", size = 3509271, upload-time = "2024-07-01T09:45:22.07Z" },
    { url = "https://files.pythonhosted.org/packages/9a/9e/4143b907be8ea0bce215f2ae4f7480027473f8b61fcedfda9d851082a5d2/pillow-10.4.0-cp310-cp310-macosx_11_0_arm64.whl", hash = "sha256:543f3dc61c18dafb755773efc89aae60d06b6596a63914107f75459cf984164d", size = 3375658, upload-time = "2024-07-01T09:45:25.292Z" },
    { url = "https://files.pythonhosted.org/packages/8a/25/1fc45761955f9359b1169aa75e241551e74ac01a09f487adaaf4c3472d11/pillow-10.4.0-cp310-cp310-manylinux_2_17_aarch64.manylinux2014_aarch64.whl", hash = "sha256:7928ecbf1ece13956b95d9cbcfc77137652b02763ba384d9ab508099a2eca856", size = 4332075, upload-time = "2024-07-01T09:45:27.94Z" },
    { url = "https://files.pythonhosted.org/packages/5e/dd/425b95d0151e1d6c951f45051112394f130df3da67363b6bc75dc4c27aba/pillow-10.4.0-cp310-cp310-manylinux_2_17_x86_64.manylinux2014_x86_64.whl", hash = "sha256:e4d49b85c4348ea0b31ea63bc75a9f3857869174e2bf17e7aba02945cd218e6f", size = 4444808, upload-time = "2024-07-01T09:45:30.305Z" },
    { url = "https://files.pythonhosted.org/packages/b1/84/9a15cc5726cbbfe7f9f90bfb11f5d028586595907cd093815ca6644932e3/pillow-10.4.0-cp310-cp310-manylinux_2_28_aarch64.whl", hash = "sha256:6c762a5b0997f5659a5ef2266abc1d8851ad7749ad9a6a5506eb23d314e4f46b", size = 4356290, upload-time = "2024-07-01T09:45:32.868Z" },
    { url = "https://files.pythonhosted.org/packages/b5/5b/6651c288b08df3b8c1e2f8c1152201e0b25d240e22ddade0f1e242fc9fa0/pillow-10.4.0-cp310-cp310-manylinux_2_28_x86_64.whl", hash = "sha256:a985e028fc183bf12a77a8bbf36318db4238a3ded7fa9df1b9a133f1cb79f8fc", size = 4525163, upload-time = "2024-07-01T09:45:35.279Z" },
    { url = "https://files.pythonhosted.org/packages/07/8b/34854bf11a83c248505c8cb0fcf8d3d0b459a2246c8809b967963b6b12ae/pillow-10.4.0-cp310-cp310-musllinux_1_2_aarch64.whl", hash = "sha256:812f7342b0eee081eaec84d91423d1b4650bb9828eb53d8511bcef8ce5aecf1e", size = 4463100, upload-time = "2024-07-01T09:45:37.74Z" },
    { url = "https://files.pythonhosted.org/packages/78/63/0632aee4e82476d9cbe5200c0cdf9ba41ee04ed77887432845264d81116d/pillow-10.4.0-cp310-cp310-musllinux_1_2_x86_64.whl", hash = "sha256:ac1452d2fbe4978c2eec89fb5a23b8387aba707ac72810d9490118817d9c0b46", size = 4592880, upload-time = "2024-07-01T09:45:39.89Z" },
    { url = "https://files.pythonhosted.org/packages/df/56/b8663d7520671b4398b9d97e1ed9f583d4afcbefbda3c6188325e8c297bd/pillow-10.4.0-cp310-cp310-win32.whl", hash = "sha256:bcd5e41a859bf2e84fdc42f4edb7d9aba0a13d29a2abadccafad99de3feff984", size = 2235218, upload-time = "2024-07-01T09:45:42.771Z" },
    { url = "https://files.pythonhosted.org/packages/f4/72/0203e94a91ddb4a9d5238434ae6c1ca10e610e8487036132ea9bf806ca2a/pillow-10.4.0-cp310-cp310-win_amd64.whl", hash = "sha256:ecd85a8d3e79cd7158dec1c9e5808e821feea088e2f69a974db5edf84dc53141", size = 2554487, upload-time = "2024-07-01T09:45:45.176Z" },
    { url = "https://files.pythonhosted.org/packages/bd/52/7e7e93d7a6e4290543f17dc6f7d3af4bd0b3dd9926e2e8a35ac2282bc5f4/pillow-10.4.0-cp310-cp310-win_arm64.whl", hash = "sha256:ff337c552345e95702c5fde3158acb0625111017d0e5f24bf3acdb9cc16b90d1", size = 2243219, upload-time = "2024-07-01T09:45:47.274Z" },
    { url = "https://files.pythonhosted.org/packages/38/30/095d4f55f3a053392f75e2eae45eba3228452783bab3d9a920b951ac495c/pillow-10.4.0-pp310-pypy310_pp73-macosx_10_15_x86_64.whl", hash = "sha256:5b4815f2e65b30f5fbae9dfffa8636d992d49705723fe86a3661806e069352d4", size = 3493889, upload-time = "2024-07-01T09:48:04.815Z" },
    { url = "https://files.pythonhosted.org/packages/f3/e8/4ff79788803a5fcd5dc35efdc9386af153569853767bff74540725b45863/pillow-10.4.0-pp310-pypy310_pp73-macosx_11_0_arm64.whl", hash = "sha256:8f0aef4ef59694b12cadee839e2ba6afeab89c0f39a3adc02ed51d109117b8da", size = 3346160, upload-time = "2024-07-01T09:48:07.206Z" },
    { url = "https://files.pythonhosted.org/packages/d7/ac/4184edd511b14f760c73f5bb8a5d6fd85c591c8aff7c2229677a355c4179/pillow-10.4.0-pp310-pypy310_pp73-manylinux_2_17_aarch64.manylinux2014_aarch64.whl", hash = "sha256:9f4727572e2918acaa9077c919cbbeb73bd2b3ebcfe033b72f858fc9fbef0026", size = 3435020, upload-time = "2024-07-01T09:48:09.66Z" },
    { url = "https://files.pythonhosted.org/packages/da/21/1749cd09160149c0a246a81d646e05f35041619ce76f6493d6a96e8d1103/pillow-10.4.0-pp310-pypy310_pp73-manylinux_2_17_x86_64.manylinux2014_x86_64.whl", hash = "sha256:ff25afb18123cea58a591ea0244b92eb1e61a1fd497bf6d6384f09bc3262ec3e", size = 3490539, upload-time = "2024-07-01T09:48:12.529Z" },
    { url = "https://files.pythonhosted.org/packages/b6/f5/f71fe1888b96083b3f6dfa0709101f61fc9e972c0c8d04e9d93ccef2a045/pillow-10.4.0-pp310-pypy310_pp73-manylinux_2_28_aarch64.whl", hash = "sha256:dc3e2db6ba09ffd7d02ae9141cfa0ae23393ee7687248d46a7507b75d610f4f5", size = 3476125, upload-time = "2024-07-01T09:48:14.891Z" },
    { url = "https://files.pythonhosted.org/packages/96/b9/c0362c54290a31866c3526848583a2f45a535aa9d725fd31e25d318c805f/pillow-10.4.0-pp310-pypy310_pp73-manylinux_2_28_x86_64.whl", hash = "sha256:02a2be69f9c9b8c1e97cf2713e789d4e398c751ecfd9967c18d0ce304efbf885", size = 3579373, upload-time = "2024-07-01T09:48:17.601Z" },
    { url = "https://files.pythonhosted.org/packages/52/3b/ce7a01026a7cf46e5452afa86f97a5e88ca97f562cafa76570178ab56d8d/pillow-10.4.0-pp310-pypy310_pp73-win_amd64.whl", hash = "sha256:0755ffd4a0c6f267cccbae2e9903d95477ca2f77c4fcf3a3a09570001856c8a5", size = 2554661, upload-time = "2024-07-01T09:48:20.293Z" },
]

[[package]]
name = "platformdirs"
version = "4.4.0"
source = { registry = "https://pypi.org/simple" }
sdist = { url = "https://files.pythonhosted.org/packages/23/e8/21db9c9987b0e728855bd57bff6984f67952bea55d6f75e055c46b5383e8/platformdirs-4.4.0.tar.gz", hash = "sha256:ca753cf4d81dc309bc67b0ea38fd15dc97bc30ce419a7f58d13eb3bf14c4febf", size = 21634, upload-time = "2025-08-26T14:32:04.268Z" }
wheels = [
    { url = "https://files.pythonhosted.org/packages/40/4b/2028861e724d3bd36227adfa20d3fd24c3fc6d52032f4a93c133be5d17ce/platformdirs-4.4.0-py3-none-any.whl", hash = "sha256:abd01743f24e5287cd7a5db3752faf1a2d65353f38ec26d98e25a6db65958c85", size = 18654, upload-time = "2025-08-26T14:32:02.735Z" },
]

[[package]]
name = "pluggy"
version = "1.6.0"
source = { registry = "https://pypi.org/simple" }
sdist = { url = "https://files.pythonhosted.org/packages/f9/e2/3e91f31a7d2b083fe6ef3fa267035b518369d9511ffab804f839851d2779/pluggy-1.6.0.tar.gz", hash = "sha256:7dcc130b76258d33b90f61b658791dede3486c3e6bfb003ee5c9bfb396dd22f3", size = 69412, upload-time = "2025-05-15T12:30:07.975Z" }
wheels = [
    { url = "https://files.pythonhosted.org/packages/54/20/4d324d65cc6d9205fabedc306948156824eb9f0ee1633355a8f7ec5c66bf/pluggy-1.6.0-py3-none-any.whl", hash = "sha256:e920276dd6813095e9377c0bc5566d94c932c33b27a3e3945d8389c374dd4746", size = 20538, upload-time = "2025-05-15T12:30:06.134Z" },
]

[[package]]
name = "propcache"
version = "0.3.2"
source = { registry = "https://pypi.org/simple" }
sdist = { url = "https://files.pythonhosted.org/packages/a6/16/43264e4a779dd8588c21a70f0709665ee8f611211bdd2c87d952cfa7c776/propcache-0.3.2.tar.gz", hash = "sha256:20d7d62e4e7ef05f221e0db2856b979540686342e7dd9973b815599c7057e168", size = 44139, upload-time = "2025-06-09T22:56:06.081Z" }
wheels = [
    { url = "https://files.pythonhosted.org/packages/ab/14/510deed325e262afeb8b360043c5d7c960da7d3ecd6d6f9496c9c56dc7f4/propcache-0.3.2-cp310-cp310-macosx_10_9_universal2.whl", hash = "sha256:22d9962a358aedbb7a2e36187ff273adeaab9743373a272976d2e348d08c7770", size = 73178, upload-time = "2025-06-09T22:53:40.126Z" },
    { url = "https://files.pythonhosted.org/packages/cd/4e/ad52a7925ff01c1325653a730c7ec3175a23f948f08626a534133427dcff/propcache-0.3.2-cp310-cp310-macosx_10_9_x86_64.whl", hash = "sha256:0d0fda578d1dc3f77b6b5a5dce3b9ad69a8250a891760a548df850a5e8da87f3", size = 43133, upload-time = "2025-06-09T22:53:41.965Z" },
    { url = "https://files.pythonhosted.org/packages/63/7c/e9399ba5da7780871db4eac178e9c2e204c23dd3e7d32df202092a1ed400/propcache-0.3.2-cp310-cp310-macosx_11_0_arm64.whl", hash = "sha256:3def3da3ac3ce41562d85db655d18ebac740cb3fa4367f11a52b3da9d03a5cc3", size = 43039, upload-time = "2025-06-09T22:53:43.268Z" },
    { url = "https://files.pythonhosted.org/packages/22/e1/58da211eb8fdc6fc854002387d38f415a6ca5f5c67c1315b204a5d3e9d7a/propcache-0.3.2-cp310-cp310-manylinux_2_17_aarch64.manylinux2014_aarch64.whl", hash = "sha256:9bec58347a5a6cebf239daba9bda37dffec5b8d2ce004d9fe4edef3d2815137e", size = 201903, upload-time = "2025-06-09T22:53:44.872Z" },
    { url = "https://files.pythonhosted.org/packages/c4/0a/550ea0f52aac455cb90111c8bab995208443e46d925e51e2f6ebdf869525/propcache-0.3.2-cp310-cp310-manylinux_2_17_ppc64le.manylinux2014_ppc64le.whl", hash = "sha256:55ffda449a507e9fbd4aca1a7d9aa6753b07d6166140e5a18d2ac9bc49eac220", size = 213362, upload-time = "2025-06-09T22:53:46.707Z" },
    { url = "https://files.pythonhosted.org/packages/5a/af/9893b7d878deda9bb69fcf54600b247fba7317761b7db11fede6e0f28bd0/propcache-0.3.2-cp310-cp310-manylinux_2_17_s390x.manylinux2014_s390x.whl", hash = "sha256:64a67fb39229a8a8491dd42f864e5e263155e729c2e7ff723d6e25f596b1e8cb", size = 210525, upload-time = "2025-06-09T22:53:48.547Z" },
    { url = "https://files.pythonhosted.org/packages/7c/bb/38fd08b278ca85cde36d848091ad2b45954bc5f15cce494bb300b9285831/propcache-0.3.2-cp310-cp310-manylinux_2_17_x86_64.manylinux2014_x86_64.whl", hash = "sha256:9da1cf97b92b51253d5b68cf5a2b9e0dafca095e36b7f2da335e27dc6172a614", size = 198283, upload-time = "2025-06-09T22:53:50.067Z" },
    { url = "https://files.pythonhosted.org/packages/78/8c/9fe55bd01d362bafb413dfe508c48753111a1e269737fa143ba85693592c/propcache-0.3.2-cp310-cp310-manylinux_2_5_i686.manylinux1_i686.manylinux_2_17_i686.manylinux2014_i686.whl", hash = "sha256:5f559e127134b07425134b4065be45b166183fdcb433cb6c24c8e4149056ad50", size = 191872, upload-time = "2025-06-09T22:53:51.438Z" },
    { url = "https://files.pythonhosted.org/packages/54/14/4701c33852937a22584e08abb531d654c8bcf7948a8f87ad0a4822394147/propcache-0.3.2-cp310-cp310-musllinux_1_2_aarch64.whl", hash = "sha256:aff2e4e06435d61f11a428360a932138d0ec288b0a31dd9bd78d200bd4a2b339", size = 199452, upload-time = "2025-06-09T22:53:53.229Z" },
    { url = "https://files.pythonhosted.org/packages/16/44/447f2253d859602095356007657ee535e0093215ea0b3d1d6a41d16e5201/propcache-0.3.2-cp310-cp310-musllinux_1_2_armv7l.whl", hash = "sha256:4927842833830942a5d0a56e6f4839bc484785b8e1ce8d287359794818633ba0", size = 191567, upload-time = "2025-06-09T22:53:54.541Z" },
    { url = "https://files.pythonhosted.org/packages/f2/b3/e4756258749bb2d3b46defcff606a2f47410bab82be5824a67e84015b267/propcache-0.3.2-cp310-cp310-musllinux_1_2_i686.whl", hash = "sha256:6107ddd08b02654a30fb8ad7a132021759d750a82578b94cd55ee2772b6ebea2", size = 193015, upload-time = "2025-06-09T22:53:56.44Z" },
    { url = "https://files.pythonhosted.org/packages/1e/df/e6d3c7574233164b6330b9fd697beeac402afd367280e6dc377bb99b43d9/propcache-0.3.2-cp310-cp310-musllinux_1_2_ppc64le.whl", hash = "sha256:70bd8b9cd6b519e12859c99f3fc9a93f375ebd22a50296c3a295028bea73b9e7", size = 204660, upload-time = "2025-06-09T22:53:57.839Z" },
    { url = "https://files.pythonhosted.org/packages/b2/53/e4d31dd5170b4a0e2e6b730f2385a96410633b4833dc25fe5dffd1f73294/propcache-0.3.2-cp310-cp310-musllinux_1_2_s390x.whl", hash = "sha256:2183111651d710d3097338dd1893fcf09c9f54e27ff1a8795495a16a469cc90b", size = 206105, upload-time = "2025-06-09T22:53:59.638Z" },
    { url = "https://files.pythonhosted.org/packages/7f/fe/74d54cf9fbe2a20ff786e5f7afcfde446588f0cf15fb2daacfbc267b866c/propcache-0.3.2-cp310-cp310-musllinux_1_2_x86_64.whl", hash = "sha256:fb075ad271405dcad8e2a7ffc9a750a3bf70e533bd86e89f0603e607b93aa64c", size = 196980, upload-time = "2025-06-09T22:54:01.071Z" },
    { url = "https://files.pythonhosted.org/packages/22/ec/c469c9d59dada8a7679625e0440b544fe72e99311a4679c279562051f6fc/propcache-0.3.2-cp310-cp310-win32.whl", hash = "sha256:404d70768080d3d3bdb41d0771037da19d8340d50b08e104ca0e7f9ce55fce70", size = 37679, upload-time = "2025-06-09T22:54:03.003Z" },
    { url = "https://files.pythonhosted.org/packages/38/35/07a471371ac89d418f8d0b699c75ea6dca2041fbda360823de21f6a9ce0a/propcache-0.3.2-cp310-cp310-win_amd64.whl", hash = "sha256:7435d766f978b4ede777002e6b3b6641dd229cd1da8d3d3106a45770365f9ad9", size = 41459, upload-time = "2025-06-09T22:54:04.134Z" },
    { url = "https://files.pythonhosted.org/packages/cc/35/cc0aaecf278bb4575b8555f2b137de5ab821595ddae9da9d3cd1da4072c7/propcache-0.3.2-py3-none-any.whl", hash = "sha256:98f1ec44fb675f5052cccc8e609c46ed23a35a1cfd18545ad4e29002d858a43f", size = 12663, upload-time = "2025-06-09T22:56:04.484Z" },
]

[[package]]
name = "protego"
version = "0.5.0"
source = { registry = "https://pypi.org/simple" }
sdist = { url = "https://files.pythonhosted.org/packages/19/9b/9c3a649167c7e43a0818df515d515e66d95a261fdfdf2a6afd45be9db696/protego-0.5.0.tar.gz", hash = "sha256:225dee0acfcc71de8c6f7cef9c618e5a9d3e7baa7ae1470b8d076a064033c463", size = 3137494, upload-time = "2025-06-24T13:58:45.31Z" }
wheels = [
    { url = "https://files.pythonhosted.org/packages/3a/cb/4347985f89ca3e4beb5d0cb85f8b951c9e339564bd2a3f388d6fb78382cc/protego-0.5.0-py3-none-any.whl", hash = "sha256:4237227840a67fdeec289a9b89652455b5657806388c17e1a556e160435f8fc5", size = 10356, upload-time = "2025-06-24T13:58:44.08Z" },
]

[[package]]
name = "proto-plus"
version = "1.26.1"
source = { registry = "https://pypi.org/simple" }
dependencies = [
    { name = "protobuf" },
]
sdist = { url = "https://files.pythonhosted.org/packages/f4/ac/87285f15f7cce6d4a008f33f1757fb5a13611ea8914eb58c3d0d26243468/proto_plus-1.26.1.tar.gz", hash = "sha256:21a515a4c4c0088a773899e23c7bbade3d18f9c66c73edd4c7ee3816bc96a012", size = 56142, upload-time = "2025-03-10T15:54:38.843Z" }
wheels = [
    { url = "https://files.pythonhosted.org/packages/4e/6d/280c4c2ce28b1593a19ad5239c8b826871fc6ec275c21afc8e1820108039/proto_plus-1.26.1-py3-none-any.whl", hash = "sha256:13285478c2dcf2abb829db158e1047e2f1e8d63a077d94263c2b88b043c75a66", size = 50163, upload-time = "2025-03-10T15:54:37.335Z" },
]

[[package]]
name = "protobuf"
version = "5.29.5"
source = { registry = "https://pypi.org/simple" }
sdist = { url = "https://files.pythonhosted.org/packages/43/29/d09e70352e4e88c9c7a198d5645d7277811448d76c23b00345670f7c8a38/protobuf-5.29.5.tar.gz", hash = "sha256:bc1463bafd4b0929216c35f437a8e28731a2b7fe3d98bb77a600efced5a15c84", size = 425226, upload-time = "2025-05-28T23:51:59.82Z" }
wheels = [
    { url = "https://files.pythonhosted.org/packages/5f/11/6e40e9fc5bba02988a214c07cf324595789ca7820160bfd1f8be96e48539/protobuf-5.29.5-cp310-abi3-win32.whl", hash = "sha256:3f1c6468a2cfd102ff4703976138844f78ebd1fb45f49011afc5139e9e283079", size = 422963, upload-time = "2025-05-28T23:51:41.204Z" },
    { url = "https://files.pythonhosted.org/packages/81/7f/73cefb093e1a2a7c3ffd839e6f9fcafb7a427d300c7f8aef9c64405d8ac6/protobuf-5.29.5-cp310-abi3-win_amd64.whl", hash = "sha256:3f76e3a3675b4a4d867b52e4a5f5b78a2ef9565549d4037e06cf7b0942b1d3fc", size = 434818, upload-time = "2025-05-28T23:51:44.297Z" },
    { url = "https://files.pythonhosted.org/packages/dd/73/10e1661c21f139f2c6ad9b23040ff36fee624310dc28fba20d33fdae124c/protobuf-5.29.5-cp38-abi3-macosx_10_9_universal2.whl", hash = "sha256:e38c5add5a311f2a6eb0340716ef9b039c1dfa428b28f25a7838ac329204a671", size = 418091, upload-time = "2025-05-28T23:51:45.907Z" },
    { url = "https://files.pythonhosted.org/packages/6c/04/98f6f8cf5b07ab1294c13f34b4e69b3722bb609c5b701d6c169828f9f8aa/protobuf-5.29.5-cp38-abi3-manylinux2014_aarch64.whl", hash = "sha256:fa18533a299d7ab6c55a238bf8629311439995f2e7eca5caaff08663606e9015", size = 319824, upload-time = "2025-05-28T23:51:47.545Z" },
    { url = "https://files.pythonhosted.org/packages/85/e4/07c80521879c2d15f321465ac24c70efe2381378c00bf5e56a0f4fbac8cd/protobuf-5.29.5-cp38-abi3-manylinux2014_x86_64.whl", hash = "sha256:63848923da3325e1bf7e9003d680ce6e14b07e55d0473253a690c3a8b8fd6e61", size = 319942, upload-time = "2025-05-28T23:51:49.11Z" },
    { url = "https://files.pythonhosted.org/packages/7e/cc/7e77861000a0691aeea8f4566e5d3aa716f2b1dece4a24439437e41d3d25/protobuf-5.29.5-py3-none-any.whl", hash = "sha256:6cf42630262c59b2d8de33954443d94b746c952b01434fc58a417fdbd2e84bd5", size = 172823, upload-time = "2025-05-28T23:51:58.157Z" },
]

[[package]]
name = "psutil"
version = "5.9.8"
source = { registry = "https://pypi.org/simple" }
sdist = { url = "https://files.pythonhosted.org/packages/90/c7/6dc0a455d111f68ee43f27793971cf03fe29b6ef972042549db29eec39a2/psutil-5.9.8.tar.gz", hash = "sha256:6be126e3225486dff286a8fb9a06246a5253f4c7c53b475ea5f5ac934e64194c", size = 503247, upload-time = "2024-01-19T20:47:09.517Z" }
wheels = [
    { url = "https://files.pythonhosted.org/packages/e7/e3/07ae864a636d70a8a6f58da27cb1179192f1140d5d1da10886ade9405797/psutil-5.9.8-cp36-abi3-macosx_10_9_x86_64.whl", hash = "sha256:aee678c8720623dc456fa20659af736241f575d79429a0e5e9cf88ae0605cc81", size = 248702, upload-time = "2024-01-19T20:47:36.303Z" },
    { url = "https://files.pythonhosted.org/packages/b3/bd/28c5f553667116b2598b9cc55908ec435cb7f77a34f2bff3e3ca765b0f78/psutil-5.9.8-cp36-abi3-manylinux_2_12_i686.manylinux2010_i686.manylinux_2_17_i686.manylinux2014_i686.whl", hash = "sha256:8cb6403ce6d8e047495a701dc7c5bd788add903f8986d523e3e20b98b733e421", size = 285242, upload-time = "2024-01-19T20:47:39.65Z" },
    { url = "https://files.pythonhosted.org/packages/c5/4f/0e22aaa246f96d6ac87fe5ebb9c5a693fbe8877f537a1022527c47ca43c5/psutil-5.9.8-cp36-abi3-manylinux_2_12_x86_64.manylinux2010_x86_64.manylinux_2_17_x86_64.manylinux2014_x86_64.whl", hash = "sha256:d06016f7f8625a1825ba3732081d77c94589dca78b7a3fc072194851e88461a4", size = 288191, upload-time = "2024-01-19T20:47:43.078Z" },
    { url = "https://files.pythonhosted.org/packages/6e/f5/2aa3a4acdc1e5940b59d421742356f133185667dd190b166dbcfcf5d7b43/psutil-5.9.8-cp37-abi3-win32.whl", hash = "sha256:bc56c2a1b0d15aa3eaa5a60c9f3f8e3e565303b465dbf57a1b730e7a2b9844e0", size = 251252, upload-time = "2024-01-19T20:47:52.88Z" },
    { url = "https://files.pythonhosted.org/packages/93/52/3e39d26feae7df0aa0fd510b14012c3678b36ed068f7d78b8d8784d61f0e/psutil-5.9.8-cp37-abi3-win_amd64.whl", hash = "sha256:8db4c1b57507eef143a15a6884ca10f7c73876cdf5d51e713151c1236a0e68cf", size = 255090, upload-time = "2024-01-19T20:47:56.019Z" },
    { url = "https://files.pythonhosted.org/packages/05/33/2d74d588408caedd065c2497bdb5ef83ce6082db01289a1e1147f6639802/psutil-5.9.8-cp38-abi3-macosx_11_0_arm64.whl", hash = "sha256:d16bbddf0693323b8c6123dd804100241da461e41d6e332fb0ba6058f630f8c8", size = 249898, upload-time = "2024-01-19T20:47:59.238Z" },
]

[[package]]
name = "pyarrow"
version = "21.0.0"
source = { registry = "https://pypi.org/simple" }
sdist = { url = "https://files.pythonhosted.org/packages/ef/c2/ea068b8f00905c06329a3dfcd40d0fcc2b7d0f2e355bdb25b65e0a0e4cd4/pyarrow-21.0.0.tar.gz", hash = "sha256:5051f2dccf0e283ff56335760cbc8622cf52264d67e359d5569541ac11b6d5bc", size = 1133487, upload-time = "2025-07-18T00:57:31.761Z" }
wheels = [
    { url = "https://files.pythonhosted.org/packages/17/d9/110de31880016e2afc52d8580b397dbe47615defbf09ca8cf55f56c62165/pyarrow-21.0.0-cp310-cp310-macosx_12_0_arm64.whl", hash = "sha256:e563271e2c5ff4d4a4cbeb2c83d5cf0d4938b891518e676025f7268c6fe5fe26", size = 31196837, upload-time = "2025-07-18T00:54:34.755Z" },
    { url = "https://files.pythonhosted.org/packages/df/5f/c1c1997613abf24fceb087e79432d24c19bc6f7259cab57c2c8e5e545fab/pyarrow-21.0.0-cp310-cp310-macosx_12_0_x86_64.whl", hash = "sha256:fee33b0ca46f4c85443d6c450357101e47d53e6c3f008d658c27a2d020d44c79", size = 32659470, upload-time = "2025-07-18T00:54:38.329Z" },
    { url = "https://files.pythonhosted.org/packages/3e/ed/b1589a777816ee33ba123ba1e4f8f02243a844fed0deec97bde9fb21a5cf/pyarrow-21.0.0-cp310-cp310-manylinux_2_28_aarch64.whl", hash = "sha256:7be45519b830f7c24b21d630a31d48bcebfd5d4d7f9d3bdb49da9cdf6d764edb", size = 41055619, upload-time = "2025-07-18T00:54:42.172Z" },
    { url = "https://files.pythonhosted.org/packages/44/28/b6672962639e85dc0ac36f71ab3a8f5f38e01b51343d7aa372a6b56fa3f3/pyarrow-21.0.0-cp310-cp310-manylinux_2_28_x86_64.whl", hash = "sha256:26bfd95f6bff443ceae63c65dc7e048670b7e98bc892210acba7e4995d3d4b51", size = 42733488, upload-time = "2025-07-18T00:54:47.132Z" },
    { url = "https://files.pythonhosted.org/packages/f8/cc/de02c3614874b9089c94eac093f90ca5dfa6d5afe45de3ba847fd950fdf1/pyarrow-21.0.0-cp310-cp310-musllinux_1_2_aarch64.whl", hash = "sha256:bd04ec08f7f8bd113c55868bd3fc442a9db67c27af098c5f814a3091e71cc61a", size = 43329159, upload-time = "2025-07-18T00:54:51.686Z" },
    { url = "https://files.pythonhosted.org/packages/a6/3e/99473332ac40278f196e105ce30b79ab8affab12f6194802f2593d6b0be2/pyarrow-21.0.0-cp310-cp310-musllinux_1_2_x86_64.whl", hash = "sha256:9b0b14b49ac10654332a805aedfc0147fb3469cbf8ea951b3d040dab12372594", size = 45050567, upload-time = "2025-07-18T00:54:56.679Z" },
    { url = "https://files.pythonhosted.org/packages/7b/f5/c372ef60593d713e8bfbb7e0c743501605f0ad00719146dc075faf11172b/pyarrow-21.0.0-cp310-cp310-win_amd64.whl", hash = "sha256:9d9f8bcb4c3be7738add259738abdeddc363de1b80e3310e04067aa1ca596634", size = 26217959, upload-time = "2025-07-18T00:55:00.482Z" },
]

[[package]]
name = "pyasn1"
version = "0.6.1"
source = { registry = "https://pypi.org/simple" }
sdist = { url = "https://files.pythonhosted.org/packages/ba/e9/01f1a64245b89f039897cb0130016d79f77d52669aae6ee7b159a6c4c018/pyasn1-0.6.1.tar.gz", hash = "sha256:6f580d2bdd84365380830acf45550f2511469f673cb4a5ae3857a3170128b034", size = 145322, upload-time = "2024-09-10T22:41:42.55Z" }
wheels = [
    { url = "https://files.pythonhosted.org/packages/c8/f1/d6a797abb14f6283c0ddff96bbdd46937f64122b8c925cab503dd37f8214/pyasn1-0.6.1-py3-none-any.whl", hash = "sha256:0d632f46f2ba09143da3a8afe9e33fb6f92fa2320ab7e886e2d0f7672af84629", size = 83135, upload-time = "2024-09-11T16:00:36.122Z" },
]

[[package]]
name = "pyasn1-modules"
version = "0.4.2"
source = { registry = "https://pypi.org/simple" }
dependencies = [
    { name = "pyasn1" },
]
sdist = { url = "https://files.pythonhosted.org/packages/e9/e6/78ebbb10a8c8e4b61a59249394a4a594c1a7af95593dc933a349c8d00964/pyasn1_modules-0.4.2.tar.gz", hash = "sha256:677091de870a80aae844b1ca6134f54652fa2c8c5a52aa396440ac3106e941e6", size = 307892, upload-time = "2025-03-28T02:41:22.17Z" }
wheels = [
    { url = "https://files.pythonhosted.org/packages/47/8d/d529b5d697919ba8c11ad626e835d4039be708a35b0d22de83a269a6682c/pyasn1_modules-0.4.2-py3-none-any.whl", hash = "sha256:29253a9207ce32b64c3ac6600edc75368f98473906e8fd1043bd6b5b1de2c14a", size = 181259, upload-time = "2025-03-28T02:41:19.028Z" },
]

[[package]]
name = "pycparser"
version = "2.23"
source = { registry = "https://pypi.org/simple" }
sdist = { url = "https://files.pythonhosted.org/packages/fe/cf/d2d3b9f5699fb1e4615c8e32ff220203e43b248e1dfcc6736ad9057731ca/pycparser-2.23.tar.gz", hash = "sha256:78816d4f24add8f10a06d6f05b4d424ad9e96cfebf68a4ddc99c65c0720d00c2", size = 173734, upload-time = "2025-09-09T13:23:47.91Z" }
wheels = [
    { url = "https://files.pythonhosted.org/packages/a0/e3/59cd50310fc9b59512193629e1984c1f95e5c8ae6e5d8c69532ccc65a7fe/pycparser-2.23-py3-none-any.whl", hash = "sha256:e5c6e8d3fbad53479cab09ac03729e0a9faf2bee3db8208a550daf5af81a5934", size = 118140, upload-time = "2025-09-09T13:23:46.651Z" },
]

[[package]]
name = "pydantic"
version = "2.11.9"
source = { registry = "https://pypi.org/simple" }
dependencies = [
    { name = "annotated-types" },
    { name = "pydantic-core" },
    { name = "typing-extensions" },
    { name = "typing-inspection" },
]
sdist = { url = "https://files.pythonhosted.org/packages/ff/5d/09a551ba512d7ca404d785072700d3f6727a02f6f3c24ecfd081c7cf0aa8/pydantic-2.11.9.tar.gz", hash = "sha256:6b8ffda597a14812a7975c90b82a8a2e777d9257aba3453f973acd3c032a18e2", size = 788495, upload-time = "2025-09-13T11:26:39.325Z" }
wheels = [
    { url = "https://files.pythonhosted.org/packages/3e/d3/108f2006987c58e76691d5ae5d200dd3e0f532cb4e5fa3560751c3a1feba/pydantic-2.11.9-py3-none-any.whl", hash = "sha256:c42dd626f5cfc1c6950ce6205ea58c93efa406da65f479dcb4029d5934857da2", size = 444855, upload-time = "2025-09-13T11:26:36.909Z" },
]

[[package]]
name = "pydantic-core"
version = "2.33.2"
source = { registry = "https://pypi.org/simple" }
dependencies = [
    { name = "typing-extensions" },
]
sdist = { url = "https://files.pythonhosted.org/packages/ad/88/5f2260bdfae97aabf98f1778d43f69574390ad787afb646292a638c923d4/pydantic_core-2.33.2.tar.gz", hash = "sha256:7cb8bc3605c29176e1b105350d2e6474142d7c1bd1d9327c4a9bdb46bf827acc", size = 435195, upload-time = "2025-04-23T18:33:52.104Z" }
wheels = [
    { url = "https://files.pythonhosted.org/packages/e5/92/b31726561b5dae176c2d2c2dc43a9c5bfba5d32f96f8b4c0a600dd492447/pydantic_core-2.33.2-cp310-cp310-macosx_10_12_x86_64.whl", hash = "sha256:2b3d326aaef0c0399d9afffeb6367d5e26ddc24d351dbc9c636840ac355dc5d8", size = 2028817, upload-time = "2025-04-23T18:30:43.919Z" },
    { url = "https://files.pythonhosted.org/packages/a3/44/3f0b95fafdaca04a483c4e685fe437c6891001bf3ce8b2fded82b9ea3aa1/pydantic_core-2.33.2-cp310-cp310-macosx_11_0_arm64.whl", hash = "sha256:0e5b2671f05ba48b94cb90ce55d8bdcaaedb8ba00cc5359f6810fc918713983d", size = 1861357, upload-time = "2025-04-23T18:30:46.372Z" },
    { url = "https://files.pythonhosted.org/packages/30/97/e8f13b55766234caae05372826e8e4b3b96e7b248be3157f53237682e43c/pydantic_core-2.33.2-cp310-cp310-manylinux_2_17_aarch64.manylinux2014_aarch64.whl", hash = "sha256:0069c9acc3f3981b9ff4cdfaf088e98d83440a4c7ea1bc07460af3d4dc22e72d", size = 1898011, upload-time = "2025-04-23T18:30:47.591Z" },
    { url = "https://files.pythonhosted.org/packages/9b/a3/99c48cf7bafc991cc3ee66fd544c0aae8dc907b752f1dad2d79b1b5a471f/pydantic_core-2.33.2-cp310-cp310-manylinux_2_17_armv7l.manylinux2014_armv7l.whl", hash = "sha256:d53b22f2032c42eaaf025f7c40c2e3b94568ae077a606f006d206a463bc69572", size = 1982730, upload-time = "2025-04-23T18:30:49.328Z" },
    { url = "https://files.pythonhosted.org/packages/de/8e/a5b882ec4307010a840fb8b58bd9bf65d1840c92eae7534c7441709bf54b/pydantic_core-2.33.2-cp310-cp310-manylinux_2_17_ppc64le.manylinux2014_ppc64le.whl", hash = "sha256:0405262705a123b7ce9f0b92f123334d67b70fd1f20a9372b907ce1080c7ba02", size = 2136178, upload-time = "2025-04-23T18:30:50.907Z" },
    { url = "https://files.pythonhosted.org/packages/e4/bb/71e35fc3ed05af6834e890edb75968e2802fe98778971ab5cba20a162315/pydantic_core-2.33.2-cp310-cp310-manylinux_2_17_s390x.manylinux2014_s390x.whl", hash = "sha256:4b25d91e288e2c4e0662b8038a28c6a07eaac3e196cfc4ff69de4ea3db992a1b", size = 2736462, upload-time = "2025-04-23T18:30:52.083Z" },
    { url = "https://files.pythonhosted.org/packages/31/0d/c8f7593e6bc7066289bbc366f2235701dcbebcd1ff0ef8e64f6f239fb47d/pydantic_core-2.33.2-cp310-cp310-manylinux_2_17_x86_64.manylinux2014_x86_64.whl", hash = "sha256:6bdfe4b3789761f3bcb4b1ddf33355a71079858958e3a552f16d5af19768fef2", size = 2005652, upload-time = "2025-04-23T18:30:53.389Z" },
    { url = "https://files.pythonhosted.org/packages/d2/7a/996d8bd75f3eda405e3dd219ff5ff0a283cd8e34add39d8ef9157e722867/pydantic_core-2.33.2-cp310-cp310-manylinux_2_5_i686.manylinux1_i686.whl", hash = "sha256:efec8db3266b76ef9607c2c4c419bdb06bf335ae433b80816089ea7585816f6a", size = 2113306, upload-time = "2025-04-23T18:30:54.661Z" },
    { url = "https://files.pythonhosted.org/packages/ff/84/daf2a6fb2db40ffda6578a7e8c5a6e9c8affb251a05c233ae37098118788/pydantic_core-2.33.2-cp310-cp310-musllinux_1_1_aarch64.whl", hash = "sha256:031c57d67ca86902726e0fae2214ce6770bbe2f710dc33063187a68744a5ecac", size = 2073720, upload-time = "2025-04-23T18:30:56.11Z" },
    { url = "https://files.pythonhosted.org/packages/77/fb/2258da019f4825128445ae79456a5499c032b55849dbd5bed78c95ccf163/pydantic_core-2.33.2-cp310-cp310-musllinux_1_1_armv7l.whl", hash = "sha256:f8de619080e944347f5f20de29a975c2d815d9ddd8be9b9b7268e2e3ef68605a", size = 2244915, upload-time = "2025-04-23T18:30:57.501Z" },
    { url = "https://files.pythonhosted.org/packages/d8/7a/925ff73756031289468326e355b6fa8316960d0d65f8b5d6b3a3e7866de7/pydantic_core-2.33.2-cp310-cp310-musllinux_1_1_x86_64.whl", hash = "sha256:73662edf539e72a9440129f231ed3757faab89630d291b784ca99237fb94db2b", size = 2241884, upload-time = "2025-04-23T18:30:58.867Z" },
    { url = "https://files.pythonhosted.org/packages/0b/b0/249ee6d2646f1cdadcb813805fe76265745c4010cf20a8eba7b0e639d9b2/pydantic_core-2.33.2-cp310-cp310-win32.whl", hash = "sha256:0a39979dcbb70998b0e505fb1556a1d550a0781463ce84ebf915ba293ccb7e22", size = 1910496, upload-time = "2025-04-23T18:31:00.078Z" },
    { url = "https://files.pythonhosted.org/packages/66/ff/172ba8f12a42d4b552917aa65d1f2328990d3ccfc01d5b7c943ec084299f/pydantic_core-2.33.2-cp310-cp310-win_amd64.whl", hash = "sha256:b0379a2b24882fef529ec3b4987cb5d003b9cda32256024e6fe1586ac45fc640", size = 1955019, upload-time = "2025-04-23T18:31:01.335Z" },
    { url = "https://files.pythonhosted.org/packages/30/68/373d55e58b7e83ce371691f6eaa7175e3a24b956c44628eb25d7da007917/pydantic_core-2.33.2-pp310-pypy310_pp73-macosx_10_12_x86_64.whl", hash = "sha256:5c4aa4e82353f65e548c476b37e64189783aa5384903bfea4f41580f255fddfa", size = 2023982, upload-time = "2025-04-23T18:32:53.14Z" },
    { url = "https://files.pythonhosted.org/packages/a4/16/145f54ac08c96a63d8ed6442f9dec17b2773d19920b627b18d4f10a061ea/pydantic_core-2.33.2-pp310-pypy310_pp73-macosx_11_0_arm64.whl", hash = "sha256:d946c8bf0d5c24bf4fe333af284c59a19358aa3ec18cb3dc4370080da1e8ad29", size = 1858412, upload-time = "2025-04-23T18:32:55.52Z" },
    { url = "https://files.pythonhosted.org/packages/41/b1/c6dc6c3e2de4516c0bb2c46f6a373b91b5660312342a0cf5826e38ad82fa/pydantic_core-2.33.2-pp310-pypy310_pp73-manylinux_2_17_aarch64.manylinux2014_aarch64.whl", hash = "sha256:87b31b6846e361ef83fedb187bb5b4372d0da3f7e28d85415efa92d6125d6e6d", size = 1892749, upload-time = "2025-04-23T18:32:57.546Z" },
    { url = "https://files.pythonhosted.org/packages/12/73/8cd57e20afba760b21b742106f9dbdfa6697f1570b189c7457a1af4cd8a0/pydantic_core-2.33.2-pp310-pypy310_pp73-manylinux_2_17_x86_64.manylinux2014_x86_64.whl", hash = "sha256:aa9d91b338f2df0508606f7009fde642391425189bba6d8c653afd80fd6bb64e", size = 2067527, upload-time = "2025-04-23T18:32:59.771Z" },
    { url = "https://files.pythonhosted.org/packages/e3/d5/0bb5d988cc019b3cba4a78f2d4b3854427fc47ee8ec8e9eaabf787da239c/pydantic_core-2.33.2-pp310-pypy310_pp73-manylinux_2_5_i686.manylinux1_i686.whl", hash = "sha256:2058a32994f1fde4ca0480ab9d1e75a0e8c87c22b53a3ae66554f9af78f2fe8c", size = 2108225, upload-time = "2025-04-23T18:33:04.51Z" },
    { url = "https://files.pythonhosted.org/packages/f1/c5/00c02d1571913d496aabf146106ad8239dc132485ee22efe08085084ff7c/pydantic_core-2.33.2-pp310-pypy310_pp73-musllinux_1_1_aarch64.whl", hash = "sha256:0e03262ab796d986f978f79c943fc5f620381be7287148b8010b4097f79a39ec", size = 2069490, upload-time = "2025-04-23T18:33:06.391Z" },
    { url = "https://files.pythonhosted.org/packages/22/a8/dccc38768274d3ed3a59b5d06f59ccb845778687652daa71df0cab4040d7/pydantic_core-2.33.2-pp310-pypy310_pp73-musllinux_1_1_armv7l.whl", hash = "sha256:1a8695a8d00c73e50bff9dfda4d540b7dee29ff9b8053e38380426a85ef10052", size = 2237525, upload-time = "2025-04-23T18:33:08.44Z" },
    { url = "https://files.pythonhosted.org/packages/d4/e7/4f98c0b125dda7cf7ccd14ba936218397b44f50a56dd8c16a3091df116c3/pydantic_core-2.33.2-pp310-pypy310_pp73-musllinux_1_1_x86_64.whl", hash = "sha256:fa754d1850735a0b0e03bcffd9d4b4343eb417e47196e4485d9cca326073a42c", size = 2238446, upload-time = "2025-04-23T18:33:10.313Z" },
    { url = "https://files.pythonhosted.org/packages/ce/91/2ec36480fdb0b783cd9ef6795753c1dea13882f2e68e73bce76ae8c21e6a/pydantic_core-2.33.2-pp310-pypy310_pp73-win_amd64.whl", hash = "sha256:a11c8d26a50bfab49002947d3d237abe4d9e4b5bdc8846a63537b6488e197808", size = 2066678, upload-time = "2025-04-23T18:33:12.224Z" },
]

[[package]]
name = "pydantic-i18n"
version = "0.4.5"
source = { registry = "https://pypi.org/simple" }
dependencies = [
    { name = "pydantic" },
]
sdist = { url = "https://files.pythonhosted.org/packages/58/70/c21ed1ce36a947c5a7fee04c5d3926db4907f00bc29b193759d675554329/pydantic_i18n-0.4.5.tar.gz", hash = "sha256:37c3b40df31713dba27c436d15a8d894d6022f3da5b78a40805e6b64edde34a3", size = 78725, upload-time = "2024-09-22T15:29:39.828Z" }
wheels = [
    { url = "https://files.pythonhosted.org/packages/7e/3b/4d2630503016cedef1751bc9ddea85b437fbfc9ca65d6af87285d76b7c2c/pydantic_i18n-0.4.5-py3-none-any.whl", hash = "sha256:592ae6b4fee13eb0193dc0c7bdc1e629d2ab1d732d5508368412a338b16cfece", size = 10436, upload-time = "2024-09-22T15:29:38.397Z" },
]

[[package]]
name = "pydantic-settings"
version = "2.11.0"
source = { registry = "https://pypi.org/simple" }
dependencies = [
    { name = "pydantic" },
    { name = "python-dotenv" },
    { name = "typing-inspection" },
]
sdist = { url = "https://files.pythonhosted.org/packages/20/c5/dbbc27b814c71676593d1c3f718e6cd7d4f00652cefa24b75f7aa3efb25e/pydantic_settings-2.11.0.tar.gz", hash = "sha256:d0e87a1c7d33593beb7194adb8470fc426e95ba02af83a0f23474a04c9a08180", size = 188394, upload-time = "2025-09-24T14:19:11.764Z" }
wheels = [
    { url = "https://files.pythonhosted.org/packages/83/d6/887a1ff844e64aa823fb4905978d882a633cfe295c32eacad582b78a7d8b/pydantic_settings-2.11.0-py3-none-any.whl", hash = "sha256:fe2cea3413b9530d10f3a5875adffb17ada5c1e1bab0b2885546d7310415207c", size = 48608, upload-time = "2025-09-24T14:19:10.015Z" },
]

[[package]]
name = "pydash"
version = "8.0.5"
source = { registry = "https://pypi.org/simple" }
dependencies = [
    { name = "typing-extensions" },
]
sdist = { url = "https://files.pythonhosted.org/packages/2f/24/91c037f47e434172c2112d65c00c84d475a6715425e3315ba2cbb7a87e66/pydash-8.0.5.tar.gz", hash = "sha256:7cc44ebfe5d362f4f5f06c74c8684143c5ac481376b059ff02570705523f9e2e", size = 164861, upload-time = "2025-01-17T16:08:50.562Z" }
wheels = [
    { url = "https://files.pythonhosted.org/packages/2c/86/e74c978800131c657fc5145f2c1c63e0cea01a49b6216f729cf77a2e1edf/pydash-8.0.5-py3-none-any.whl", hash = "sha256:b2625f8981862e19911daa07f80ed47b315ce20d9b5eb57aaf97aaf570c3892f", size = 102077, upload-time = "2025-01-17T16:08:47.91Z" },
]

[[package]]
name = "pydub"
version = "0.25.1"
source = { registry = "https://pypi.org/simple" }
sdist = { url = "https://files.pythonhosted.org/packages/fe/9a/e6bca0eed82db26562c73b5076539a4a08d3cffd19c3cc5913a3e61145fd/pydub-0.25.1.tar.gz", hash = "sha256:980a33ce9949cab2a569606b65674d748ecbca4f0796887fd6f46173a7b0d30f", size = 38326, upload-time = "2021-03-10T02:09:54.659Z" }
wheels = [
    { url = "https://files.pythonhosted.org/packages/a6/53/d78dc063216e62fc55f6b2eebb447f6a4b0a59f55c8406376f76bf959b08/pydub-0.25.1-py2.py3-none-any.whl", hash = "sha256:65617e33033874b59d87db603aa1ed450633288aefead953b30bded59cb599a6", size = 32327, upload-time = "2021-03-10T02:09:53.503Z" },
]

[[package]]
name = "pygments"
version = "2.19.2"
source = { registry = "https://pypi.org/simple" }
sdist = { url = "https://files.pythonhosted.org/packages/b0/77/a5b8c569bf593b0140bde72ea885a803b82086995367bf2037de0159d924/pygments-2.19.2.tar.gz", hash = "sha256:636cb2477cec7f8952536970bc533bc43743542f70392ae026374600add5b887", size = 4968631, upload-time = "2025-06-21T13:39:12.283Z" }
wheels = [
    { url = "https://files.pythonhosted.org/packages/c7/21/705964c7812476f378728bdf590ca4b771ec72385c533964653c68e86bdc/pygments-2.19.2-py3-none-any.whl", hash = "sha256:86540386c03d588bb81d44bc3928634ff26449851e99741617ecb9037ee5ec0b", size = 1225217, upload-time = "2025-06-21T13:39:07.939Z" },
]

[[package]]
name = "pyjwt"
version = "2.10.1"
source = { registry = "https://pypi.org/simple" }
sdist = { url = "https://files.pythonhosted.org/packages/e7/46/bd74733ff231675599650d3e47f361794b22ef3e3770998dda30d3b63726/pyjwt-2.10.1.tar.gz", hash = "sha256:3cc5772eb20009233caf06e9d8a0577824723b44e6648ee0a2aedb6cf9381953", size = 87785, upload-time = "2024-11-28T03:43:29.933Z" }
wheels = [
    { url = "https://files.pythonhosted.org/packages/61/ad/689f02752eeec26aed679477e80e632ef1b682313be70793d798c1d5fc8f/PyJWT-2.10.1-py3-none-any.whl", hash = "sha256:dcdd193e30abefd5debf142f9adfcdd2b58004e644f25406ffaebd50bd98dacb", size = 22997, upload-time = "2024-11-28T03:43:27.893Z" },
]

[package.optional-dependencies]
crypto = [
    { name = "cryptography" },
]

[[package]]
name = "pylatex"
version = "1.4.2"
source = { registry = "https://pypi.org/simple" }
dependencies = [
    { name = "ordered-set" },
]
sdist = { url = "https://files.pythonhosted.org/packages/6d/a8/10cf6b955b5fa19438790d9949867e04c785ae845e631c5ef6db444401d1/PyLaTeX-1.4.2.tar.gz", hash = "sha256:bb7b21bec57ecdba3f6f44c856ebebdf6549fd6e80661bd44fd5094236729242", size = 59710, upload-time = "2023-10-19T16:22:54.096Z" }

[[package]]
name = "pyparsing"
version = "3.2.5"
source = { registry = "https://pypi.org/simple" }
sdist = { url = "https://files.pythonhosted.org/packages/f2/a5/181488fc2b9d093e3972d2a472855aae8a03f000592dbfce716a512b3359/pyparsing-3.2.5.tar.gz", hash = "sha256:2df8d5b7b2802ef88e8d016a2eb9c7aeaa923529cd251ed0fe4608275d4105b6", size = 1099274, upload-time = "2025-09-21T04:11:06.277Z" }
wheels = [
    { url = "https://files.pythonhosted.org/packages/10/5e/1aa9a93198c6b64513c9d7752de7422c06402de6600a8767da1524f9570b/pyparsing-3.2.5-py3-none-any.whl", hash = "sha256:e38a4f02064cf41fe6593d328d0512495ad1f3d8a91c4f73fc401b3079a59a5e", size = 113890, upload-time = "2025-09-21T04:11:04.117Z" },
]

[[package]]
name = "pyreadline3"
version = "3.5.4"
source = { registry = "https://pypi.org/simple" }
sdist = { url = "https://files.pythonhosted.org/packages/0f/49/4cea918a08f02817aabae639e3d0ac046fef9f9180518a3ad394e22da148/pyreadline3-3.5.4.tar.gz", hash = "sha256:8d57d53039a1c75adba8e50dd3d992b28143480816187ea5efbd5c78e6c885b7", size = 99839, upload-time = "2024-09-19T02:40:10.062Z" }
wheels = [
    { url = "https://files.pythonhosted.org/packages/5a/dc/491b7661614ab97483abf2056be1deee4dc2490ecbf7bff9ab5cdbac86e1/pyreadline3-3.5.4-py3-none-any.whl", hash = "sha256:eaf8e6cc3c49bcccf145fc6067ba8643d1df34d604a1ec0eccbf7a18e6d3fae6", size = 83178, upload-time = "2024-09-19T02:40:08.598Z" },
]

[[package]]
name = "pytesseract"
version = "0.3.13"
source = { registry = "https://pypi.org/simple" }
dependencies = [
    { name = "packaging" },
    { name = "pillow" },
]
sdist = { url = "https://files.pythonhosted.org/packages/9f/a6/7d679b83c285974a7cb94d739b461fa7e7a9b17a3abfd7bf6cbc5c2394b0/pytesseract-0.3.13.tar.gz", hash = "sha256:4bf5f880c99406f52a3cfc2633e42d9dc67615e69d8a509d74867d3baddb5db9", size = 17689, upload-time = "2024-08-16T02:33:56.762Z" }
wheels = [
    { url = "https://files.pythonhosted.org/packages/7a/33/8312d7ce74670c9d39a532b2c246a853861120486be9443eebf048043637/pytesseract-0.3.13-py3-none-any.whl", hash = "sha256:7a99c6c2ac598360693d83a416e36e0b33a67638bb9d77fdcac094a3589d4b34", size = 14705, upload-time = "2024-08-16T02:36:10.09Z" },
]

[[package]]
name = "pytest"
version = "8.4.2"
source = { registry = "https://pypi.org/simple" }
dependencies = [
    { name = "colorama", marker = "sys_platform == 'win32'" },
    { name = "exceptiongroup" },
    { name = "iniconfig" },
    { name = "packaging" },
    { name = "pluggy" },
    { name = "pygments" },
    { name = "tomli" },
]
sdist = { url = "https://files.pythonhosted.org/packages/a3/5c/00a0e072241553e1a7496d638deababa67c5058571567b92a7eaa258397c/pytest-8.4.2.tar.gz", hash = "sha256:86c0d0b93306b961d58d62a4db4879f27fe25513d4b969df351abdddb3c30e01", size = 1519618, upload-time = "2025-09-04T14:34:22.711Z" }
wheels = [
    { url = "https://files.pythonhosted.org/packages/a8/a4/20da314d277121d6534b3a980b29035dcd51e6744bd79075a6ce8fa4eb8d/pytest-8.4.2-py3-none-any.whl", hash = "sha256:872f880de3fc3a5bdc88a11b39c9710c3497a547cfa9320bc3c5e62fbf272e79", size = 365750, upload-time = "2025-09-04T14:34:20.226Z" },
]

[[package]]
name = "pytest-asyncio"
version = "1.2.0"
source = { registry = "https://pypi.org/simple" }
dependencies = [
    { name = "backports-asyncio-runner" },
    { name = "pytest" },
    { name = "typing-extensions" },
]
sdist = { url = "https://files.pythonhosted.org/packages/42/86/9e3c5f48f7b7b638b216e4b9e645f54d199d7abbbab7a64a13b4e12ba10f/pytest_asyncio-1.2.0.tar.gz", hash = "sha256:c609a64a2a8768462d0c99811ddb8bd2583c33fd33cf7f21af1c142e824ffb57", size = 50119, upload-time = "2025-09-12T07:33:53.816Z" }
wheels = [
    { url = "https://files.pythonhosted.org/packages/04/93/2fa34714b7a4ae72f2f8dad66ba17dd9a2c793220719e736dda28b7aec27/pytest_asyncio-1.2.0-py3-none-any.whl", hash = "sha256:8e17ae5e46d8e7efe51ab6494dd2010f4ca8dae51652aa3c8d55acf50bfb2e99", size = 15095, upload-time = "2025-09-12T07:33:52.639Z" },
]

[[package]]
name = "python-dateutil"
version = "2.9.0.post0"
source = { registry = "https://pypi.org/simple" }
dependencies = [
    { name = "six" },
]
sdist = { url = "https://files.pythonhosted.org/packages/66/c0/0c8b6ad9f17a802ee498c46e004a0eb49bc148f2fd230864601a86dcf6db/python-dateutil-2.9.0.post0.tar.gz", hash = "sha256:37dd54208da7e1cd875388217d5e00ebd4179249f90fb72437e91a35459a0ad3", size = 342432, upload-time = "2024-03-01T18:36:20.211Z" }
wheels = [
    { url = "https://files.pythonhosted.org/packages/ec/57/56b9bcc3c9c6a792fcbaf139543cee77261f3651ca9da0c93f5c1221264b/python_dateutil-2.9.0.post0-py2.py3-none-any.whl", hash = "sha256:a8b2bc7bffae282281c8140a97d3aa9c14da0b136dfe83f850eea9a5f7470427", size = 229892, upload-time = "2024-03-01T18:36:18.57Z" },
]

[[package]]
name = "python-dotenv"
version = "1.1.1"
source = { registry = "https://pypi.org/simple" }
sdist = { url = "https://files.pythonhosted.org/packages/f6/b0/4bc07ccd3572a2f9df7e6782f52b0c6c90dcbb803ac4a167702d7d0dfe1e/python_dotenv-1.1.1.tar.gz", hash = "sha256:a8a6399716257f45be6a007360200409fce5cda2661e3dec71d23dc15f6189ab", size = 41978, upload-time = "2025-06-24T04:21:07.341Z" }
wheels = [
    { url = "https://files.pythonhosted.org/packages/5f/ed/539768cf28c661b5b068d66d96a2f155c4971a5d55684a514c1a0e0dec2f/python_dotenv-1.1.1-py3-none-any.whl", hash = "sha256:31f23644fe2602f88ff55e1f5c79ba497e01224ee7737937930c448e4d0e24dc", size = 20556, upload-time = "2025-06-24T04:21:06.073Z" },
]

[[package]]
name = "python-multipart"
version = "0.0.20"
source = { registry = "https://pypi.org/simple" }
sdist = { url = "https://files.pythonhosted.org/packages/f3/87/f44d7c9f274c7ee665a29b885ec97089ec5dc034c7f3fafa03da9e39a09e/python_multipart-0.0.20.tar.gz", hash = "sha256:8dd0cab45b8e23064ae09147625994d090fa46f5b0d1e13af944c331a7fa9d13", size = 37158, upload-time = "2024-12-16T19:45:46.972Z" }
wheels = [
    { url = "https://files.pythonhosted.org/packages/45/58/38b5afbc1a800eeea951b9285d3912613f2603bdf897a4ab0f4bd7f405fc/python_multipart-0.0.20-py3-none-any.whl", hash = "sha256:8a62d3a8335e06589fe01f2a3e178cdcc632f3fbe0d492ad9ee0ec35aab1f104", size = 24546, upload-time = "2024-12-16T19:45:44.423Z" },
]

[[package]]
name = "python-pptx"
version = "1.0.2"
source = { registry = "https://pypi.org/simple" }
dependencies = [
    { name = "lxml" },
    { name = "pillow" },
    { name = "typing-extensions" },
    { name = "xlsxwriter" },
]
sdist = { url = "https://files.pythonhosted.org/packages/52/a9/0c0db8d37b2b8a645666f7fd8accea4c6224e013c42b1d5c17c93590cd06/python_pptx-1.0.2.tar.gz", hash = "sha256:479a8af0eaf0f0d76b6f00b0887732874ad2e3188230315290cd1f9dd9cc7095", size = 10109297, upload-time = "2024-08-07T17:33:37.772Z" }
wheels = [
    { url = "https://files.pythonhosted.org/packages/d9/4f/00be2196329ebbff56ce564aa94efb0fbc828d00de250b1980de1a34ab49/python_pptx-1.0.2-py3-none-any.whl", hash = "sha256:160838e0b8565a8b1f67947675886e9fea18aa5e795db7ae531606d68e785cba", size = 472788, upload-time = "2024-08-07T17:33:28.192Z" },
]

[[package]]
name = "pytz"
version = "2025.2"
source = { registry = "https://pypi.org/simple" }
sdist = { url = "https://files.pythonhosted.org/packages/f8/bf/abbd3cdfb8fbc7fb3d4d38d320f2441b1e7cbe29be4f23797b4a2b5d8aac/pytz-2025.2.tar.gz", hash = "sha256:360b9e3dbb49a209c21ad61809c7fb453643e048b38924c765813546746e81c3", size = 320884, upload-time = "2025-03-25T02:25:00.538Z" }
wheels = [
    { url = "https://files.pythonhosted.org/packages/81/c4/34e93fe5f5429d7570ec1fa436f1986fb1f00c3e0f43a589fe2bbcd22c3f/pytz-2025.2-py2.py3-none-any.whl", hash = "sha256:5ddf76296dd8c44c26eb8f4b6f35488f3ccbf6fbbd7adee0b7262d43f0ec2f00", size = 509225, upload-time = "2025-03-25T02:24:58.468Z" },
]

[[package]]
name = "pywin32"
version = "311"
source = { registry = "https://pypi.org/simple" }
wheels = [
    { url = "https://files.pythonhosted.org/packages/7b/40/44efbb0dfbd33aca6a6483191dae0716070ed99e2ecb0c53683f400a0b4f/pywin32-311-cp310-cp310-win32.whl", hash = "sha256:d03ff496d2a0cd4a5893504789d4a15399133fe82517455e78bad62efbb7f0a3", size = 8760432, upload-time = "2025-07-14T20:13:05.9Z" },
    { url = "https://files.pythonhosted.org/packages/5e/bf/360243b1e953bd254a82f12653974be395ba880e7ec23e3731d9f73921cc/pywin32-311-cp310-cp310-win_amd64.whl", hash = "sha256:797c2772017851984b97180b0bebe4b620bb86328e8a884bb626156295a63b3b", size = 9590103, upload-time = "2025-07-14T20:13:07.698Z" },
    { url = "https://files.pythonhosted.org/packages/57/38/d290720e6f138086fb3d5ffe0b6caa019a791dd57866940c82e4eeaf2012/pywin32-311-cp310-cp310-win_arm64.whl", hash = "sha256:0502d1facf1fed4839a9a51ccbcc63d952cf318f78ffc00a7e78528ac27d7a2b", size = 8778557, upload-time = "2025-07-14T20:13:11.11Z" },
]

[[package]]
name = "pyyaml"
version = "6.0.2"
source = { registry = "https://pypi.org/simple" }
sdist = { url = "https://files.pythonhosted.org/packages/54/ed/79a089b6be93607fa5cdaedf301d7dfb23af5f25c398d5ead2525b063e17/pyyaml-6.0.2.tar.gz", hash = "sha256:d584d9ec91ad65861cc08d42e834324ef890a082e591037abe114850ff7bbc3e", size = 130631, upload-time = "2024-08-06T20:33:50.674Z" }
wheels = [
    { url = "https://files.pythonhosted.org/packages/9b/95/a3fac87cb7158e231b5a6012e438c647e1a87f09f8e0d123acec8ab8bf71/PyYAML-6.0.2-cp310-cp310-macosx_10_9_x86_64.whl", hash = "sha256:0a9a2848a5b7feac301353437eb7d5957887edbf81d56e903999a75a3d743086", size = 184199, upload-time = "2024-08-06T20:31:40.178Z" },
    { url = "https://files.pythonhosted.org/packages/c7/7a/68bd47624dab8fd4afbfd3c48e3b79efe09098ae941de5b58abcbadff5cb/PyYAML-6.0.2-cp310-cp310-macosx_11_0_arm64.whl", hash = "sha256:29717114e51c84ddfba879543fb232a6ed60086602313ca38cce623c1d62cfbf", size = 171758, upload-time = "2024-08-06T20:31:42.173Z" },
    { url = "https://files.pythonhosted.org/packages/49/ee/14c54df452143b9ee9f0f29074d7ca5516a36edb0b4cc40c3f280131656f/PyYAML-6.0.2-cp310-cp310-manylinux_2_17_aarch64.manylinux2014_aarch64.whl", hash = "sha256:8824b5a04a04a047e72eea5cec3bc266db09e35de6bdfe34c9436ac5ee27d237", size = 718463, upload-time = "2024-08-06T20:31:44.263Z" },
    { url = "https://files.pythonhosted.org/packages/4d/61/de363a97476e766574650d742205be468921a7b532aa2499fcd886b62530/PyYAML-6.0.2-cp310-cp310-manylinux_2_17_s390x.manylinux2014_s390x.whl", hash = "sha256:7c36280e6fb8385e520936c3cb3b8042851904eba0e58d277dca80a5cfed590b", size = 719280, upload-time = "2024-08-06T20:31:50.199Z" },
    { url = "https://files.pythonhosted.org/packages/6b/4e/1523cb902fd98355e2e9ea5e5eb237cbc5f3ad5f3075fa65087aa0ecb669/PyYAML-6.0.2-cp310-cp310-manylinux_2_17_x86_64.manylinux2014_x86_64.whl", hash = "sha256:ec031d5d2feb36d1d1a24380e4db6d43695f3748343d99434e6f5f9156aaa2ed", size = 751239, upload-time = "2024-08-06T20:31:52.292Z" },
    { url = "https://files.pythonhosted.org/packages/b7/33/5504b3a9a4464893c32f118a9cc045190a91637b119a9c881da1cf6b7a72/PyYAML-6.0.2-cp310-cp310-musllinux_1_1_aarch64.whl", hash = "sha256:936d68689298c36b53b29f23c6dbb74de12b4ac12ca6cfe0e047bedceea56180", size = 695802, upload-time = "2024-08-06T20:31:53.836Z" },
    { url = "https://files.pythonhosted.org/packages/5c/20/8347dcabd41ef3a3cdc4f7b7a2aff3d06598c8779faa189cdbf878b626a4/PyYAML-6.0.2-cp310-cp310-musllinux_1_1_x86_64.whl", hash = "sha256:23502f431948090f597378482b4812b0caae32c22213aecf3b55325e049a6c68", size = 720527, upload-time = "2024-08-06T20:31:55.565Z" },
    { url = "https://files.pythonhosted.org/packages/be/aa/5afe99233fb360d0ff37377145a949ae258aaab831bde4792b32650a4378/PyYAML-6.0.2-cp310-cp310-win32.whl", hash = "sha256:2e99c6826ffa974fe6e27cdb5ed0021786b03fc98e5ee3c5bfe1fd5015f42b99", size = 144052, upload-time = "2024-08-06T20:31:56.914Z" },
    { url = "https://files.pythonhosted.org/packages/b5/84/0fa4b06f6d6c958d207620fc60005e241ecedceee58931bb20138e1e5776/PyYAML-6.0.2-cp310-cp310-win_amd64.whl", hash = "sha256:a4d3091415f010369ae4ed1fc6b79def9416358877534caf6a0fdd2146c87a3e", size = 161774, upload-time = "2024-08-06T20:31:58.304Z" },
]

[[package]]
name = "readabilipy"
version = "0.3.0"
source = { registry = "https://pypi.org/simple" }
dependencies = [
    { name = "beautifulsoup4" },
    { name = "html5lib" },
    { name = "lxml" },
    { name = "regex" },
]
sdist = { url = "https://files.pythonhosted.org/packages/b8/e4/260a202516886c2e0cc6e6ae96d1f491792d829098886d9529a2439fbe8e/readabilipy-0.3.0.tar.gz", hash = "sha256:e13313771216953935ac031db4234bdb9725413534bfb3c19dbd6caab0887ae0", size = 35491, upload-time = "2024-12-02T23:03:02.311Z" }
wheels = [
    { url = "https://files.pythonhosted.org/packages/dd/46/8a640c6de1a6c6af971f858b2fb178ca5e1db91f223d8ba5f40efe1491e5/readabilipy-0.3.0-py3-none-any.whl", hash = "sha256:d106da0fad11d5fdfcde21f5c5385556bfa8ff0258483037d39ea6b1d6db3943", size = 22158, upload-time = "2024-12-02T23:03:00.438Z" },
]

[[package]]
name = "referencing"
version = "0.36.2"
source = { registry = "https://pypi.org/simple" }
dependencies = [
    { name = "attrs" },
    { name = "rpds-py" },
    { name = "typing-extensions" },
]
sdist = { url = "https://files.pythonhosted.org/packages/2f/db/98b5c277be99dd18bfd91dd04e1b759cad18d1a338188c936e92f921c7e2/referencing-0.36.2.tar.gz", hash = "sha256:df2e89862cd09deabbdba16944cc3f10feb6b3e6f18e902f7cc25609a34775aa", size = 74744, upload-time = "2025-01-25T08:48:16.138Z" }
wheels = [
    { url = "https://files.pythonhosted.org/packages/c1/b1/3baf80dc6d2b7bc27a95a67752d0208e410351e3feb4eb78de5f77454d8d/referencing-0.36.2-py3-none-any.whl", hash = "sha256:e8699adbbf8b5c7de96d8ffa0eb5c158b3beafce084968e2ea8bb08c6794dcd0", size = 26775, upload-time = "2025-01-25T08:48:14.241Z" },
]

[[package]]
name = "regex"
version = "2025.9.18"
source = { registry = "https://pypi.org/simple" }
sdist = { url = "https://files.pythonhosted.org/packages/49/d3/eaa0d28aba6ad1827ad1e716d9a93e1ba963ada61887498297d3da715133/regex-2025.9.18.tar.gz", hash = "sha256:c5ba23274c61c6fef447ba6a39333297d0c247f53059dba0bca415cac511edc4", size = 400917, upload-time = "2025-09-19T00:38:35.79Z" }
wheels = [
    { url = "https://files.pythonhosted.org/packages/7e/d8/7e06171db8e55f917c5b8e89319cea2d86982e3fc46b677f40358223dece/regex-2025.9.18-cp310-cp310-macosx_10_9_universal2.whl", hash = "sha256:12296202480c201c98a84aecc4d210592b2f55e200a1d193235c4db92b9f6788", size = 484829, upload-time = "2025-09-19T00:35:05.215Z" },
    { url = "https://files.pythonhosted.org/packages/8d/70/bf91bb39e5bedf75ce730ffbaa82ca585584d13335306d637458946b8b9f/regex-2025.9.18-cp310-cp310-macosx_10_9_x86_64.whl", hash = "sha256:220381f1464a581f2ea988f2220cf2a67927adcef107d47d6897ba5a2f6d51a4", size = 288993, upload-time = "2025-09-19T00:35:08.154Z" },
    { url = "https://files.pythonhosted.org/packages/fe/89/69f79b28365eda2c46e64c39d617d5f65a2aa451a4c94de7d9b34c2dc80f/regex-2025.9.18-cp310-cp310-macosx_11_0_arm64.whl", hash = "sha256:87f681bfca84ebd265278b5daa1dcb57f4db315da3b5d044add7c30c10442e61", size = 286624, upload-time = "2025-09-19T00:35:09.717Z" },
    { url = "https://files.pythonhosted.org/packages/44/31/81e62955726c3a14fcc1049a80bc716765af6c055706869de5e880ddc783/regex-2025.9.18-cp310-cp310-manylinux2014_aarch64.manylinux_2_17_aarch64.manylinux_2_28_aarch64.whl", hash = "sha256:34d674cbba70c9398074c8a1fcc1a79739d65d1105de2a3c695e2b05ea728251", size = 780473, upload-time = "2025-09-19T00:35:11.013Z" },
    { url = "https://files.pythonhosted.org/packages/fb/23/07072b7e191fbb6e213dc03b2f5b96f06d3c12d7deaded84679482926fc7/regex-2025.9.18-cp310-cp310-manylinux2014_ppc64le.manylinux_2_17_ppc64le.manylinux_2_28_ppc64le.whl", hash = "sha256:385c9b769655cb65ea40b6eea6ff763cbb6d69b3ffef0b0db8208e1833d4e746", size = 849290, upload-time = "2025-09-19T00:35:12.348Z" },
    { url = "https://files.pythonhosted.org/packages/b3/f0/aec7f6a01f2a112210424d77c6401b9015675fb887ced7e18926df4ae51e/regex-2025.9.18-cp310-cp310-manylinux2014_s390x.manylinux_2_17_s390x.manylinux_2_28_s390x.whl", hash = "sha256:8900b3208e022570ae34328712bef6696de0804c122933414014bae791437ab2", size = 897335, upload-time = "2025-09-19T00:35:14.058Z" },
    { url = "https://files.pythonhosted.org/packages/cc/90/2e5f9da89d260de7d0417ead91a1bc897f19f0af05f4f9323313b76c47f2/regex-2025.9.18-cp310-cp310-manylinux2014_x86_64.manylinux_2_17_x86_64.manylinux_2_28_x86_64.whl", hash = "sha256:c204e93bf32cd7a77151d44b05eb36f469d0898e3fba141c026a26b79d9914a0", size = 789946, upload-time = "2025-09-19T00:35:15.403Z" },
    { url = "https://files.pythonhosted.org/packages/2b/d5/1c712c7362f2563d389be66bae131c8bab121a3fabfa04b0b5bfc9e73c51/regex-2025.9.18-cp310-cp310-manylinux2014_x86_64.manylinux_2_17_x86_64.whl", hash = "sha256:3acc471d1dd7e5ff82e6cacb3b286750decd949ecd4ae258696d04f019817ef8", size = 780787, upload-time = "2025-09-19T00:35:17.061Z" },
    { url = "https://files.pythonhosted.org/packages/4f/92/c54cdb4aa41009632e69817a5aa452673507f07e341076735a2f6c46a37c/regex-2025.9.18-cp310-cp310-musllinux_1_2_aarch64.whl", hash = "sha256:6479d5555122433728760e5f29edb4c2b79655a8deb681a141beb5c8a025baea", size = 773632, upload-time = "2025-09-19T00:35:18.57Z" },
    { url = "https://files.pythonhosted.org/packages/db/99/75c996dc6a2231a8652d7ad0bfbeaf8a8c77612d335580f520f3ec40e30b/regex-2025.9.18-cp310-cp310-musllinux_1_2_ppc64le.whl", hash = "sha256:431bd2a8726b000eb6f12429c9b438a24062a535d06783a93d2bcbad3698f8a8", size = 844104, upload-time = "2025-09-19T00:35:20.259Z" },
    { url = "https://files.pythonhosted.org/packages/1c/f7/25aba34cc130cb6844047dbfe9716c9b8f9629fee8b8bec331aa9241b97b/regex-2025.9.18-cp310-cp310-musllinux_1_2_s390x.whl", hash = "sha256:0cc3521060162d02bd36927e20690129200e5ac9d2c6d32b70368870b122db25", size = 834794, upload-time = "2025-09-19T00:35:22.002Z" },
    { url = "https://files.pythonhosted.org/packages/51/eb/64e671beafa0ae29712268421597596d781704973551312b2425831d4037/regex-2025.9.18-cp310-cp310-musllinux_1_2_x86_64.whl", hash = "sha256:a021217b01be2d51632ce056d7a837d3fa37c543ede36e39d14063176a26ae29", size = 778535, upload-time = "2025-09-19T00:35:23.298Z" },
    { url = "https://files.pythonhosted.org/packages/26/33/c0ebc0b07bd0bf88f716cca240546b26235a07710ea58e271cfe390ae273/regex-2025.9.18-cp310-cp310-win32.whl", hash = "sha256:4a12a06c268a629cb67cc1d009b7bb0be43e289d00d5111f86a2efd3b1949444", size = 264115, upload-time = "2025-09-19T00:35:25.206Z" },
    { url = "https://files.pythonhosted.org/packages/59/39/aeb11a4ae68faaec2498512cadae09f2d8a91f1f65730fe62b9bffeea150/regex-2025.9.18-cp310-cp310-win_amd64.whl", hash = "sha256:47acd811589301298c49db2c56bde4f9308d6396da92daf99cba781fa74aa450", size = 276143, upload-time = "2025-09-19T00:35:26.785Z" },
    { url = "https://files.pythonhosted.org/packages/29/04/37f2d3fc334a1031fc2767c9d89cec13c2e72207c7e7f6feae8a47f4e149/regex-2025.9.18-cp310-cp310-win_arm64.whl", hash = "sha256:16bd2944e77522275e5ee36f867e19995bcaa533dcb516753a26726ac7285442", size = 268473, upload-time = "2025-09-19T00:35:28.39Z" },
]

[[package]]
name = "reportlab"
version = "4.4.4"
source = { registry = "https://pypi.org/simple" }
dependencies = [
    { name = "charset-normalizer" },
    { name = "pillow" },
]
sdist = { url = "https://files.pythonhosted.org/packages/f8/fa/ed71f3e750afb77497641eb0194aeda069e271ce6d6931140f8787e0e69a/reportlab-4.4.4.tar.gz", hash = "sha256:cb2f658b7f4a15be2cc68f7203aa67faef67213edd4f2d4bdd3eb20dab75a80d", size = 3711935, upload-time = "2025-09-19T10:43:36.502Z" }
wheels = [
    { url = "https://files.pythonhosted.org/packages/57/66/e040586fe6f9ae7f3a6986186653791fb865947f0b745290ee4ab026b834/reportlab-4.4.4-py3-none-any.whl", hash = "sha256:299b3b0534e7202bb94ed2ddcd7179b818dcda7de9d8518a57c85a58a1ebaadb", size = 1954981, upload-time = "2025-09-19T10:43:33.589Z" },
]

[[package]]
name = "requests"
version = "2.32.5"
source = { registry = "https://pypi.org/simple" }
dependencies = [
    { name = "certifi" },
    { name = "charset-normalizer" },
    { name = "idna" },
    { name = "urllib3" },
]
sdist = { url = "https://files.pythonhosted.org/packages/c9/74/b3ff8e6c8446842c3f5c837e9c3dfcfe2018ea6ecef224c710c85ef728f4/requests-2.32.5.tar.gz", hash = "sha256:dbba0bac56e100853db0ea71b82b4dfd5fe2bf6d3754a8893c3af500cec7d7cf", size = 134517, upload-time = "2025-08-18T20:46:02.573Z" }
wheels = [
    { url = "https://files.pythonhosted.org/packages/1e/db/4254e3eabe8020b458f1a747140d32277ec7a271daf1d235b70dc0b4e6e3/requests-2.32.5-py3-none-any.whl", hash = "sha256:2462f94637a34fd532264295e186976db0f5d453d1cdd31473c85a6a161affb6", size = 64738, upload-time = "2025-08-18T20:46:00.542Z" },
]

[[package]]
name = "requests-oauthlib"
version = "1.3.1"
source = { registry = "https://pypi.org/simple" }
dependencies = [
    { name = "oauthlib" },
    { name = "requests" },
]
sdist = { url = "https://files.pythonhosted.org/packages/95/52/531ef197b426646f26b53815a7d2a67cb7a331ef098bb276db26a68ac49f/requests-oauthlib-1.3.1.tar.gz", hash = "sha256:75beac4a47881eeb94d5ea5d6ad31ef88856affe2332b9aafb52c6452ccf0d7a", size = 52027, upload-time = "2022-01-29T18:52:24.037Z" }
wheels = [
    { url = "https://files.pythonhosted.org/packages/6f/bb/5deac77a9af870143c684ab46a7934038a53eb4aa975bc0687ed6ca2c610/requests_oauthlib-1.3.1-py2.py3-none-any.whl", hash = "sha256:2577c501a2fb8d05a304c09d090d6e47c306fef15809d102b327cf8364bddab5", size = 23892, upload-time = "2022-01-29T18:52:22.279Z" },
]

[[package]]
name = "rpds-py"
version = "0.27.1"
source = { registry = "https://pypi.org/simple" }
sdist = { url = "https://files.pythonhosted.org/packages/e9/dd/2c0cbe774744272b0ae725f44032c77bdcab6e8bcf544bffa3b6e70c8dba/rpds_py-0.27.1.tar.gz", hash = "sha256:26a1c73171d10b7acccbded82bf6a586ab8203601e565badc74bbbf8bc5a10f8", size = 27479, upload-time = "2025-08-27T12:16:36.024Z" }
wheels = [
    { url = "https://files.pythonhosted.org/packages/a5/ed/3aef893e2dd30e77e35d20d4ddb45ca459db59cead748cad9796ad479411/rpds_py-0.27.1-cp310-cp310-macosx_10_12_x86_64.whl", hash = "sha256:68afeec26d42ab3b47e541b272166a0b4400313946871cba3ed3a4fc0cab1cef", size = 371606, upload-time = "2025-08-27T12:12:25.189Z" },
    { url = "https://files.pythonhosted.org/packages/6d/82/9818b443e5d3eb4c83c3994561387f116aae9833b35c484474769c4a8faf/rpds_py-0.27.1-cp310-cp310-macosx_11_0_arm64.whl", hash = "sha256:74e5b2f7bb6fa38b1b10546d27acbacf2a022a8b5543efb06cfebc72a59c85be", size = 353452, upload-time = "2025-08-27T12:12:27.433Z" },
    { url = "https://files.pythonhosted.org/packages/99/c7/d2a110ffaaa397fc6793a83c7bd3545d9ab22658b7cdff05a24a4535cc45/rpds_py-0.27.1-cp310-cp310-manylinux_2_17_aarch64.manylinux2014_aarch64.whl", hash = "sha256:9024de74731df54546fab0bfbcdb49fae19159ecaecfc8f37c18d2c7e2c0bd61", size = 381519, upload-time = "2025-08-27T12:12:28.719Z" },
    { url = "https://files.pythonhosted.org/packages/5a/bc/e89581d1f9d1be7d0247eaef602566869fdc0d084008ba139e27e775366c/rpds_py-0.27.1-cp310-cp310-manylinux_2_17_armv7l.manylinux2014_armv7l.whl", hash = "sha256:31d3ebadefcd73b73928ed0b2fd696f7fefda8629229f81929ac9c1854d0cffb", size = 394424, upload-time = "2025-08-27T12:12:30.207Z" },
    { url = "https://files.pythonhosted.org/packages/ac/2e/36a6861f797530e74bb6ed53495f8741f1ef95939eed01d761e73d559067/rpds_py-0.27.1-cp310-cp310-manylinux_2_17_ppc64le.manylinux2014_ppc64le.whl", hash = "sha256:b2e7f8f169d775dd9092a1743768d771f1d1300453ddfe6325ae3ab5332b4657", size = 523467, upload-time = "2025-08-27T12:12:31.808Z" },
    { url = "https://files.pythonhosted.org/packages/c4/59/c1bc2be32564fa499f988f0a5c6505c2f4746ef96e58e4d7de5cf923d77e/rpds_py-0.27.1-cp310-cp310-manylinux_2_17_s390x.manylinux2014_s390x.whl", hash = "sha256:3d905d16f77eb6ab2e324e09bfa277b4c8e5e6b8a78a3e7ff8f3cdf773b4c013", size = 402660, upload-time = "2025-08-27T12:12:33.444Z" },
    { url = "https://files.pythonhosted.org/packages/0a/ec/ef8bf895f0628dd0a59e54d81caed6891663cb9c54a0f4bb7da918cb88cf/rpds_py-0.27.1-cp310-cp310-manylinux_2_17_x86_64.manylinux2014_x86_64.whl", hash = "sha256:50c946f048209e6362e22576baea09193809f87687a95a8db24e5fbdb307b93a", size = 384062, upload-time = "2025-08-27T12:12:34.857Z" },
    { url = "https://files.pythonhosted.org/packages/69/f7/f47ff154be8d9a5e691c083a920bba89cef88d5247c241c10b9898f595a1/rpds_py-0.27.1-cp310-cp310-manylinux_2_31_riscv64.whl", hash = "sha256:3deab27804d65cd8289eb814c2c0e807c4b9d9916c9225e363cb0cf875eb67c1", size = 401289, upload-time = "2025-08-27T12:12:36.085Z" },
    { url = "https://files.pythonhosted.org/packages/3b/d9/ca410363efd0615814ae579f6829cafb39225cd63e5ea5ed1404cb345293/rpds_py-0.27.1-cp310-cp310-manylinux_2_5_i686.manylinux1_i686.whl", hash = "sha256:8b61097f7488de4be8244c89915da8ed212832ccf1e7c7753a25a394bf9b1f10", size = 417718, upload-time = "2025-08-27T12:12:37.401Z" },
    { url = "https://files.pythonhosted.org/packages/e3/a0/8cb5c2ff38340f221cc067cc093d1270e10658ba4e8d263df923daa18e86/rpds_py-0.27.1-cp310-cp310-musllinux_1_2_aarch64.whl", hash = "sha256:8a3f29aba6e2d7d90528d3c792555a93497fe6538aa65eb675b44505be747808", size = 558333, upload-time = "2025-08-27T12:12:38.672Z" },
    { url = "https://files.pythonhosted.org/packages/6f/8c/1b0de79177c5d5103843774ce12b84caa7164dfc6cd66378768d37db11bf/rpds_py-0.27.1-cp310-cp310-musllinux_1_2_i686.whl", hash = "sha256:dd6cd0485b7d347304067153a6dc1d73f7d4fd995a396ef32a24d24b8ac63ac8", size = 589127, upload-time = "2025-08-27T12:12:41.48Z" },
    { url = "https://files.pythonhosted.org/packages/c8/5e/26abb098d5e01266b0f3a2488d299d19ccc26849735d9d2b95c39397e945/rpds_py-0.27.1-cp310-cp310-musllinux_1_2_x86_64.whl", hash = "sha256:6f4461bf931108c9fa226ffb0e257c1b18dc2d44cd72b125bec50ee0ab1248a9", size = 554899, upload-time = "2025-08-27T12:12:42.925Z" },
    { url = "https://files.pythonhosted.org/packages/de/41/905cc90ced13550db017f8f20c6d8e8470066c5738ba480d7ba63e3d136b/rpds_py-0.27.1-cp310-cp310-win32.whl", hash = "sha256:ee5422d7fb21f6a00c1901bf6559c49fee13a5159d0288320737bbf6585bd3e4", size = 217450, upload-time = "2025-08-27T12:12:44.813Z" },
    { url = "https://files.pythonhosted.org/packages/75/3d/6bef47b0e253616ccdf67c283e25f2d16e18ccddd38f92af81d5a3420206/rpds_py-0.27.1-cp310-cp310-win_amd64.whl", hash = "sha256:3e039aabf6d5f83c745d5f9a0a381d031e9ed871967c0a5c38d201aca41f3ba1", size = 228447, upload-time = "2025-08-27T12:12:46.204Z" },
    { url = "https://files.pythonhosted.org/packages/d5/63/b7cc415c345625d5e62f694ea356c58fb964861409008118f1245f8c3347/rpds_py-0.27.1-pp310-pypy310_pp73-macosx_10_12_x86_64.whl", hash = "sha256:7ba22cb9693df986033b91ae1d7a979bc399237d45fccf875b76f62bb9e52ddf", size = 371360, upload-time = "2025-08-27T12:15:29.218Z" },
    { url = "https://files.pythonhosted.org/packages/e5/8c/12e1b24b560cf378b8ffbdb9dc73abd529e1adcfcf82727dfd29c4a7b88d/rpds_py-0.27.1-pp310-pypy310_pp73-macosx_11_0_arm64.whl", hash = "sha256:5b640501be9288c77738b5492b3fd3abc4ba95c50c2e41273c8a1459f08298d3", size = 353933, upload-time = "2025-08-27T12:15:30.837Z" },
    { url = "https://files.pythonhosted.org/packages/9b/85/1bb2210c1f7a1b99e91fea486b9f0f894aa5da3a5ec7097cbad7dec6d40f/rpds_py-0.27.1-pp310-pypy310_pp73-manylinux_2_17_aarch64.manylinux2014_aarch64.whl", hash = "sha256:fb08b65b93e0c6dd70aac7f7890a9c0938d5ec71d5cb32d45cf844fb8ae47636", size = 382962, upload-time = "2025-08-27T12:15:32.348Z" },
    { url = "https://files.pythonhosted.org/packages/cc/c9/a839b9f219cf80ed65f27a7f5ddbb2809c1b85c966020ae2dff490e0b18e/rpds_py-0.27.1-pp310-pypy310_pp73-manylinux_2_17_armv7l.manylinux2014_armv7l.whl", hash = "sha256:d7ff07d696a7a38152ebdb8212ca9e5baab56656749f3d6004b34ab726b550b8", size = 394412, upload-time = "2025-08-27T12:15:33.839Z" },
    { url = "https://files.pythonhosted.org/packages/02/2d/b1d7f928b0b1f4fc2e0133e8051d199b01d7384875adc63b6ddadf3de7e5/rpds_py-0.27.1-pp310-pypy310_pp73-manylinux_2_17_ppc64le.manylinux2014_ppc64le.whl", hash = "sha256:fb7c72262deae25366e3b6c0c0ba46007967aea15d1eea746e44ddba8ec58dcc", size = 523972, upload-time = "2025-08-27T12:15:35.377Z" },
    { url = "https://files.pythonhosted.org/packages/a9/af/2cbf56edd2d07716df1aec8a726b3159deb47cb5c27e1e42b71d705a7c2f/rpds_py-0.27.1-pp310-pypy310_pp73-manylinux_2_17_s390x.manylinux2014_s390x.whl", hash = "sha256:7b002cab05d6339716b03a4a3a2ce26737f6231d7b523f339fa061d53368c9d8", size = 403273, upload-time = "2025-08-27T12:15:37.051Z" },
    { url = "https://files.pythonhosted.org/packages/c0/93/425e32200158d44ff01da5d9612c3b6711fe69f606f06e3895511f17473b/rpds_py-0.27.1-pp310-pypy310_pp73-manylinux_2_17_x86_64.manylinux2014_x86_64.whl", hash = "sha256:23f6b69d1c26c4704fec01311963a41d7de3ee0570a84ebde4d544e5a1859ffc", size = 385278, upload-time = "2025-08-27T12:15:38.571Z" },
    { url = "https://files.pythonhosted.org/packages/eb/1a/1a04a915ecd0551bfa9e77b7672d1937b4b72a0fc204a17deef76001cfb2/rpds_py-0.27.1-pp310-pypy310_pp73-manylinux_2_31_riscv64.whl", hash = "sha256:530064db9146b247351f2a0250b8f00b289accea4596a033e94be2389977de71", size = 402084, upload-time = "2025-08-27T12:15:40.529Z" },
    { url = "https://files.pythonhosted.org/packages/51/f7/66585c0fe5714368b62951d2513b684e5215beaceab2c6629549ddb15036/rpds_py-0.27.1-pp310-pypy310_pp73-manylinux_2_5_i686.manylinux1_i686.whl", hash = "sha256:7b90b0496570bd6b0321724a330d8b545827c4df2034b6ddfc5f5275f55da2ad", size = 419041, upload-time = "2025-08-27T12:15:42.191Z" },
    { url = "https://files.pythonhosted.org/packages/8e/7e/83a508f6b8e219bba2d4af077c35ba0e0cdd35a751a3be6a7cba5a55ad71/rpds_py-0.27.1-pp310-pypy310_pp73-musllinux_1_2_aarch64.whl", hash = "sha256:879b0e14a2da6a1102a3fc8af580fc1ead37e6d6692a781bd8c83da37429b5ab", size = 560084, upload-time = "2025-08-27T12:15:43.839Z" },
    { url = "https://files.pythonhosted.org/packages/66/66/bb945683b958a1b19eb0fe715594630d0f36396ebdef4d9b89c2fa09aa56/rpds_py-0.27.1-pp310-pypy310_pp73-musllinux_1_2_i686.whl", hash = "sha256:0d807710df3b5faa66c731afa162ea29717ab3be17bdc15f90f2d9f183da4059", size = 590115, upload-time = "2025-08-27T12:15:46.647Z" },
    { url = "https://files.pythonhosted.org/packages/12/00/ccfaafaf7db7e7adace915e5c2f2c2410e16402561801e9c7f96683002d3/rpds_py-0.27.1-pp310-pypy310_pp73-musllinux_1_2_x86_64.whl", hash = "sha256:3adc388fc3afb6540aec081fa59e6e0d3908722771aa1e37ffe22b220a436f0b", size = 556561, upload-time = "2025-08-27T12:15:48.219Z" },
    { url = "https://files.pythonhosted.org/packages/e1/b7/92b6ed9aad103bfe1c45df98453dfae40969eef2cb6c6239c58d7e96f1b3/rpds_py-0.27.1-pp310-pypy310_pp73-win_amd64.whl", hash = "sha256:c796c0c1cc68cb08b0284db4229f5af76168172670c74908fdbd4b7d7f515819", size = 229125, upload-time = "2025-08-27T12:15:49.956Z" },
]

[[package]]
name = "rsa"
version = "4.9.1"
source = { registry = "https://pypi.org/simple" }
dependencies = [
    { name = "pyasn1" },
]
sdist = { url = "https://files.pythonhosted.org/packages/da/8a/22b7beea3ee0d44b1916c0c1cb0ee3af23b700b6da9f04991899d0c555d4/rsa-4.9.1.tar.gz", hash = "sha256:e7bdbfdb5497da4c07dfd35530e1a902659db6ff241e39d9953cad06ebd0ae75", size = 29034, upload-time = "2025-04-16T09:51:18.218Z" }
wheels = [
    { url = "https://files.pythonhosted.org/packages/64/8d/0133e4eb4beed9e425d9a98ed6e081a55d195481b7632472be1af08d2f6b/rsa-4.9.1-py3-none-any.whl", hash = "sha256:68635866661c6836b8d39430f97a996acbd61bfa49406748ea243539fe239762", size = 34696, upload-time = "2025-04-16T09:51:17.142Z" },
]

[[package]]
name = "s3transfer"
version = "0.14.0"
source = { registry = "https://pypi.org/simple" }
dependencies = [
    { name = "botocore" },
]
sdist = { url = "https://files.pythonhosted.org/packages/62/74/8d69dcb7a9efe8baa2046891735e5dfe433ad558ae23d9e3c14c633d1d58/s3transfer-0.14.0.tar.gz", hash = "sha256:eff12264e7c8b4985074ccce27a3b38a485bb7f7422cc8046fee9be4983e4125", size = 151547, upload-time = "2025-09-09T19:23:31.089Z" }
wheels = [
    { url = "https://files.pythonhosted.org/packages/48/f0/ae7ca09223a81a1d890b2557186ea015f6e0502e9b8cb8e1813f1d8cfa4e/s3transfer-0.14.0-py3-none-any.whl", hash = "sha256:ea3b790c7077558ed1f02a3072fb3cb992bbbd253392f4b6e9e8976941c7d456", size = 85712, upload-time = "2025-09-09T19:23:30.041Z" },
]

[[package]]
name = "scenedetect"
version = "0.6.7.1"
source = { registry = "https://pypi.org/simple" }
dependencies = [
    { name = "click" },
    { name = "numpy" },
    { name = "platformdirs" },
    { name = "tqdm" },
]
sdist = { url = "https://files.pythonhosted.org/packages/f0/b4/e77e1812ae89bc4864ff54efb6a8232eabebd471e372096cb711f03cca52/scenedetect-0.6.7.1.tar.gz", hash = "sha256:07833b0cb83a0106786a88136462580e9865e097f411f01501a688714c483a4e", size = 164208, upload-time = "2025-09-25T03:18:59.929Z" }
wheels = [
    { url = "https://files.pythonhosted.org/packages/b1/5b/2294ea44b3b2264a50b82a55a3822837a04cb779c873fc168844f36f5b46/scenedetect-0.6.7.1-py3-none-any.whl", hash = "sha256:3808ef4436ab0fc6fee8a155e95759b42e2446c925c45746a82ff119be4eb3e1", size = 130860, upload-time = "2025-09-25T03:18:58.43Z" },
]

[[package]]
name = "sgmllib3k"
version = "1.0.0"
source = { registry = "https://pypi.org/simple" }
sdist = { url = "https://files.pythonhosted.org/packages/9e/bd/3704a8c3e0942d711c1299ebf7b9091930adae6675d7c8f476a7ce48653c/sgmllib3k-1.0.0.tar.gz", hash = "sha256:7868fb1c8bfa764c1ac563d3cf369c381d1325d36124933a726f29fcdaa812e9", size = 5750, upload-time = "2010-08-24T14:33:52.445Z" }

[[package]]
name = "six"
version = "1.17.0"
source = { registry = "https://pypi.org/simple" }
sdist = { url = "https://files.pythonhosted.org/packages/94/e7/b2c673351809dca68a0e064b6af791aa332cf192da575fd474ed7d6f16a2/six-1.17.0.tar.gz", hash = "sha256:ff70335d468e7eb6ec65b95b99d3a2836546063f63acc5171de367e834932a81", size = 34031, upload-time = "2024-12-04T17:35:28.174Z" }
wheels = [
    { url = "https://files.pythonhosted.org/packages/b7/ce/149a00dd41f10bc29e5921b496af8b574d8413afcd5e30dfa0ed46c2cc5e/six-1.17.0-py2.py3-none-any.whl", hash = "sha256:4721f391ed90541fddacab5acf947aa0d3dc7d27b2e1e8eda2be8970586c3274", size = 11050, upload-time = "2024-12-04T17:35:26.475Z" },
]

[[package]]
name = "slack-sdk"
version = "3.36.0"
source = { registry = "https://pypi.org/simple" }
sdist = { url = "https://files.pythonhosted.org/packages/73/1e/bbf7fdd00306f097ddb839c23628b7e271128cc8f584b9cae8f704b3924e/slack_sdk-3.36.0.tar.gz", hash = "sha256:8586022bdbdf9f8f8d32f394540436c53b1e7c8da9d21e1eab4560ba70cfcffa", size = 233382, upload-time = "2025-07-09T20:58:22.838Z" }
wheels = [
    { url = "https://files.pythonhosted.org/packages/70/9a/380d20856d9ea39fbc4d3bb66f076b0d72035ebe873eb05fc88ebee4125f/slack_sdk-3.36.0-py2.py3-none-any.whl", hash = "sha256:6c96887d7175fc1b0b2777b73bb65f39b5b8bee9bd8acfec071d64014f9e2d10", size = 293949, upload-time = "2025-07-09T20:58:21.233Z" },
]

[[package]]
name = "sniffio"
version = "1.3.1"
source = { registry = "https://pypi.org/simple" }
sdist = { url = "https://files.pythonhosted.org/packages/a2/87/a6771e1546d97e7e041b6ae58d80074f81b7d5121207425c964ddf5cfdbd/sniffio-1.3.1.tar.gz", hash = "sha256:f4324edc670a0f49750a81b895f35c3adb843cca46f0530f79fc1babb23789dc", size = 20372, upload-time = "2024-02-25T23:20:04.057Z" }
wheels = [
    { url = "https://files.pythonhosted.org/packages/e9/44/75a9c9421471a6c4805dbf2356f7c181a29c1879239abab1ea2cc8f38b40/sniffio-1.3.1-py3-none-any.whl", hash = "sha256:2f6da418d1f1e0fddd844478f41680e794e6051915791a034ff65e5f100525a2", size = 10235, upload-time = "2024-02-25T23:20:01.196Z" },
]

[[package]]
name = "socksio"
version = "1.0.0"
source = { registry = "https://pypi.org/simple" }
sdist = { url = "https://files.pythonhosted.org/packages/f8/5c/48a7d9495be3d1c651198fd99dbb6ce190e2274d0f28b9051307bdec6b85/socksio-1.0.0.tar.gz", hash = "sha256:f88beb3da5b5c38b9890469de67d0cb0f9d494b78b106ca1845f96c10b91c4ac", size = 19055, upload-time = "2020-04-17T15:50:34.664Z" }
wheels = [
    { url = "https://files.pythonhosted.org/packages/37/c3/6eeb6034408dac0fa653d126c9204ade96b819c936e136c5e8a6897eee9c/socksio-1.0.0-py3-none-any.whl", hash = "sha256:95dc1f15f9b34e8d7b16f06d74b8ccf48f609af32ab33c608d08761c5dcbb1f3", size = 12763, upload-time = "2020-04-17T15:50:31.878Z" },
]

[[package]]
name = "soupsieve"
version = "2.8"
source = { registry = "https://pypi.org/simple" }
sdist = { url = "https://files.pythonhosted.org/packages/6d/e6/21ccce3262dd4889aa3332e5a119a3491a95e8f60939870a3a035aabac0d/soupsieve-2.8.tar.gz", hash = "sha256:e2dd4a40a628cb5f28f6d4b0db8800b8f581b65bb380b97de22ba5ca8d72572f", size = 103472, upload-time = "2025-08-27T15:39:51.78Z" }
wheels = [
    { url = "https://files.pythonhosted.org/packages/14/a0/bb38d3b76b8cae341dad93a2dd83ab7462e6dbcdd84d43f54ee60a8dc167/soupsieve-2.8-py3-none-any.whl", hash = "sha256:0cc76456a30e20f5d7f2e14a98a4ae2ee4e5abdc7c5ea0aafe795f344bc7984c", size = 36679, upload-time = "2025-08-27T15:39:50.179Z" },
]

[[package]]
name = "speechrecognition"
version = "3.14.3"
source = { registry = "https://pypi.org/simple" }
dependencies = [
    { name = "typing-extensions" },
]
sdist = { url = "https://files.pythonhosted.org/packages/a9/7b/51d8b756aa1066b3f95bcbe3795f382f630ca9d2559ed808dada022141bf/speechrecognition-3.14.3.tar.gz", hash = "sha256:bdd2000a9897832b33095e33adfa48580787255706092e1346d1c6c36adae0a4", size = 32858109, upload-time = "2025-05-12T23:42:29.671Z" }
wheels = [
    { url = "https://files.pythonhosted.org/packages/aa/cd/4b5f5d04c8a4e25c376858d0ad28c325f079f17c82bf379185abf45e41bf/speechrecognition-3.14.3-py3-none-any.whl", hash = "sha256:1859fbb09ae23fa759200f5b0677307f1fb16e2c5c798f4259fcc41dd5399fe6", size = 32853520, upload-time = "2025-05-12T23:42:23.485Z" },
]

[[package]]
name = "sse-starlette"
version = "3.0.2"
source = { registry = "https://pypi.org/simple" }
dependencies = [
    { name = "anyio" },
]
sdist = { url = "https://files.pythonhosted.org/packages/42/6f/22ed6e33f8a9e76ca0a412405f31abb844b779d52c5f96660766edcd737c/sse_starlette-3.0.2.tar.gz", hash = "sha256:ccd60b5765ebb3584d0de2d7a6e4f745672581de4f5005ab31c3a25d10b52b3a", size = 20985, upload-time = "2025-07-27T09:07:44.565Z" }
wheels = [
    { url = "https://files.pythonhosted.org/packages/ef/10/c78f463b4ef22eef8491f218f692be838282cd65480f6e423d7730dfd1fb/sse_starlette-3.0.2-py3-none-any.whl", hash = "sha256:16b7cbfddbcd4eaca11f7b586f3b8a080f1afe952c15813455b162edea619e5a", size = 11297, upload-time = "2025-07-27T09:07:43.268Z" },
]

[[package]]
name = "starlette"
version = "0.48.0"
source = { registry = "https://pypi.org/simple" }
dependencies = [
    { name = "anyio" },
    { name = "typing-extensions" },
]
sdist = { url = "https://files.pythonhosted.org/packages/a7/a5/d6f429d43394057b67a6b5bbe6eae2f77a6bf7459d961fdb224bf206eee6/starlette-0.48.0.tar.gz", hash = "sha256:7e8cee469a8ab2352911528110ce9088fdc6a37d9876926e73da7ce4aa4c7a46", size = 2652949, upload-time = "2025-09-13T08:41:05.699Z" }
wheels = [
    { url = "https://files.pythonhosted.org/packages/be/72/2db2f49247d0a18b4f1bb9a5a39a0162869acf235f3a96418363947b3d46/starlette-0.48.0-py3-none-any.whl", hash = "sha256:0764ca97b097582558ecb498132ed0c7d942f233f365b86ba37770e026510659", size = 73736, upload-time = "2025-09-13T08:41:03.869Z" },
]

[[package]]
name = "sympy"
version = "1.14.0"
source = { registry = "https://pypi.org/simple" }
dependencies = [
    { name = "mpmath" },
]
sdist = { url = "https://files.pythonhosted.org/packages/83/d3/803453b36afefb7c2bb238361cd4ae6125a569b4db67cd9e79846ba2d68c/sympy-1.14.0.tar.gz", hash = "sha256:d3d3fe8df1e5a0b42f0e7bdf50541697dbe7d23746e894990c030e2b05e72517", size = 7793921, upload-time = "2025-04-27T18:05:01.611Z" }
wheels = [
    { url = "https://files.pythonhosted.org/packages/a2/09/77d55d46fd61b4a135c444fc97158ef34a095e5681d0a6c10b75bf356191/sympy-1.14.0-py3-none-any.whl", hash = "sha256:e091cc3e99d2141a0ba2847328f5479b05d94a6635cb96148ccb3f34671bd8f5", size = 6299353, upload-time = "2025-04-27T18:04:59.103Z" },
]

[[package]]
name = "tabulate"
version = "0.9.0"
source = { registry = "https://pypi.org/simple" }
sdist = { url = "https://files.pythonhosted.org/packages/ec/fe/802052aecb21e3797b8f7902564ab6ea0d60ff8ca23952079064155d1ae1/tabulate-0.9.0.tar.gz", hash = "sha256:0095b12bf5966de529c0feb1fa08671671b3368eec77d7ef7ab114be2c068b3c", size = 81090, upload-time = "2022-10-06T17:21:48.54Z" }
wheels = [
    { url = "https://files.pythonhosted.org/packages/40/44/4a5f08c96eb108af5cb50b41f76142f0afa346dfa99d5296fe7202a11854/tabulate-0.9.0-py3-none-any.whl", hash = "sha256:024ca478df22e9340661486f85298cff5f6dcdba14f3813e8830015b9ed1948f", size = 35252, upload-time = "2022-10-06T17:21:44.262Z" },
]

[[package]]
name = "tiktoken"
version = "0.7.0"
source = { registry = "https://pypi.org/simple" }
dependencies = [
    { name = "regex" },
    { name = "requests" },
]
sdist = { url = "https://files.pythonhosted.org/packages/c4/4a/abaec53e93e3ef37224a4dd9e2fc6bb871e7a538c2b6b9d2a6397271daf4/tiktoken-0.7.0.tar.gz", hash = "sha256:1077266e949c24e0291f6c350433c6f0971365ece2b173a23bc3b9f9defef6b6", size = 33437, upload-time = "2024-05-13T18:03:28.793Z" }
wheels = [
    { url = "https://files.pythonhosted.org/packages/96/10/28d59d43d72a0ebd4211371d0bf10c935cdecbb62b812ae04c58bfc37d96/tiktoken-0.7.0-cp310-cp310-macosx_10_9_x86_64.whl", hash = "sha256:485f3cc6aba7c6b6ce388ba634fbba656d9ee27f766216f45146beb4ac18b25f", size = 961465, upload-time = "2024-05-13T18:02:31.978Z" },
    { url = "https://files.pythonhosted.org/packages/f8/0c/d4125348dedd1f8f38e3f85245e7fc38858ffc77c9b7edfb762a8191ba0b/tiktoken-0.7.0-cp310-cp310-macosx_11_0_arm64.whl", hash = "sha256:e54be9a2cd2f6d6ffa3517b064983fb695c9a9d8aa7d574d1ef3c3f931a99225", size = 906849, upload-time = "2024-05-13T18:02:33.535Z" },
    { url = "https://files.pythonhosted.org/packages/b9/ab/f9c7675747f259d133d66065106cf732a7c2bef6043062fbca8e011f7f4d/tiktoken-0.7.0-cp310-cp310-manylinux_2_17_aarch64.manylinux2014_aarch64.whl", hash = "sha256:79383a6e2c654c6040e5f8506f3750db9ddd71b550c724e673203b4f6b4b4590", size = 1048795, upload-time = "2024-05-13T18:02:35.411Z" },
    { url = "https://files.pythonhosted.org/packages/e7/8c/7d1007557b343d5cf18349802e94d3a14397121e9105b4661f8cd753f9bf/tiktoken-0.7.0-cp310-cp310-manylinux_2_17_x86_64.manylinux2014_x86_64.whl", hash = "sha256:5d4511c52caacf3c4981d1ae2df85908bd31853f33d30b345c8b6830763f769c", size = 1080866, upload-time = "2024-05-13T18:02:37.583Z" },
    { url = "https://files.pythonhosted.org/packages/72/40/61d6354cb64a563fce475a2907039be9fe809ca5f801213856353b01a35b/tiktoken-0.7.0-cp310-cp310-musllinux_1_2_aarch64.whl", hash = "sha256:13c94efacdd3de9aff824a788353aa5749c0faee1fbe3816df365ea450b82311", size = 1092776, upload-time = "2024-05-13T18:02:39.51Z" },
    { url = "https://files.pythonhosted.org/packages/f2/6c/83ca40527d072739f0704b9f59b325786c444ca63672a77cb69adc8181f7/tiktoken-0.7.0-cp310-cp310-musllinux_1_2_x86_64.whl", hash = "sha256:8e58c7eb29d2ab35a7a8929cbeea60216a4ccdf42efa8974d8e176d50c9a3df5", size = 1142591, upload-time = "2024-05-13T18:02:40.793Z" },
    { url = "https://files.pythonhosted.org/packages/ec/1f/a5d72755118e9e1b62cdf3ef9138eb83d49088f3cb37a9540025c81c0e75/tiktoken-0.7.0-cp310-cp310-win_amd64.whl", hash = "sha256:21a20c3bd1dd3e55b91c1331bf25f4af522c525e771691adbc9a69336fa7f702", size = 798864, upload-time = "2024-05-13T18:02:42.567Z" },
]

[[package]]
name = "tomli"
version = "2.2.1"
source = { registry = "https://pypi.org/simple" }
sdist = { url = "https://files.pythonhosted.org/packages/18/87/302344fed471e44a87289cf4967697d07e532f2421fdaf868a303cbae4ff/tomli-2.2.1.tar.gz", hash = "sha256:cd45e1dc79c835ce60f7404ec8119f2eb06d38b1deba146f07ced3bbc44505ff", size = 17175, upload-time = "2024-11-27T22:38:36.873Z" }
wheels = [
    { url = "https://files.pythonhosted.org/packages/6e/c2/61d3e0f47e2b74ef40a68b9e6ad5984f6241a942f7cd3bbfbdbd03861ea9/tomli-2.2.1-py3-none-any.whl", hash = "sha256:cb55c73c5f4408779d0cf3eef9f762b9c9f147a77de7b258bef0a5628adc85cc", size = 14257, upload-time = "2024-11-27T22:38:35.385Z" },
]

[[package]]
name = "tqdm"
version = "4.67.1"
source = { registry = "https://pypi.org/simple" }
dependencies = [
    { name = "colorama", marker = "sys_platform == 'win32'" },
]
sdist = { url = "https://files.pythonhosted.org/packages/a8/4b/29b4ef32e036bb34e4ab51796dd745cdba7ed47ad142a9f4a1eb8e0c744d/tqdm-4.67.1.tar.gz", hash = "sha256:f8aef9c52c08c13a65f30ea34f4e5aac3fd1a34959879d7e59e63027286627f2", size = 169737, upload-time = "2024-11-24T20:12:22.481Z" }
wheels = [
    { url = "https://files.pythonhosted.org/packages/d0/30/dc54f88dd4a2b5dc8a0279bdd7270e735851848b762aeb1c1184ed1f6b14/tqdm-4.67.1-py3-none-any.whl", hash = "sha256:26445eca388f82e72884e0d580d5464cd801a3ea01e63e5601bdff9ba6a48de2", size = 78540, upload-time = "2024-11-24T20:12:19.698Z" },
]

[[package]]
name = "traceroot"
version = "0.0.7"
source = { registry = "https://pypi.org/simple" }
dependencies = [
    { name = "opentelemetry-api" },
    { name = "opentelemetry-exporter-otlp" },
    { name = "opentelemetry-exporter-otlp-proto-common" },
    { name = "opentelemetry-exporter-otlp-proto-grpc" },
    { name = "opentelemetry-exporter-otlp-proto-http" },
    { name = "opentelemetry-instrumentation" },
    { name = "opentelemetry-instrumentation-asgi" },
    { name = "opentelemetry-instrumentation-fastapi" },
    { name = "opentelemetry-propagator-aws-xray" },
    { name = "opentelemetry-proto" },
    { name = "opentelemetry-sdk" },
    { name = "opentelemetry-sdk-extension-aws" },
    { name = "opentelemetry-semantic-conventions" },
    { name = "opentelemetry-util-http" },
    { name = "pandas" },
    { name = "pyyaml" },
    { name = "watchtower" },
]
sdist = { url = "https://files.pythonhosted.org/packages/19/c0/9f047cc761a9f98a2e7a9a8fef4c01ea1eeb7b2383fe1f3ad82d24ac98b3/traceroot-0.0.7.tar.gz", hash = "sha256:7792def0bb466977318f0126756c02e8950a1c208bcec7a8efed1e05e02b189d", size = 25710, upload-time = "2025-10-16T06:17:39.587Z" }
wheels = [
    { url = "https://files.pythonhosted.org/packages/45/59/8593afb3615fb0c2e0cf6888dc49d9ae05d365c76ee053f43a36519f889c/traceroot-0.0.7-py3-none-any.whl", hash = "sha256:2a20a8e2dfa6b10e1f96bc98d5b84dc40c14c01d47098f86068393ece99a2862", size = 24026, upload-time = "2025-10-16T06:17:38.573Z" },
]

[[package]]
name = "typing-extensions"
version = "4.15.0"
source = { registry = "https://pypi.org/simple" }
sdist = { url = "https://files.pythonhosted.org/packages/72/94/1a15dd82efb362ac84269196e94cf00f187f7ed21c242792a923cdb1c61f/typing_extensions-4.15.0.tar.gz", hash = "sha256:0cea48d173cc12fa28ecabc3b837ea3cf6f38c6d1136f85cbaaf598984861466", size = 109391, upload-time = "2025-08-25T13:49:26.313Z" }
wheels = [
    { url = "https://files.pythonhosted.org/packages/18/67/36e9267722cc04a6b9f15c7f3441c2363321a3ea07da7ae0c0707beb2a9c/typing_extensions-4.15.0-py3-none-any.whl", hash = "sha256:f0fa19c6845758ab08074a0cfa8b7aecb71c999ca73d62883bc25cc018c4e548", size = 44614, upload-time = "2025-08-25T13:49:24.86Z" },
]

[[package]]
name = "typing-inspection"
version = "0.4.1"
source = { registry = "https://pypi.org/simple" }
dependencies = [
    { name = "typing-extensions" },
]
sdist = { url = "https://files.pythonhosted.org/packages/f8/b1/0c11f5058406b3af7609f121aaa6b609744687f1d158b3c3a5bf4cc94238/typing_inspection-0.4.1.tar.gz", hash = "sha256:6ae134cc0203c33377d43188d4064e9b357dba58cff3185f22924610e70a9d28", size = 75726, upload-time = "2025-05-21T18:55:23.885Z" }
wheels = [
    { url = "https://files.pythonhosted.org/packages/17/69/cd203477f944c353c31bade965f880aa1061fd6bf05ded0726ca845b6ff7/typing_inspection-0.4.1-py3-none-any.whl", hash = "sha256:389055682238f53b04f7badcb49b989835495a96700ced5dab2d8feae4b26f51", size = 14552, upload-time = "2025-05-21T18:55:22.152Z" },
]

[[package]]
name = "tzdata"
version = "2025.2"
source = { registry = "https://pypi.org/simple" }
sdist = { url = "https://files.pythonhosted.org/packages/95/32/1a225d6164441be760d75c2c42e2780dc0873fe382da3e98a2e1e48361e5/tzdata-2025.2.tar.gz", hash = "sha256:b60a638fcc0daffadf82fe0f57e53d06bdec2f36c4df66280ae79bce6bd6f2b9", size = 196380, upload-time = "2025-03-23T13:54:43.652Z" }
wheels = [
    { url = "https://files.pythonhosted.org/packages/5c/23/c7abc0ca0a1526a0774eca151daeb8de62ec457e77262b66b359c3c7679e/tzdata-2025.2-py2.py3-none-any.whl", hash = "sha256:1a403fada01ff9221ca8044d701868fa132215d84beb92242d9acd2147f667a8", size = 347839, upload-time = "2025-03-23T13:54:41.845Z" },
]

[[package]]
name = "uritemplate"
version = "4.2.0"
source = { registry = "https://pypi.org/simple" }
sdist = { url = "https://files.pythonhosted.org/packages/98/60/f174043244c5306c9988380d2cb10009f91563fc4b31293d27e17201af56/uritemplate-4.2.0.tar.gz", hash = "sha256:480c2ed180878955863323eea31b0ede668795de182617fef9c6ca09e6ec9d0e", size = 33267, upload-time = "2025-06-02T15:12:06.318Z" }
wheels = [
    { url = "https://files.pythonhosted.org/packages/a9/99/3ae339466c9183ea5b8ae87b34c0b897eda475d2aec2307cae60e5cd4f29/uritemplate-4.2.0-py3-none-any.whl", hash = "sha256:962201ba1c4edcab02e60f9a0d3821e82dfc5d2d6662a21abd533879bdb8a686", size = 11488, upload-time = "2025-06-02T15:12:03.405Z" },
]

[[package]]
name = "urllib3"
version = "2.5.0"
source = { registry = "https://pypi.org/simple" }
sdist = { url = "https://files.pythonhosted.org/packages/15/22/9ee70a2574a4f4599c47dd506532914ce044817c7752a79b6a51286319bc/urllib3-2.5.0.tar.gz", hash = "sha256:3fc47733c7e419d4bc3f6b3dc2b4f890bb743906a30d56ba4a5bfa4bbff92760", size = 393185, upload-time = "2025-06-18T14:07:41.644Z" }
wheels = [
    { url = "https://files.pythonhosted.org/packages/a7/c2/fe1e52489ae3122415c51f387e221dd0773709bad6c6cdaa599e8a2c5185/urllib3-2.5.0-py3-none-any.whl", hash = "sha256:e6b01673c0fa6a13e374b50871808eb3bf7046c4b125b216f6bf1cc604cff0dc", size = 129795, upload-time = "2025-06-18T14:07:40.39Z" },
]

[[package]]
name = "uvicorn"
version = "0.37.0"
source = { registry = "https://pypi.org/simple" }
dependencies = [
    { name = "click" },
    { name = "h11" },
    { name = "typing-extensions" },
]
sdist = { url = "https://files.pythonhosted.org/packages/71/57/1616c8274c3442d802621abf5deb230771c7a0fec9414cb6763900eb3868/uvicorn-0.37.0.tar.gz", hash = "sha256:4115c8add6d3fd536c8ee77f0e14a7fd2ebba939fed9b02583a97f80648f9e13", size = 80367, upload-time = "2025-09-23T13:33:47.486Z" }
wheels = [
    { url = "https://files.pythonhosted.org/packages/85/cd/584a2ceb5532af99dd09e50919e3615ba99aa127e9850eafe5f31ddfdb9a/uvicorn-0.37.0-py3-none-any.whl", hash = "sha256:913b2b88672343739927ce381ff9e2ad62541f9f8289664fa1d1d3803fa2ce6c", size = 67976, upload-time = "2025-09-23T13:33:45.842Z" },
]

[package.optional-dependencies]
standard = [
    { name = "colorama", marker = "sys_platform == 'win32'" },
    { name = "httptools" },
    { name = "python-dotenv" },
    { name = "pyyaml" },
    { name = "uvloop", marker = "platform_python_implementation != 'PyPy' and sys_platform != 'cygwin' and sys_platform != 'win32'" },
    { name = "watchfiles" },
    { name = "websockets" },
]

[[package]]
name = "uvloop"
version = "0.21.0"
source = { registry = "https://pypi.org/simple" }
sdist = { url = "https://files.pythonhosted.org/packages/af/c0/854216d09d33c543f12a44b393c402e89a920b1a0a7dc634c42de91b9cf6/uvloop-0.21.0.tar.gz", hash = "sha256:3bf12b0fda68447806a7ad847bfa591613177275d35b6724b1ee573faa3704e3", size = 2492741, upload-time = "2024-10-14T23:38:35.489Z" }
wheels = [
    { url = "https://files.pythonhosted.org/packages/3d/76/44a55515e8c9505aa1420aebacf4dd82552e5e15691654894e90d0bd051a/uvloop-0.21.0-cp310-cp310-macosx_10_9_universal2.whl", hash = "sha256:ec7e6b09a6fdded42403182ab6b832b71f4edaf7f37a9a0e371a01db5f0cb45f", size = 1442019, upload-time = "2024-10-14T23:37:20.068Z" },
    { url = "https://files.pythonhosted.org/packages/35/5a/62d5800358a78cc25c8a6c72ef8b10851bdb8cca22e14d9c74167b7f86da/uvloop-0.21.0-cp310-cp310-macosx_10_9_x86_64.whl", hash = "sha256:196274f2adb9689a289ad7d65700d37df0c0930fd8e4e743fa4834e850d7719d", size = 801898, upload-time = "2024-10-14T23:37:22.663Z" },
    { url = "https://files.pythonhosted.org/packages/f3/96/63695e0ebd7da6c741ccd4489b5947394435e198a1382349c17b1146bb97/uvloop-0.21.0-cp310-cp310-manylinux_2_17_aarch64.manylinux2014_aarch64.whl", hash = "sha256:f38b2e090258d051d68a5b14d1da7203a3c3677321cf32a95a6f4db4dd8b6f26", size = 3827735, upload-time = "2024-10-14T23:37:25.129Z" },
    { url = "https://files.pythonhosted.org/packages/61/e0/f0f8ec84979068ffae132c58c79af1de9cceeb664076beea86d941af1a30/uvloop-0.21.0-cp310-cp310-manylinux_2_17_x86_64.manylinux2014_x86_64.whl", hash = "sha256:87c43e0f13022b998eb9b973b5e97200c8b90823454d4bc06ab33829e09fb9bb", size = 3825126, upload-time = "2024-10-14T23:37:27.59Z" },
    { url = "https://files.pythonhosted.org/packages/bf/fe/5e94a977d058a54a19df95f12f7161ab6e323ad49f4dabc28822eb2df7ea/uvloop-0.21.0-cp310-cp310-musllinux_1_2_aarch64.whl", hash = "sha256:10d66943def5fcb6e7b37310eb6b5639fd2ccbc38df1177262b0640c3ca68c1f", size = 3705789, upload-time = "2024-10-14T23:37:29.385Z" },
    { url = "https://files.pythonhosted.org/packages/26/dd/c7179618e46092a77e036650c1f056041a028a35c4d76945089fcfc38af8/uvloop-0.21.0-cp310-cp310-musllinux_1_2_x86_64.whl", hash = "sha256:67dd654b8ca23aed0a8e99010b4c34aca62f4b7fce88f39d452ed7622c94845c", size = 3800523, upload-time = "2024-10-14T23:37:32.048Z" },
]

[[package]]
name = "watchfiles"
version = "1.1.0"
source = { registry = "https://pypi.org/simple" }
dependencies = [
    { name = "anyio" },
]
sdist = { url = "https://files.pythonhosted.org/packages/2a/9a/d451fcc97d029f5812e898fd30a53fd8c15c7bbd058fd75cfc6beb9bd761/watchfiles-1.1.0.tar.gz", hash = "sha256:693ed7ec72cbfcee399e92c895362b6e66d63dac6b91e2c11ae03d10d503e575", size = 94406, upload-time = "2025-06-15T19:06:59.42Z" }
wheels = [
    { url = "https://files.pythonhosted.org/packages/b9/dd/579d1dc57f0f895426a1211c4ef3b0cb37eb9e642bb04bdcd962b5df206a/watchfiles-1.1.0-cp310-cp310-macosx_10_12_x86_64.whl", hash = "sha256:27f30e14aa1c1e91cb653f03a63445739919aef84c8d2517997a83155e7a2fcc", size = 405757, upload-time = "2025-06-15T19:04:51.058Z" },
    { url = "https://files.pythonhosted.org/packages/1c/a0/7a0318cd874393344d48c34d53b3dd419466adf59a29ba5b51c88dd18b86/watchfiles-1.1.0-cp310-cp310-macosx_11_0_arm64.whl", hash = "sha256:3366f56c272232860ab45c77c3ca7b74ee819c8e1f6f35a7125556b198bbc6df", size = 397511, upload-time = "2025-06-15T19:04:52.79Z" },
    { url = "https://files.pythonhosted.org/packages/06/be/503514656d0555ec2195f60d810eca29b938772e9bfb112d5cd5ad6f6a9e/watchfiles-1.1.0-cp310-cp310-manylinux_2_17_aarch64.manylinux2014_aarch64.whl", hash = "sha256:8412eacef34cae2836d891836a7fff7b754d6bcac61f6c12ba5ca9bc7e427b68", size = 450739, upload-time = "2025-06-15T19:04:54.203Z" },
    { url = "https://files.pythonhosted.org/packages/4e/0d/a05dd9e5f136cdc29751816d0890d084ab99f8c17b86f25697288ca09bc7/watchfiles-1.1.0-cp310-cp310-manylinux_2_17_armv7l.manylinux2014_armv7l.whl", hash = "sha256:df670918eb7dd719642e05979fc84704af913d563fd17ed636f7c4783003fdcc", size = 458106, upload-time = "2025-06-15T19:04:55.607Z" },
    { url = "https://files.pythonhosted.org/packages/f1/fa/9cd16e4dfdb831072b7ac39e7bea986e52128526251038eb481effe9f48e/watchfiles-1.1.0-cp310-cp310-manylinux_2_17_i686.manylinux2014_i686.whl", hash = "sha256:d7642b9bc4827b5518ebdb3b82698ada8c14c7661ddec5fe719f3e56ccd13c97", size = 484264, upload-time = "2025-06-15T19:04:57.009Z" },
    { url = "https://files.pythonhosted.org/packages/32/04/1da8a637c7e2b70e750a0308e9c8e662ada0cca46211fa9ef24a23937e0b/watchfiles-1.1.0-cp310-cp310-manylinux_2_17_ppc64le.manylinux2014_ppc64le.whl", hash = "sha256:199207b2d3eeaeb80ef4411875a6243d9ad8bc35b07fc42daa6b801cc39cc41c", size = 597612, upload-time = "2025-06-15T19:04:58.409Z" },
    { url = "https://files.pythonhosted.org/packages/30/01/109f2762e968d3e58c95731a206e5d7d2a7abaed4299dd8a94597250153c/watchfiles-1.1.0-cp310-cp310-manylinux_2_17_s390x.manylinux2014_s390x.whl", hash = "sha256:a479466da6db5c1e8754caee6c262cd373e6e6c363172d74394f4bff3d84d7b5", size = 477242, upload-time = "2025-06-15T19:04:59.786Z" },
    { url = "https://files.pythonhosted.org/packages/b5/b8/46f58cf4969d3b7bc3ca35a98e739fa4085b0657a1540ccc29a1a0bc016f/watchfiles-1.1.0-cp310-cp310-manylinux_2_17_x86_64.manylinux2014_x86_64.whl", hash = "sha256:935f9edd022ec13e447e5723a7d14456c8af254544cefbc533f6dd276c9aa0d9", size = 453148, upload-time = "2025-06-15T19:05:01.103Z" },
    { url = "https://files.pythonhosted.org/packages/a5/cd/8267594263b1770f1eb76914940d7b2d03ee55eca212302329608208e061/watchfiles-1.1.0-cp310-cp310-musllinux_1_1_aarch64.whl", hash = "sha256:8076a5769d6bdf5f673a19d51da05fc79e2bbf25e9fe755c47595785c06a8c72", size = 626574, upload-time = "2025-06-15T19:05:02.582Z" },
    { url = "https://files.pythonhosted.org/packages/a1/2f/7f2722e85899bed337cba715723e19185e288ef361360718973f891805be/watchfiles-1.1.0-cp310-cp310-musllinux_1_1_x86_64.whl", hash = "sha256:86b1e28d4c37e89220e924305cd9f82866bb0ace666943a6e4196c5df4d58dcc", size = 624378, upload-time = "2025-06-15T19:05:03.719Z" },
    { url = "https://files.pythonhosted.org/packages/bf/20/64c88ec43d90a568234d021ab4b2a6f42a5230d772b987c3f9c00cc27b8b/watchfiles-1.1.0-cp310-cp310-win32.whl", hash = "sha256:d1caf40c1c657b27858f9774d5c0e232089bca9cb8ee17ce7478c6e9264d2587", size = 279829, upload-time = "2025-06-15T19:05:04.822Z" },
    { url = "https://files.pythonhosted.org/packages/39/5c/a9c1ed33de7af80935e4eac09570de679c6e21c07070aa99f74b4431f4d6/watchfiles-1.1.0-cp310-cp310-win_amd64.whl", hash = "sha256:a89c75a5b9bc329131115a409d0acc16e8da8dfd5867ba59f1dd66ae7ea8fa82", size = 292192, upload-time = "2025-06-15T19:05:06.348Z" },
    { url = "https://files.pythonhosted.org/packages/be/7c/a3d7c55cfa377c2f62c4ae3c6502b997186bc5e38156bafcb9b653de9a6d/watchfiles-1.1.0-pp310-pypy310_pp73-macosx_10_12_x86_64.whl", hash = "sha256:3a6fd40bbb50d24976eb275ccb55cd1951dfb63dbc27cae3066a6ca5f4beabd5", size = 406748, upload-time = "2025-06-15T19:06:44.2Z" },
    { url = "https://files.pythonhosted.org/packages/38/d0/c46f1b2c0ca47f3667b144de6f0515f6d1c670d72f2ca29861cac78abaa1/watchfiles-1.1.0-pp310-pypy310_pp73-macosx_11_0_arm64.whl", hash = "sha256:9f811079d2f9795b5d48b55a37aa7773680a5659afe34b54cc1d86590a51507d", size = 398801, upload-time = "2025-06-15T19:06:45.774Z" },
    { url = "https://files.pythonhosted.org/packages/70/9c/9a6a42e97f92eeed77c3485a43ea96723900aefa3ac739a8c73f4bff2cd7/watchfiles-1.1.0-pp310-pypy310_pp73-manylinux_2_17_aarch64.manylinux2014_aarch64.whl", hash = "sha256:a2726d7bfd9f76158c84c10a409b77a320426540df8c35be172444394b17f7ea", size = 451528, upload-time = "2025-06-15T19:06:46.791Z" },
    { url = "https://files.pythonhosted.org/packages/51/7b/98c7f4f7ce7ff03023cf971cd84a3ee3b790021ae7584ffffa0eb2554b96/watchfiles-1.1.0-pp310-pypy310_pp73-manylinux_2_17_x86_64.manylinux2014_x86_64.whl", hash = "sha256:df32d59cb9780f66d165a9a7a26f19df2c7d24e3bd58713108b41d0ff4f929c6", size = 454095, upload-time = "2025-06-15T19:06:48.211Z" },
]

[[package]]
name = "watchtower"
version = "3.4.0"
source = { registry = "https://pypi.org/simple" }
dependencies = [
    { name = "boto3" },
]
sdist = { url = "https://files.pythonhosted.org/packages/f6/e1/40e6940383b7202e7c12343ab58c4a0acd5552217d829a4f0ed19cd9cf0b/watchtower-3.4.0.tar.gz", hash = "sha256:7d3c116aff72a73ce8f6fc0addd1d0daa04d3f9d53d87cedca3a5a65a264bf7d", size = 27128, upload-time = "2025-02-25T15:07:05.374Z" }
wheels = [
    { url = "https://files.pythonhosted.org/packages/35/ac/7caa56d4cf82e66b5cdc46d7fa6edd0d4bcd407ec33e46f28a8be83cca28/watchtower-3.4.0-py3-none-any.whl", hash = "sha256:5eac65cbf2a7350bb43c3518485230a6135ed7dec7ccb88468828d68ab9fea26", size = 18022, upload-time = "2025-02-25T15:07:02.851Z" },
]

[[package]]
name = "webcolors"
version = "24.11.1"
source = { registry = "https://pypi.org/simple" }
sdist = { url = "https://files.pythonhosted.org/packages/7b/29/061ec845fb58521848f3739e466efd8250b4b7b98c1b6c5bf4d40b419b7e/webcolors-24.11.1.tar.gz", hash = "sha256:ecb3d768f32202af770477b8b65f318fa4f566c22948673a977b00d589dd80f6", size = 45064, upload-time = "2024-11-11T07:43:24.224Z" }
wheels = [
    { url = "https://files.pythonhosted.org/packages/60/e8/c0e05e4684d13459f93d312077a9a2efbe04d59c393bc2b8802248c908d4/webcolors-24.11.1-py3-none-any.whl", hash = "sha256:515291393b4cdf0eb19c155749a096f779f7d909f7cceea072791cb9095b92e9", size = 14934, upload-time = "2024-11-11T07:43:22.529Z" },
]

[[package]]
name = "webencodings"
version = "0.5.1"
source = { registry = "https://pypi.org/simple" }
sdist = { url = "https://files.pythonhosted.org/packages/0b/02/ae6ceac1baeda530866a85075641cec12989bd8d31af6d5ab4a3e8c92f47/webencodings-0.5.1.tar.gz", hash = "sha256:b36a1c245f2d304965eb4e0a82848379241dc04b865afcc4aab16748587e1923", size = 9721, upload-time = "2017-04-05T20:21:34.189Z" }
wheels = [
    { url = "https://files.pythonhosted.org/packages/f4/24/2a3e3df732393fed8b3ebf2ec078f05546de641fe1b667ee316ec1dcf3b7/webencodings-0.5.1-py2.py3-none-any.whl", hash = "sha256:a0af1213f3c2226497a97e2b3aa01a7e4bee4f403f95be16fc9acd2947514a78", size = 11774, upload-time = "2017-04-05T20:21:32.581Z" },
]

[[package]]
name = "websockets"
version = "15.0.1"
source = { registry = "https://pypi.org/simple" }
sdist = { url = "https://files.pythonhosted.org/packages/21/e6/26d09fab466b7ca9c7737474c52be4f76a40301b08362eb2dbc19dcc16c1/websockets-15.0.1.tar.gz", hash = "sha256:82544de02076bafba038ce055ee6412d68da13ab47f0c60cab827346de828dee", size = 177016, upload-time = "2025-03-05T20:03:41.606Z" }
wheels = [
    { url = "https://files.pythonhosted.org/packages/1e/da/6462a9f510c0c49837bbc9345aca92d767a56c1fb2939e1579df1e1cdcf7/websockets-15.0.1-cp310-cp310-macosx_10_9_universal2.whl", hash = "sha256:d63efaa0cd96cf0c5fe4d581521d9fa87744540d4bc999ae6e08595a1014b45b", size = 175423, upload-time = "2025-03-05T20:01:35.363Z" },
    { url = "https://files.pythonhosted.org/packages/1c/9f/9d11c1a4eb046a9e106483b9ff69bce7ac880443f00e5ce64261b47b07e7/websockets-15.0.1-cp310-cp310-macosx_10_9_x86_64.whl", hash = "sha256:ac60e3b188ec7574cb761b08d50fcedf9d77f1530352db4eef1707fe9dee7205", size = 173080, upload-time = "2025-03-05T20:01:37.304Z" },
    { url = "https://files.pythonhosted.org/packages/d5/4f/b462242432d93ea45f297b6179c7333dd0402b855a912a04e7fc61c0d71f/websockets-15.0.1-cp310-cp310-macosx_11_0_arm64.whl", hash = "sha256:5756779642579d902eed757b21b0164cd6fe338506a8083eb58af5c372e39d9a", size = 173329, upload-time = "2025-03-05T20:01:39.668Z" },
    { url = "https://files.pythonhosted.org/packages/6e/0c/6afa1f4644d7ed50284ac59cc70ef8abd44ccf7d45850d989ea7310538d0/websockets-15.0.1-cp310-cp310-manylinux_2_17_aarch64.manylinux2014_aarch64.whl", hash = "sha256:0fdfe3e2a29e4db3659dbd5bbf04560cea53dd9610273917799f1cde46aa725e", size = 182312, upload-time = "2025-03-05T20:01:41.815Z" },
    { url = "https://files.pythonhosted.org/packages/dd/d4/ffc8bd1350b229ca7a4db2a3e1c482cf87cea1baccd0ef3e72bc720caeec/websockets-15.0.1-cp310-cp310-manylinux_2_5_i686.manylinux1_i686.manylinux_2_17_i686.manylinux2014_i686.whl", hash = "sha256:4c2529b320eb9e35af0fa3016c187dffb84a3ecc572bcee7c3ce302bfeba52bf", size = 181319, upload-time = "2025-03-05T20:01:43.967Z" },
    { url = "https://files.pythonhosted.org/packages/97/3a/5323a6bb94917af13bbb34009fac01e55c51dfde354f63692bf2533ffbc2/websockets-15.0.1-cp310-cp310-manylinux_2_5_x86_64.manylinux1_x86_64.manylinux_2_17_x86_64.manylinux2014_x86_64.whl", hash = "sha256:ac1e5c9054fe23226fb11e05a6e630837f074174c4c2f0fe442996112a6de4fb", size = 181631, upload-time = "2025-03-05T20:01:46.104Z" },
    { url = "https://files.pythonhosted.org/packages/a6/cc/1aeb0f7cee59ef065724041bb7ed667b6ab1eeffe5141696cccec2687b66/websockets-15.0.1-cp310-cp310-musllinux_1_2_aarch64.whl", hash = "sha256:5df592cd503496351d6dc14f7cdad49f268d8e618f80dce0cd5a36b93c3fc08d", size = 182016, upload-time = "2025-03-05T20:01:47.603Z" },
    { url = "https://files.pythonhosted.org/packages/79/f9/c86f8f7af208e4161a7f7e02774e9d0a81c632ae76db2ff22549e1718a51/websockets-15.0.1-cp310-cp310-musllinux_1_2_i686.whl", hash = "sha256:0a34631031a8f05657e8e90903e656959234f3a04552259458aac0b0f9ae6fd9", size = 181426, upload-time = "2025-03-05T20:01:48.949Z" },
    { url = "https://files.pythonhosted.org/packages/c7/b9/828b0bc6753db905b91df6ae477c0b14a141090df64fb17f8a9d7e3516cf/websockets-15.0.1-cp310-cp310-musllinux_1_2_x86_64.whl", hash = "sha256:3d00075aa65772e7ce9e990cab3ff1de702aa09be3940d1dc88d5abf1ab8a09c", size = 181360, upload-time = "2025-03-05T20:01:50.938Z" },
    { url = "https://files.pythonhosted.org/packages/89/fb/250f5533ec468ba6327055b7d98b9df056fb1ce623b8b6aaafb30b55d02e/websockets-15.0.1-cp310-cp310-win32.whl", hash = "sha256:1234d4ef35db82f5446dca8e35a7da7964d02c127b095e172e54397fb6a6c256", size = 176388, upload-time = "2025-03-05T20:01:52.213Z" },
    { url = "https://files.pythonhosted.org/packages/1c/46/aca7082012768bb98e5608f01658ff3ac8437e563eca41cf068bd5849a5e/websockets-15.0.1-cp310-cp310-win_amd64.whl", hash = "sha256:39c1fec2c11dc8d89bba6b2bf1556af381611a173ac2b511cf7231622058af41", size = 176830, upload-time = "2025-03-05T20:01:53.922Z" },
    { url = "https://files.pythonhosted.org/packages/02/9e/d40f779fa16f74d3468357197af8d6ad07e7c5a27ea1ca74ceb38986f77a/websockets-15.0.1-pp310-pypy310_pp73-macosx_10_15_x86_64.whl", hash = "sha256:0c9e74d766f2818bb95f84c25be4dea09841ac0f734d1966f415e4edfc4ef1c3", size = 173109, upload-time = "2025-03-05T20:03:17.769Z" },
    { url = "https://files.pythonhosted.org/packages/bc/cd/5b887b8585a593073fd92f7c23ecd3985cd2c3175025a91b0d69b0551372/websockets-15.0.1-pp310-pypy310_pp73-macosx_11_0_arm64.whl", hash = "sha256:1009ee0c7739c08a0cd59de430d6de452a55e42d6b522de7aa15e6f67db0b8e1", size = 173343, upload-time = "2025-03-05T20:03:19.094Z" },
    { url = "https://files.pythonhosted.org/packages/fe/ae/d34f7556890341e900a95acf4886833646306269f899d58ad62f588bf410/websockets-15.0.1-pp310-pypy310_pp73-manylinux_2_17_aarch64.manylinux2014_aarch64.whl", hash = "sha256:76d1f20b1c7a2fa82367e04982e708723ba0e7b8d43aa643d3dcd404d74f1475", size = 174599, upload-time = "2025-03-05T20:03:21.1Z" },
    { url = "https://files.pythonhosted.org/packages/71/e6/5fd43993a87db364ec60fc1d608273a1a465c0caba69176dd160e197ce42/websockets-15.0.1-pp310-pypy310_pp73-manylinux_2_5_i686.manylinux1_i686.manylinux_2_17_i686.manylinux2014_i686.whl", hash = "sha256:f29d80eb9a9263b8d109135351caf568cc3f80b9928bccde535c235de55c22d9", size = 174207, upload-time = "2025-03-05T20:03:23.221Z" },
    { url = "https://files.pythonhosted.org/packages/2b/fb/c492d6daa5ec067c2988ac80c61359ace5c4c674c532985ac5a123436cec/websockets-15.0.1-pp310-pypy310_pp73-manylinux_2_5_x86_64.manylinux1_x86_64.manylinux_2_17_x86_64.manylinux2014_x86_64.whl", hash = "sha256:b359ed09954d7c18bbc1680f380c7301f92c60bf924171629c5db97febb12f04", size = 174155, upload-time = "2025-03-05T20:03:25.321Z" },
    { url = "https://files.pythonhosted.org/packages/68/a1/dcb68430b1d00b698ae7a7e0194433bce4f07ded185f0ee5fb21e2a2e91e/websockets-15.0.1-pp310-pypy310_pp73-win_amd64.whl", hash = "sha256:cad21560da69f4ce7658ca2cb83138fb4cf695a2ba3e475e0559e05991aa8122", size = 176884, upload-time = "2025-03-05T20:03:27.934Z" },
    { url = "https://files.pythonhosted.org/packages/fa/a8/5b41e0da817d64113292ab1f8247140aac61cbf6cfd085d6a0fa77f4984f/websockets-15.0.1-py3-none-any.whl", hash = "sha256:f7a866fbc1e97b5c617ee4116daaa09b722101d4a3c170c787450ba409f9736f", size = 169743, upload-time = "2025-03-05T20:03:39.41Z" },
]

[[package]]
name = "wikipedia"
version = "1.4.0"
source = { registry = "https://pypi.org/simple" }
dependencies = [
    { name = "beautifulsoup4" },
    { name = "requests" },
]
sdist = { url = "https://files.pythonhosted.org/packages/67/35/25e68fbc99e672127cc6fbb14b8ec1ba3dfef035bf1e4c90f78f24a80b7d/wikipedia-1.4.0.tar.gz", hash = "sha256:db0fad1829fdd441b1852306e9856398204dc0786d2996dd2e0c8bb8e26133b2", size = 27748, upload-time = "2014-11-15T15:59:49.808Z" }

[[package]]
name = "wrapt"
version = "1.17.3"
source = { registry = "https://pypi.org/simple" }
sdist = { url = "https://files.pythonhosted.org/packages/95/8f/aeb76c5b46e273670962298c23e7ddde79916cb74db802131d49a85e4b7d/wrapt-1.17.3.tar.gz", hash = "sha256:f66eb08feaa410fe4eebd17f2a2c8e2e46d3476e9f8c783daa8e09e0faa666d0", size = 55547, upload-time = "2025-08-12T05:53:21.714Z" }
wheels = [
    { url = "https://files.pythonhosted.org/packages/3f/23/bb82321b86411eb51e5a5db3fb8f8032fd30bd7c2d74bfe936136b2fa1d6/wrapt-1.17.3-cp310-cp310-macosx_10_9_universal2.whl", hash = "sha256:88bbae4d40d5a46142e70d58bf664a89b6b4befaea7b2ecc14e03cedb8e06c04", size = 53482, upload-time = "2025-08-12T05:51:44.467Z" },
    { url = "https://files.pythonhosted.org/packages/45/69/f3c47642b79485a30a59c63f6d739ed779fb4cc8323205d047d741d55220/wrapt-1.17.3-cp310-cp310-macosx_10_9_x86_64.whl", hash = "sha256:e6b13af258d6a9ad602d57d889f83b9d5543acd471eee12eb51f5b01f8eb1bc2", size = 38676, upload-time = "2025-08-12T05:51:32.636Z" },
    { url = "https://files.pythonhosted.org/packages/d1/71/e7e7f5670c1eafd9e990438e69d8fb46fa91a50785332e06b560c869454f/wrapt-1.17.3-cp310-cp310-macosx_11_0_arm64.whl", hash = "sha256:fd341868a4b6714a5962c1af0bd44f7c404ef78720c7de4892901e540417111c", size = 38957, upload-time = "2025-08-12T05:51:54.655Z" },
    { url = "https://files.pythonhosted.org/packages/de/17/9f8f86755c191d6779d7ddead1a53c7a8aa18bccb7cea8e7e72dfa6a8a09/wrapt-1.17.3-cp310-cp310-manylinux1_x86_64.manylinux_2_28_x86_64.manylinux_2_5_x86_64.whl", hash = "sha256:f9b2601381be482f70e5d1051a5965c25fb3625455a2bf520b5a077b22afb775", size = 81975, upload-time = "2025-08-12T05:52:30.109Z" },
    { url = "https://files.pythonhosted.org/packages/f2/15/dd576273491f9f43dd09fce517f6c2ce6eb4fe21681726068db0d0467096/wrapt-1.17.3-cp310-cp310-manylinux2014_aarch64.manylinux_2_17_aarch64.manylinux_2_28_aarch64.whl", hash = "sha256:343e44b2a8e60e06a7e0d29c1671a0d9951f59174f3709962b5143f60a2a98bd", size = 83149, upload-time = "2025-08-12T05:52:09.316Z" },
    { url = "https://files.pythonhosted.org/packages/0c/c4/5eb4ce0d4814521fee7aa806264bf7a114e748ad05110441cd5b8a5c744b/wrapt-1.17.3-cp310-cp310-musllinux_1_2_aarch64.whl", hash = "sha256:33486899acd2d7d3066156b03465b949da3fd41a5da6e394ec49d271baefcf05", size = 82209, upload-time = "2025-08-12T05:52:10.331Z" },
    { url = "https://files.pythonhosted.org/packages/31/4b/819e9e0eb5c8dc86f60dfc42aa4e2c0d6c3db8732bce93cc752e604bb5f5/wrapt-1.17.3-cp310-cp310-musllinux_1_2_x86_64.whl", hash = "sha256:e6f40a8aa5a92f150bdb3e1c44b7e98fb7113955b2e5394122fa5532fec4b418", size = 81551, upload-time = "2025-08-12T05:52:31.137Z" },
    { url = "https://files.pythonhosted.org/packages/f8/83/ed6baf89ba3a56694700139698cf703aac9f0f9eb03dab92f57551bd5385/wrapt-1.17.3-cp310-cp310-win32.whl", hash = "sha256:a36692b8491d30a8c75f1dfee65bef119d6f39ea84ee04d9f9311f83c5ad9390", size = 36464, upload-time = "2025-08-12T05:53:01.204Z" },
    { url = "https://files.pythonhosted.org/packages/2f/90/ee61d36862340ad7e9d15a02529df6b948676b9a5829fd5e16640156627d/wrapt-1.17.3-cp310-cp310-win_amd64.whl", hash = "sha256:afd964fd43b10c12213574db492cb8f73b2f0826c8df07a68288f8f19af2ebe6", size = 38748, upload-time = "2025-08-12T05:53:00.209Z" },
    { url = "https://files.pythonhosted.org/packages/bd/c3/cefe0bd330d389c9983ced15d326f45373f4073c9f4a8c2f99b50bfea329/wrapt-1.17.3-cp310-cp310-win_arm64.whl", hash = "sha256:af338aa93554be859173c39c85243970dc6a289fa907402289eeae7543e1ae18", size = 36810, upload-time = "2025-08-12T05:52:51.906Z" },
    { url = "https://files.pythonhosted.org/packages/1f/f6/a933bd70f98e9cf3e08167fc5cd7aaaca49147e48411c0bd5ae701bb2194/wrapt-1.17.3-py3-none-any.whl", hash = "sha256:7171ae35d2c33d326ac19dd8facb1e82e5fd04ef8c6c0e394d7af55a55051c22", size = 23591, upload-time = "2025-08-12T05:53:20.674Z" },
]

[[package]]
name = "xlrd"
version = "2.0.2"
source = { registry = "https://pypi.org/simple" }
sdist = { url = "https://files.pythonhosted.org/packages/07/5a/377161c2d3538d1990d7af382c79f3b2372e880b65de21b01b1a2b78691e/xlrd-2.0.2.tar.gz", hash = "sha256:08b5e25de58f21ce71dc7db3b3b8106c1fa776f3024c54e45b45b374e89234c9", size = 100167, upload-time = "2025-06-14T08:46:39.039Z" }
wheels = [
    { url = "https://files.pythonhosted.org/packages/1a/62/c8d562e7766786ba6587d09c5a8ba9f718ed3fa8af7f4553e8f91c36f302/xlrd-2.0.2-py2.py3-none-any.whl", hash = "sha256:ea762c3d29f4cca48d82df517b6d89fbce4db3107f9d78713e48cd321d5c9aa9", size = 96555, upload-time = "2025-06-14T08:46:37.766Z" },
]

[[package]]
name = "xls2xlsx"
version = "0.2.0"
source = { registry = "https://pypi.org/simple" }
dependencies = [
    { name = "beautifulsoup4" },
    { name = "chardet" },
    { name = "cssutils" },
    { name = "currency-symbols" },
    { name = "fonttools" },
    { name = "openpyxl" },
    { name = "pillow" },
    { name = "python-dateutil" },
    { name = "pyyaml" },
    { name = "requests" },
    { name = "webcolors" },
    { name = "xlrd" },
]
sdist = { url = "https://files.pythonhosted.org/packages/bb/f1/cd87cb50c5da52a32f3c8eb268f31f2e0594171a89de69b37a66dc5de0b8/xls2xlsx-0.2.0.tar.gz", hash = "sha256:98123cb8f43fdd68f4af8d61d7223100d6003daf9a592fa6c0746acbc7314c35", size = 1330340, upload-time = "2023-01-06T04:56:40.799Z" }
wheels = [
    { url = "https://files.pythonhosted.org/packages/fc/be/8302d331252974200ff4adb392d1fc67e4ff161c85a3109b915f4cbaa1ca/xls2xlsx-0.2.0-py2.py3-none-any.whl", hash = "sha256:a6b9c6f887d2e366a54d26682d1ec399f5dbf408567d47768ef6178ef587af4e", size = 39191, upload-time = "2023-01-06T04:56:37.28Z" },
]

[[package]]
name = "xlsxwriter"
version = "3.2.9"
source = { registry = "https://pypi.org/simple" }
sdist = { url = "https://files.pythonhosted.org/packages/46/2c/c06ef49dc36e7954e55b802a8b231770d286a9758b3d936bd1e04ce5ba88/xlsxwriter-3.2.9.tar.gz", hash = "sha256:254b1c37a368c444eac6e2f867405cc9e461b0ed97a3233b2ac1e574efb4140c", size = 215940, upload-time = "2025-09-16T00:16:21.63Z" }
wheels = [
    { url = "https://files.pythonhosted.org/packages/3a/0c/3662f4a66880196a590b202f0db82d919dd2f89e99a27fadef91c4a33d41/xlsxwriter-3.2.9-py3-none-any.whl", hash = "sha256:9a5db42bc5dff014806c58a20b9eae7322a134abb6fce3c92c181bfb275ec5b3", size = 175315, upload-time = "2025-09-16T00:16:20.108Z" },
]

[[package]]
name = "xxhash"
version = "3.5.0"
source = { registry = "https://pypi.org/simple" }
sdist = { url = "https://files.pythonhosted.org/packages/00/5e/d6e5258d69df8b4ed8c83b6664f2b47d30d2dec551a29ad72a6c69eafd31/xxhash-3.5.0.tar.gz", hash = "sha256:84f2caddf951c9cbf8dc2e22a89d4ccf5d86391ac6418fe81e3c67d0cf60b45f", size = 84241, upload-time = "2024-08-17T09:20:38.972Z" }
wheels = [
    { url = "https://files.pythonhosted.org/packages/bb/8a/0e9feca390d512d293afd844d31670e25608c4a901e10202aa98785eab09/xxhash-3.5.0-cp310-cp310-macosx_10_9_x86_64.whl", hash = "sha256:ece616532c499ee9afbb83078b1b952beffef121d989841f7f4b3dc5ac0fd212", size = 31970, upload-time = "2024-08-17T09:17:35.675Z" },
    { url = "https://files.pythonhosted.org/packages/16/e6/be5aa49580cd064a18200ab78e29b88b1127e1a8c7955eb8ecf81f2626eb/xxhash-3.5.0-cp310-cp310-macosx_11_0_arm64.whl", hash = "sha256:3171f693dbc2cef6477054a665dc255d996646b4023fe56cb4db80e26f4cc520", size = 30801, upload-time = "2024-08-17T09:17:37.353Z" },
    { url = "https://files.pythonhosted.org/packages/20/ee/b8a99ebbc6d1113b3a3f09e747fa318c3cde5b04bd9c197688fadf0eeae8/xxhash-3.5.0-cp310-cp310-manylinux_2_17_aarch64.manylinux2014_aarch64.whl", hash = "sha256:7c5d3e570ef46adaf93fc81b44aca6002b5a4d8ca11bd0580c07eac537f36680", size = 220927, upload-time = "2024-08-17T09:17:38.835Z" },
    { url = "https://files.pythonhosted.org/packages/58/62/15d10582ef159283a5c2b47f6d799fc3303fe3911d5bb0bcc820e1ef7ff4/xxhash-3.5.0-cp310-cp310-manylinux_2_17_ppc64le.manylinux2014_ppc64le.whl", hash = "sha256:7cb29a034301e2982df8b1fe6328a84f4b676106a13e9135a0d7e0c3e9f806da", size = 200360, upload-time = "2024-08-17T09:17:40.851Z" },
    { url = "https://files.pythonhosted.org/packages/23/41/61202663ea9b1bd8e53673b8ec9e2619989353dba8cfb68e59a9cbd9ffe3/xxhash-3.5.0-cp310-cp310-manylinux_2_17_s390x.manylinux2014_s390x.whl", hash = "sha256:5d0d307d27099bb0cbeea7260eb39ed4fdb99c5542e21e94bb6fd29e49c57a23", size = 428528, upload-time = "2024-08-17T09:17:42.545Z" },
    { url = "https://files.pythonhosted.org/packages/f2/07/d9a3059f702dec5b3b703737afb6dda32f304f6e9da181a229dafd052c29/xxhash-3.5.0-cp310-cp310-manylinux_2_17_x86_64.manylinux2014_x86_64.whl", hash = "sha256:c0342aafd421795d740e514bc9858ebddfc705a75a8c5046ac56d85fe97bf196", size = 194149, upload-time = "2024-08-17T09:17:44.361Z" },
    { url = "https://files.pythonhosted.org/packages/eb/58/27caadf78226ecf1d62dbd0c01d152ed381c14c1ee4ad01f0d460fc40eac/xxhash-3.5.0-cp310-cp310-manylinux_2_5_i686.manylinux1_i686.manylinux_2_17_i686.manylinux2014_i686.whl", hash = "sha256:3dbbd9892c5ebffeca1ed620cf0ade13eb55a0d8c84e0751a6653adc6ac40d0c", size = 207703, upload-time = "2024-08-17T09:17:46.656Z" },
    { url = "https://files.pythonhosted.org/packages/b1/08/32d558ce23e1e068453c39aed7b3c1cdc690c177873ec0ca3a90d5808765/xxhash-3.5.0-cp310-cp310-musllinux_1_2_aarch64.whl", hash = "sha256:4cc2d67fdb4d057730c75a64c5923abfa17775ae234a71b0200346bfb0a7f482", size = 216255, upload-time = "2024-08-17T09:17:48.031Z" },
    { url = "https://files.pythonhosted.org/packages/3f/d4/2b971e2d2b0a61045f842b622ef11e94096cf1f12cd448b6fd426e80e0e2/xxhash-3.5.0-cp310-cp310-musllinux_1_2_i686.whl", hash = "sha256:ec28adb204b759306a3d64358a5e5c07d7b1dd0ccbce04aa76cb9377b7b70296", size = 202744, upload-time = "2024-08-17T09:17:50.045Z" },
    { url = "https://files.pythonhosted.org/packages/19/ae/6a6438864a8c4c39915d7b65effd85392ebe22710412902487e51769146d/xxhash-3.5.0-cp310-cp310-musllinux_1_2_ppc64le.whl", hash = "sha256:1328f6d8cca2b86acb14104e381225a3d7b42c92c4b86ceae814e5c400dbb415", size = 210115, upload-time = "2024-08-17T09:17:51.834Z" },
    { url = "https://files.pythonhosted.org/packages/48/7d/b3c27c27d1fc868094d02fe4498ccce8cec9fcc591825c01d6bcb0b4fc49/xxhash-3.5.0-cp310-cp310-musllinux_1_2_s390x.whl", hash = "sha256:8d47ebd9f5d9607fd039c1fbf4994e3b071ea23eff42f4ecef246ab2b7334198", size = 414247, upload-time = "2024-08-17T09:17:53.094Z" },
    { url = "https://files.pythonhosted.org/packages/a1/05/918f9e7d2fbbd334b829997045d341d6239b563c44e683b9a7ef8fe50f5d/xxhash-3.5.0-cp310-cp310-musllinux_1_2_x86_64.whl", hash = "sha256:b96d559e0fcddd3343c510a0fe2b127fbff16bf346dd76280b82292567523442", size = 191419, upload-time = "2024-08-17T09:17:54.906Z" },
    { url = "https://files.pythonhosted.org/packages/08/29/dfe393805b2f86bfc47c290b275f0b7c189dc2f4e136fd4754f32eb18a8d/xxhash-3.5.0-cp310-cp310-win32.whl", hash = "sha256:61c722ed8d49ac9bc26c7071eeaa1f6ff24053d553146d5df031802deffd03da", size = 30114, upload-time = "2024-08-17T09:17:56.566Z" },
    { url = "https://files.pythonhosted.org/packages/7b/d7/aa0b22c4ebb7c3ccb993d4c565132abc641cd11164f8952d89eb6a501909/xxhash-3.5.0-cp310-cp310-win_amd64.whl", hash = "sha256:9bed5144c6923cc902cd14bb8963f2d5e034def4486ab0bbe1f58f03f042f9a9", size = 30003, upload-time = "2024-08-17T09:17:57.596Z" },
    { url = "https://files.pythonhosted.org/packages/69/12/f969b81541ee91b55f1ce469d7ab55079593c80d04fd01691b550e535000/xxhash-3.5.0-cp310-cp310-win_arm64.whl", hash = "sha256:893074d651cf25c1cc14e3bea4fceefd67f2921b1bb8e40fcfeba56820de80c6", size = 26773, upload-time = "2024-08-17T09:17:59.169Z" },
    { url = "https://files.pythonhosted.org/packages/ab/9a/233606bada5bd6f50b2b72c45de3d9868ad551e83893d2ac86dc7bb8553a/xxhash-3.5.0-pp310-pypy310_pp73-macosx_10_15_x86_64.whl", hash = "sha256:2014c5b3ff15e64feecb6b713af12093f75b7926049e26a580e94dcad3c73d8c", size = 29732, upload-time = "2024-08-17T09:20:11.175Z" },
    { url = "https://files.pythonhosted.org/packages/0c/67/f75276ca39e2c6604e3bee6c84e9db8a56a4973fde9bf35989787cf6e8aa/xxhash-3.5.0-pp310-pypy310_pp73-manylinux_2_17_aarch64.manylinux2014_aarch64.whl", hash = "sha256:fab81ef75003eda96239a23eda4e4543cedc22e34c373edcaf744e721a163986", size = 36214, upload-time = "2024-08-17T09:20:12.335Z" },
    { url = "https://files.pythonhosted.org/packages/0f/f8/f6c61fd794229cc3848d144f73754a0c107854372d7261419dcbbd286299/xxhash-3.5.0-pp310-pypy310_pp73-manylinux_2_17_x86_64.manylinux2014_x86_64.whl", hash = "sha256:4e2febf914ace002132aa09169cc572e0d8959d0f305f93d5828c4836f9bc5a6", size = 32020, upload-time = "2024-08-17T09:20:13.537Z" },
    { url = "https://files.pythonhosted.org/packages/79/d3/c029c99801526f859e6b38d34ab87c08993bf3dcea34b11275775001638a/xxhash-3.5.0-pp310-pypy310_pp73-manylinux_2_5_i686.manylinux1_i686.manylinux_2_17_i686.manylinux2014_i686.whl", hash = "sha256:5d3a10609c51da2a1c0ea0293fc3968ca0a18bd73838455b5bca3069d7f8e32b", size = 40515, upload-time = "2024-08-17T09:20:14.669Z" },
    { url = "https://files.pythonhosted.org/packages/62/e3/bef7b82c1997579c94de9ac5ea7626d01ae5858aa22bf4fcb38bf220cb3e/xxhash-3.5.0-pp310-pypy310_pp73-win_amd64.whl", hash = "sha256:5a74f23335b9689b66eb6dbe2a931a88fcd7a4c2cc4b1cb0edba8ce381c7a1da", size = 30064, upload-time = "2024-08-17T09:20:15.925Z" },
]

[[package]]
name = "yarl"
version = "1.20.1"
source = { registry = "https://pypi.org/simple" }
dependencies = [
    { name = "idna" },
    { name = "multidict" },
    { name = "propcache" },
]
sdist = { url = "https://files.pythonhosted.org/packages/3c/fb/efaa23fa4e45537b827620f04cf8f3cd658b76642205162e072703a5b963/yarl-1.20.1.tar.gz", hash = "sha256:d017a4997ee50c91fd5466cef416231bb82177b93b029906cefc542ce14c35ac", size = 186428, upload-time = "2025-06-10T00:46:09.923Z" }
wheels = [
    { url = "https://files.pythonhosted.org/packages/cb/65/7fed0d774abf47487c64be14e9223749468922817b5e8792b8a64792a1bb/yarl-1.20.1-cp310-cp310-macosx_10_9_universal2.whl", hash = "sha256:6032e6da6abd41e4acda34d75a816012717000fa6839f37124a47fcefc49bec4", size = 132910, upload-time = "2025-06-10T00:42:31.108Z" },
    { url = "https://files.pythonhosted.org/packages/8a/7b/988f55a52da99df9e56dc733b8e4e5a6ae2090081dc2754fc8fd34e60aa0/yarl-1.20.1-cp310-cp310-macosx_10_9_x86_64.whl", hash = "sha256:2c7b34d804b8cf9b214f05015c4fee2ebe7ed05cf581e7192c06555c71f4446a", size = 90644, upload-time = "2025-06-10T00:42:33.851Z" },
    { url = "https://files.pythonhosted.org/packages/f7/de/30d98f03e95d30c7e3cc093759982d038c8833ec2451001d45ef4854edc1/yarl-1.20.1-cp310-cp310-macosx_11_0_arm64.whl", hash = "sha256:0c869f2651cc77465f6cd01d938d91a11d9ea5d798738c1dc077f3de0b5e5fed", size = 89322, upload-time = "2025-06-10T00:42:35.688Z" },
    { url = "https://files.pythonhosted.org/packages/e0/7a/f2f314f5ebfe9200724b0b748de2186b927acb334cf964fd312eb86fc286/yarl-1.20.1-cp310-cp310-manylinux_2_17_aarch64.manylinux2014_aarch64.whl", hash = "sha256:62915e6688eb4d180d93840cda4110995ad50c459bf931b8b3775b37c264af1e", size = 323786, upload-time = "2025-06-10T00:42:37.817Z" },
    { url = "https://files.pythonhosted.org/packages/15/3f/718d26f189db96d993d14b984ce91de52e76309d0fd1d4296f34039856aa/yarl-1.20.1-cp310-cp310-manylinux_2_17_armv7l.manylinux2014_armv7l.manylinux_2_31_armv7l.whl", hash = "sha256:41ebd28167bc6af8abb97fec1a399f412eec5fd61a3ccbe2305a18b84fb4ca73", size = 319627, upload-time = "2025-06-10T00:42:39.937Z" },
    { url = "https://files.pythonhosted.org/packages/a5/76/8fcfbf5fa2369157b9898962a4a7d96764b287b085b5b3d9ffae69cdefd1/yarl-1.20.1-cp310-cp310-manylinux_2_17_ppc64le.manylinux2014_ppc64le.whl", hash = "sha256:21242b4288a6d56f04ea193adde174b7e347ac46ce6bc84989ff7c1b1ecea84e", size = 339149, upload-time = "2025-06-10T00:42:42.627Z" },
    { url = "https://files.pythonhosted.org/packages/3c/95/d7fc301cc4661785967acc04f54a4a42d5124905e27db27bb578aac49b5c/yarl-1.20.1-cp310-cp310-manylinux_2_17_s390x.manylinux2014_s390x.whl", hash = "sha256:bea21cdae6c7eb02ba02a475f37463abfe0a01f5d7200121b03e605d6a0439f8", size = 333327, upload-time = "2025-06-10T00:42:44.842Z" },
    { url = "https://files.pythonhosted.org/packages/65/94/e21269718349582eee81efc5c1c08ee71c816bfc1585b77d0ec3f58089eb/yarl-1.20.1-cp310-cp310-manylinux_2_17_x86_64.manylinux2014_x86_64.whl", hash = "sha256:1f8a891e4a22a89f5dde7862994485e19db246b70bb288d3ce73a34422e55b23", size = 326054, upload-time = "2025-06-10T00:42:47.149Z" },
    { url = "https://files.pythonhosted.org/packages/32/ae/8616d1f07853704523519f6131d21f092e567c5af93de7e3e94b38d7f065/yarl-1.20.1-cp310-cp310-manylinux_2_5_i686.manylinux1_i686.manylinux_2_17_i686.manylinux2014_i686.whl", hash = "sha256:dd803820d44c8853a109a34e3660e5a61beae12970da479cf44aa2954019bf70", size = 315035, upload-time = "2025-06-10T00:42:48.852Z" },
    { url = "https://files.pythonhosted.org/packages/48/aa/0ace06280861ef055855333707db5e49c6e3a08840a7ce62682259d0a6c0/yarl-1.20.1-cp310-cp310-musllinux_1_2_aarch64.whl", hash = "sha256:b982fa7f74c80d5c0c7b5b38f908971e513380a10fecea528091405f519b9ebb", size = 338962, upload-time = "2025-06-10T00:42:51.024Z" },
    { url = "https://files.pythonhosted.org/packages/20/52/1e9d0e6916f45a8fb50e6844f01cb34692455f1acd548606cbda8134cd1e/yarl-1.20.1-cp310-cp310-musllinux_1_2_armv7l.whl", hash = "sha256:33f29ecfe0330c570d997bcf1afd304377f2e48f61447f37e846a6058a4d33b2", size = 335399, upload-time = "2025-06-10T00:42:53.007Z" },
    { url = "https://files.pythonhosted.org/packages/f2/65/60452df742952c630e82f394cd409de10610481d9043aa14c61bf846b7b1/yarl-1.20.1-cp310-cp310-musllinux_1_2_i686.whl", hash = "sha256:835ab2cfc74d5eb4a6a528c57f05688099da41cf4957cf08cad38647e4a83b30", size = 338649, upload-time = "2025-06-10T00:42:54.964Z" },
    { url = "https://files.pythonhosted.org/packages/7b/f5/6cd4ff38dcde57a70f23719a838665ee17079640c77087404c3d34da6727/yarl-1.20.1-cp310-cp310-musllinux_1_2_ppc64le.whl", hash = "sha256:46b5e0ccf1943a9a6e766b2c2b8c732c55b34e28be57d8daa2b3c1d1d4009309", size = 358563, upload-time = "2025-06-10T00:42:57.28Z" },
    { url = "https://files.pythonhosted.org/packages/d1/90/c42eefd79d0d8222cb3227bdd51b640c0c1d0aa33fe4cc86c36eccba77d3/yarl-1.20.1-cp310-cp310-musllinux_1_2_s390x.whl", hash = "sha256:df47c55f7d74127d1b11251fe6397d84afdde0d53b90bedb46a23c0e534f9d24", size = 357609, upload-time = "2025-06-10T00:42:59.055Z" },
    { url = "https://files.pythonhosted.org/packages/03/c8/cea6b232cb4617514232e0f8a718153a95b5d82b5290711b201545825532/yarl-1.20.1-cp310-cp310-musllinux_1_2_x86_64.whl", hash = "sha256:76d12524d05841276b0e22573f28d5fbcb67589836772ae9244d90dd7d66aa13", size = 350224, upload-time = "2025-06-10T00:43:01.248Z" },
    { url = "https://files.pythonhosted.org/packages/ce/a3/eaa0ab9712f1f3d01faf43cf6f1f7210ce4ea4a7e9b28b489a2261ca8db9/yarl-1.20.1-cp310-cp310-win32.whl", hash = "sha256:6c4fbf6b02d70e512d7ade4b1f998f237137f1417ab07ec06358ea04f69134f8", size = 81753, upload-time = "2025-06-10T00:43:03.486Z" },
    { url = "https://files.pythonhosted.org/packages/8f/34/e4abde70a9256465fe31c88ed02c3f8502b7b5dead693a4f350a06413f28/yarl-1.20.1-cp310-cp310-win_amd64.whl", hash = "sha256:aef6c4d69554d44b7f9d923245f8ad9a707d971e6209d51279196d8e8fe1ae16", size = 86817, upload-time = "2025-06-10T00:43:05.231Z" },
    { url = "https://files.pythonhosted.org/packages/b4/2d/2345fce04cfd4bee161bf1e7d9cdc702e3e16109021035dbb24db654a622/yarl-1.20.1-py3-none-any.whl", hash = "sha256:83b8eb083fe4683c6115795d9fc1cfaf2cbbefb19b3a1cb68f6527460f483a77", size = 46542, upload-time = "2025-06-10T00:46:07.521Z" },
]

[[package]]
name = "youtube-transcript-api"
version = "1.0.3"
source = { registry = "https://pypi.org/simple" }
dependencies = [
    { name = "defusedxml" },
    { name = "requests" },
]
sdist = { url = "https://files.pythonhosted.org/packages/b0/32/f60d87a99c05a53604c58f20f670c7ea6262b55e0bbeb836ffe4550b248b/youtube_transcript_api-1.0.3.tar.gz", hash = "sha256:902baf90e7840a42e1e148335e09fe5575dbff64c81414957aea7038e8a4db46", size = 2153252, upload-time = "2025-03-25T18:14:21.119Z" }
wheels = [
    { url = "https://files.pythonhosted.org/packages/f0/44/40c03bb0f8bddfb9d2beff2ed31641f52d96c287ba881d20e0c074784ac2/youtube_transcript_api-1.0.3-py3-none-any.whl", hash = "sha256:d1874e57de65cf14c9d7d09b2b37c814d6287fa0e770d4922c4cd32a5b3f6c47", size = 2169911, upload-time = "2025-03-25T18:14:19.416Z" },
]

[[package]]
name = "yt-dlp"
version = "2024.12.23"
source = { registry = "https://pypi.org/simple" }
sdist = { url = "https://files.pythonhosted.org/packages/88/ea/f30e5925c5b9109d2f8e47b87bb7e7feac1a6c496b5324deb352c2002cf4/yt_dlp-2024.12.23.tar.gz", hash = "sha256:ac0e72b5a9017ba104b4258546201a7cedc38e8bd20727e0c63b77c829b425e9", size = 2914953, upload-time = "2024-12-23T23:54:08.304Z" }
wheels = [
    { url = "https://files.pythonhosted.org/packages/70/d3/dc656c921f45baaba4d439292194b5be7f48b3558fcc38941aca16fa5afa/yt_dlp-2024.12.23-py3-none-any.whl", hash = "sha256:2fc08a5221a0379628ac4e7324c6c69a95b9fdfa7a7ca3187444b3b7451e38be", size = 3176724, upload-time = "2024-12-23T23:54:04.96Z" },
]

[[package]]
name = "zipp"
version = "3.23.0"
source = { registry = "https://pypi.org/simple" }
sdist = { url = "https://files.pythonhosted.org/packages/e3/02/0f2892c661036d50ede074e376733dca2ae7c6eb617489437771209d4180/zipp-3.23.0.tar.gz", hash = "sha256:a07157588a12518c9d4034df3fbbee09c814741a33ff63c05fa29d26a2404166", size = 25547, upload-time = "2025-06-08T17:06:39.4Z" }
wheels = [
    { url = "https://files.pythonhosted.org/packages/2e/54/647ade08bf0db230bfea292f893923872fd20be6ac6f53b2b936ba839d75/zipp-3.23.0-py3-none-any.whl", hash = "sha256:071652d6115ed432f5ce1d34c336c0adfd6a884660d1e9712a256d3d3bd4b14e", size = 10276, upload-time = "2025-06-08T17:06:38.034Z" },
]<|MERGE_RESOLUTION|>--- conflicted
+++ resolved
@@ -1,11 +1,6 @@
 version = 1
-<<<<<<< HEAD
-revision = 3
-requires-python = "==3.10.16"
-=======
 revision = 2
 requires-python = "==3.10.*"
->>>>>>> 9e6168e9
 
 [[package]]
 name = "aiofiles"
@@ -254,12 +249,8 @@
 [package.metadata]
 requires-dist = [
     { name = "aiofiles", specifier = ">=24.1.0" },
-<<<<<<< HEAD
-    { name = "camel-ai", extras = ["eigent"], git = "https://github.com/camel-ai/camel.git?rev=8f4d073c49f494ec8801c5f5874fd3dec014f0dc" },
-=======
     { name = "camel-ai", extras = ["eigent"], specifier = "==0.2.80a2" },
     { name = "debugpy", specifier = ">=1.8.17" },
->>>>>>> 9e6168e9
     { name = "fastapi", specifier = ">=0.115.12" },
     { name = "fastapi-babel", specifier = ">=1.0.0" },
     { name = "httpx", extras = ["socks"], specifier = ">=0.28.1" },
@@ -342,13 +333,8 @@
 
 [[package]]
 name = "camel-ai"
-<<<<<<< HEAD
-version = "0.2.77"
-source = { git = "https://github.com/camel-ai/camel.git?rev=8f4d073c49f494ec8801c5f5874fd3dec014f0dc#8f4d073c49f494ec8801c5f5874fd3dec014f0dc" }
-=======
 version = "0.2.80a2"
 source = { registry = "https://pypi.org/simple" }
->>>>>>> 9e6168e9
 dependencies = [
     { name = "astor" },
     { name = "colorama" },
@@ -363,13 +349,10 @@
     { name = "tiktoken" },
     { name = "websockets" },
 ]
-<<<<<<< HEAD
-=======
 sdist = { url = "https://files.pythonhosted.org/packages/04/c4/13f2b7919a31418f4fe30dd081f7c94fcc62e9ba0388f48e9ed2800e445d/camel_ai-0.2.80a2.tar.gz", hash = "sha256:8bb6d777bf04529f829f857c8ea630529f5200c0ceebfc7ac8033d8847fdf160", size = 1004461, upload-time = "2025-11-19T16:16:34.513Z" }
 wheels = [
     { url = "https://files.pythonhosted.org/packages/6a/74/1393ce468e754ac18a1b6ab7a90cb9a266e3ff7523db21b467701d722efb/camel_ai-0.2.80a2-py3-none-any.whl", hash = "sha256:5425b2ebde1272bddc3a176b8076e28a0d709291efc6721a7e95a091525fb45d", size = 1465860, upload-time = "2025-11-19T16:16:31.342Z" },
 ]
->>>>>>> 9e6168e9
 
 [package.optional-dependencies]
 eigent = [
