--- conflicted
+++ resolved
@@ -16,11 +16,8 @@
     "pydash>=8.0.5",
     "inflection>=0.5.1",
     "aiofiles>=24.1.0",
-<<<<<<< HEAD
     "traceroot>=0.0.4a9",
-=======
     "openai>=1.99.3,<2",
->>>>>>> 09ffb21f
 ]
 
 
