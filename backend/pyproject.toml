--- conflicted
+++ resolved
@@ -5,11 +5,7 @@
 readme = "README.md"
 requires-python = ">=3.10,<3.11"
 dependencies = [
-<<<<<<< HEAD
-    "camel-ai[eigent] @ git+https://github.com/camel-ai/camel.git@8f4d073c49f494ec8801c5f5874fd3dec014f0dc",
-=======
     "camel-ai[eigent]==0.2.80a2",
->>>>>>> 9e6168e9
     "fastapi>=0.115.12",
     "fastapi-babel>=1.0.0",
     "uvicorn[standard]>=0.34.2",
